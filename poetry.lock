--- conflicted
+++ resolved
@@ -1285,24 +1285,26 @@
 
 [[package]]
 name = "pylint"
-version = "2.13.5"
+version = "2.14.1"
 description = "python code static checker"
 category = "dev"
 optional = false
-python-versions = ">=3.6.2"
-
-[package.dependencies]
-astroid = ">=2.11.2,<=2.12.0-dev0"
+python-versions = ">=3.7.2"
+
+[package.dependencies]
+astroid = ">=2.11.5,<=2.12.0-dev0"
 colorama = {version = "*", markers = "sys_platform == \"win32\""}
 dill = ">=0.2"
 isort = ">=4.2.5,<6"
 mccabe = ">=0.6,<0.8"
 platformdirs = ">=2.2.0"
 tomli = {version = ">=1.1.0", markers = "python_version < \"3.11\""}
+tomlkit = ">=0.10.1"
 typing-extensions = {version = ">=3.10.0", markers = "python_version < \"3.10\""}
 
 [package.extras]
-testutil = ["gitpython (>3)"]
+spelling = ["pyenchant (>=3.2,<4.0)"]
+testutils = ["gitpython (>3)"]
 
 [[package]]
 name = "pyparsing"
@@ -1800,6 +1802,14 @@
 python-versions = ">=3.6"
 
 [[package]]
+name = "tomlkit"
+version = "0.11.0"
+description = "Style preserving TOML library"
+category = "dev"
+optional = false
+python-versions = ">=3.6,<4.0"
+
+[[package]]
 name = "toolz"
 version = "0.11.2"
 description = "List processing tools and functional utilities"
@@ -1989,11 +1999,7 @@
 [metadata]
 lock-version = "1.1"
 python-versions = ">=3.7.2,<3.10"
-<<<<<<< HEAD
-content-hash = "3af1e133e08a54aef8da2d7c8eca44191f67f9d3ccb0ed242a813e3bbb5bbef9"
-=======
 content-hash = "fdf137a8055cf30987d02bea00164ebbca923518ddc55cf1d99a80560ca73a1a"
->>>>>>> b1270e72
 
 [metadata.files]
 aiohttp = [
@@ -2961,8 +2967,8 @@
     {file = "Pygments-2.12.0.tar.gz", hash = "sha256:5eb116118f9612ff1ee89ac96437bb6b49e8f04d8a13b514ba26f620208e26eb"},
 ]
 pylint = [
-    {file = "pylint-2.13.5-py3-none-any.whl", hash = "sha256:c149694cfdeaee1aa2465e6eaab84c87a881a7d55e6e93e09466be7164764d1e"},
-    {file = "pylint-2.13.5.tar.gz", hash = "sha256:dab221658368c7a05242e673c275c488670144123f4bd262b2777249c1c0de9b"},
+    {file = "pylint-2.14.1-py3-none-any.whl", hash = "sha256:bb71e6d169506de585edea997e48d9ff20c0dc0e2fbc1d166bad6b640120326b"},
+    {file = "pylint-2.14.1.tar.gz", hash = "sha256:549261e0762c3466cc001024c4419c08252cb8c8d40f5c2c6966fea690e7fe2a"},
 ]
 pyparsing = [
     {file = "pyparsing-3.0.9-py3-none-any.whl", hash = "sha256:5026bae9a10eeaefb61dab2f09052b9f4307d44aee4eda64b309723d8d206bbc"},
@@ -3218,6 +3224,10 @@
 tomli = [
     {file = "tomli-1.2.3-py3-none-any.whl", hash = "sha256:e3069e4be3ead9668e21cb9b074cd948f7b3113fd9c8bba083f48247aab8b11c"},
     {file = "tomli-1.2.3.tar.gz", hash = "sha256:05b6166bff487dc068d322585c7ea4ef78deed501cc124060e0f238e89a9231f"},
+]
+tomlkit = [
+    {file = "tomlkit-0.11.0-py3-none-any.whl", hash = "sha256:0f4050db66fd445b885778900ce4dd9aea8c90c4721141fde0d6ade893820ef1"},
+    {file = "tomlkit-0.11.0.tar.gz", hash = "sha256:71ceb10c0eefd8b8f11fe34e8a51ad07812cb1dc3de23247425fbc9ddc47b9dd"},
 ]
 toolz = [
     {file = "toolz-0.11.2-py3-none-any.whl", hash = "sha256:a5700ce83414c64514d82d60bcda8aabfde092d1c1a8663f9200c07fdcc6da8f"},
