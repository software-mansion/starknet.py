--- conflicted
+++ resolved
@@ -1766,31 +1766,14 @@
 
 [package.dependencies]
 cairo-lang = "0.9.1"
-<<<<<<< HEAD
-cloudpickle = "~2.1.0"
-crypto-cpp-py = "~1.0.4"
-Flask = {version = "~2.0.3", extras = ["async"]}
-flask-cors = "~3.0.10"
 gunicorn = "^20.1.0"
-marshmallow = "~3.17.0"
-typing-extensions = "~4.3.0"
-Werkzeug = "~2.0.3"
-
-[package.source]
-type = "git"
-url = "https://github.com/Solpatium/starknet-devnet.git"
-reference = "feat/add-gunicorn"
-resolved_reference = "3952c526c2385bec1a6c2836ddc6a4c1f3b4d948"
-=======
 cloudpickle = ">=2.1.0,<2.2.0"
 crypto-cpp-py = ">=1.0.4,<1.1.0"
 Flask = {version = ">=2.0.3,<2.1.0", extras = ["async"]}
 flask-cors = ">=3.0.10,<3.1.0"
 marshmallow = ">=3.17.0,<3.18.0"
-meinheld = ">=1.0.2,<1.1.0"
 typing-extensions = ">=4.3.0,<4.4.0"
 Werkzeug = ">=2.0.3,<2.1.0"
->>>>>>> da54fdfb
 
 [[package]]
 name = "sympy"
@@ -2020,11 +2003,7 @@
 [metadata]
 lock-version = "1.1"
 python-versions = ">=3.7.2,<3.10"
-<<<<<<< HEAD
-content-hash = "056e6e0d9154b3c05d6093b6ee1c3fcdeff2dddb5027ed09ff6cfdf44252ad61"
-=======
 content-hash = "672597b6467680ac57b5a688085fbbc4191159243d1719f023959dfc75d4d7eb"
->>>>>>> da54fdfb
 
 [metadata.files]
 aiohttp = [
