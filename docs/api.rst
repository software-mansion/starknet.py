API
===
.. toctree::

   gateway_client
   full_node_client
   account_client
   contract
   compiler
   signer
   models
   cairo
<<<<<<< HEAD
   cairo_serializer
   messages
=======
   messages
   transactions
>>>>>>> 50832bc7
<|MERGE_RESOLUTION|>--- conflicted
+++ resolved
@@ -10,10 +10,6 @@
    signer
    models
    cairo
-<<<<<<< HEAD
    cairo_serializer
    messages
-=======
-   messages
-   transactions
->>>>>>> 50832bc7
+   transactions