#####
Guide
<<<<<<< HEAD
=====

Declaring contracts
-------------------

Since Cairo 0.10.0 Declare transactions can be signed and in the future, declaring without signing the transaction
(and without paying the fee) will be impossible. That is why :ref:`Account` has
:meth:`sign_declare_transaction()` method.

Here's an example how to use it.

.. codesnippet:: ../starknet_py/tests/e2e/docs/guide/test_declaring_contracts.py
    :language: python
    :dedent: 4

.. note::

    Signing Declare transactions is possible only with Accounts having `__validate__` entrypoint (with `supported_tx_version = 1`).


Deploying contracts
-------------------

Simple declare and deploy
#########################

The simplest way of declaring and deploying contracts on the StarkNet is to use the :ref:`Contract` class.
Under the hood, this flow sends :meth:`Declare` transaction and then sends :meth:`InvokeFunction`
through Universal Deployment Contract (UDC) to deploy a contract.

.. codesnippet:: ../starknet_py/tests/e2e/docs/guide/test_simple_declare_and_deploy.py
    :language: python
    :dedent: 4

Simple deploy
#############

If you already know a class_hash of a contract you want to deploy just use the :meth:`Contract.deploy_contract`.
It will deploy the contract using funds from your account. Deployment is handled by UDC.

.. codesnippet:: ../starknet_py/tests/e2e/docs/guide/test_simple_deploy.py
    :language: python
    :dedent: 4

.. _UDC paragraph:

Using Universal Deployer Contract (UDC)
#######################################

Using UDC is a way of deploying contracts if you already have an account. starknet.py assumes that UDC uses an implementation compatible
with `OpenZeppelin's UDC implementation <https://github.com/OpenZeppelin/cairo-contracts/blob/main/src/openzeppelin/utils/presets/UniversalDeployer.cairo>`_.

There is a class responsible for the deployment (:ref:`Deployer<Deployer>`).

Short code example of how to use it:

.. codesnippet:: ../starknet_py/tests/e2e/docs/guide/test_deploying_with_udc.py
    :language: python
    :dedent: 4

Deploying and using deployed contract in the same transaction
#############################################################

:ref:`Deployer` is designed to work with multicalls too. It allows to deploy a contract
and call its methods in the same multicall, ensuring atomicity of all operations combined.
Isn't it brilliant? Check out the code!

.. codesnippet:: ../starknet_py/tests/e2e/docs/guide/test_deploying_in_multicall.py
    :language: python
    :dedent: 4


Using existing contracts
------------------------

Although it is possible to use `Client` to interact with contracts, it requires translating python values into Cairo
values. Contract offers that and some other utilities.

Let's say we have a contract with this interface:

.. literalinclude:: ../starknet_py/tests/e2e/docs/guide/test_using_existing_contracts.py
    :language: python
    :start-after: docs-abi: start
    :end-before: docs-abi: end


This is how we can interact with it:

.. codesnippet:: ../starknet_py/tests/e2e/docs/guide/test_using_existing_contracts.py
    :language: python
    :dedent: 4


Resolving proxies
-----------------

.. note::
    If you know the abi of the contract, **always prefer** creating Contract directly from constructor.

    :meth:`Contract.from_address <starknet_py.contract.Contract.from_address>` must perform some calls to StarkNet to get an abi of the contract.

Resolving proxies is a powerful feature of Starknet.py. If your contract is a proxy to some implementation, you can use
high-level :meth:`Contract.from_address <starknet_py.contract.Contract.from_address>` method to get a contract instance.

:meth:`Contract.from_address <starknet_py.contract.Contract.from_address>` works with contracts which are not proxies, so it is the most universal method of getting
a contract not knowing the abi.

.. codesnippet:: ../starknet_py/tests/e2e/docs/guide/test_resolving_proxies.py
    :language: python
    :dedent: 4
    :start-after: docs-1: start
    :end-before: docs-1: end


ProxyChecks
###########

Since the Proxy contracts on StarkNet can have different implementations, as every user can define their custom implementation, there is no single way of checking if some contract is a Proxy contract.

There are two main ways of proxying a contract on StarkNet:
 - forward the calls using ``library_call`` and ``class_hash`` of proxied contract
 - forward the calls using ``delegate_call`` and ``address`` of proxied contract

:meth:`Contract.from_address <starknet_py.contract.Contract.from_address>` uses ``proxy_checks`` to fetch the ``implementation`` (address or class hash) of the proxied contract.

**ProxyCheck** checks whether the contract is a Proxy contract.
It does that by trying to get the ``address`` or ``class_hash`` of the implementation.

By default, ``proxy_config`` uses a configuration with two **ProxyChecks**:
 - ArgentProxyCheck - resolves `Argent Proxy <https://github.com/argentlabs/argent-contracts-starknet/blob/b7c4af7462a461386d29551400b985832ba942de/contracts/upgrade/Proxy.cairo>`_.
 - OpenZeppelinProxyCheck - resolves `OpenZeppelin Proxy <https://github.com/OpenZeppelin/cairo-contracts/blob/d12abf335f5c778fd19d6f99e91c099b40865deb/src/openzeppelin/upgrades/presets/Proxy.cairo>`_.

It's possible to define own ProxyCheck implementation and later pass it to :meth:`Contract.from_address <starknet_py.contract.Contract.from_address>`, so it knows how to resolve the Proxy.

The **ProxyCheck** base class implements the following interface:

.. codesnippet:: ../starknet_py/proxy/proxy_check.py
    :language: python
    :start-after: docs-proxy-check: start
    :end-before: docs-proxy-check: end

It has two methods:
 - `implementation_address` - returns the `address` of the proxied contract (implement this if your Proxy contract uses the `address` of another contract as `implementation`)
 - `implementation_hash` - returns the `class_hash` of the proxied contract (implement this if your Proxy contract uses the `class_hash` of another contract as `implementation`)


Here is the complete example:

.. codesnippet:: ../starknet_py/tests/e2e/docs/guide/test_resolving_proxies.py
    :language: python
    :dedent: 4
    :start-after: docs-2: start
    :end-before: docs-2: end



Account details
---------------------

:ref:`Account` provides a simple way of executing transactions. To send one with few calls
just prepare calls through contract interface and send it with Account.execute method.

Here is an example:

.. codesnippet:: ../starknet_py/tests/e2e/docs/guide/test_account_details.py
    :language: python
    :dedent: 4



Using different signing methods
-------------------------------

By default, an :ref:`Account` uses the signing method of OpenZeppelin's account contract. If for any reason you want to use a different
signing algorithm, it is possible to create ``Account`` with custom
:ref:`Signer` implementation.

.. codesnippet:: ../starknet_py/tests/e2e/docs/guide/test_custom_signer.py
    :language: python
    :dedent: 4


Signing off-chain messages
-------------------------------

:ref:`Account` lets you sign an off-chain message by using encoding standard proposed `here <https://github.com/argentlabs/argent-x/discussions/14>`_.
You can also **verify a message**, which is done by a call to ``is_valid_signature`` endpoint in the account's contract (e.g. `OpenZeppelin's account contract <https://github.com/starkware-libs/cairo-lang/blob/4e233516f52477ad158bc81a86ec2760471c1b65/src/starkware/starknet/third_party/open_zeppelin/Account.cairo#L115>`_).

.. codesnippet:: ../starknet_py/tests/e2e/docs/guide/test_sign_offchain_message.py
    :language: python
    :dedent: 4


FullNodeClient usage
--------------------

Use a :ref:`FullNodeClient` to interact with services providing `starknet rpc interface <https://github.com/starkware-libs/starknet-specs/blob/606c21e06be92ea1543fd0134b7f98df622c2fbf/api/starknet_api_openrpc.json>`_
like `Pathfinder Full Node <https://github.com/eqlabs/pathfinder>`_ or starknet-devnet. StarkNet.py provides uniform interface for
both gateway and full node client - usage is exactly the same as gateway client minus some optional
parameters.

Using own full node allows for querying StarkNet with better performance.
Since gateway will be deprecated at some point in the future, having ``FullNodeClient`` with interface uniform with that of ``GatewayClient``
will allow for simple migration for StarkNet.py users.

.. codesnippet:: ../starknet_py/tests/e2e/docs/guide/test_full_node_client.py
    :language: python
    :dedent: 4


Handling client errors
-----------------------
You can use :class:`starknet_py.net.client_errors.ClientError` to catch errors from invalid requests:

.. codesnippet:: ../starknet_py/tests/e2e/docs/guide/test_handling_client_errors.py
    :language: python
    :dedent: 4


Fees
----

Starknet.py requires you to specify amount of Wei you
are willing to pay either when making ``.invoke()`` transactions or when preparing
function calls with ``.prepare()``.

.. code-block:: python

    await contract.functions["put"].invoke(k, v, max_fee=5000)

When max_fee is specified when preparing a call, you can invoke it without
``max_fee``.

.. code-block:: python

    prepared_call = contract.function["put"].prepare(k, v, max_fee=5000)
    await prepared_call.invoke()

.. warning::

    If ``max_fee`` is not specified at any step it will default to ``None``,
    and will raise an exception when invoking a transaction.

Please note you will need to have enough Wei in your starknet account otherwise
transaction will be rejected.

Fee estimation
--------------

You can estimate required amount of fee that will need to be paid for transaction
using :meth:`Contract.PreparedFunctionCall.estimate_fee`

.. code-block:: python

    await contract.functions["put"].prepare(k, v, max_fee=5000).estimate_fee()

Automatic fee estimation
------------------------

For testing purposes it is possible to enable automatic fee estimation when making
a transaction. Starknet.py will then use ``estimate_fee()`` internally and use value
returned by it multiplied by ``1.1`` as a ``max_fee``.

.. warning::

    Do not use automatic fee estimation in production code! It may lead to
    very high fees paid as the amount returned by ``estimate_fee()`` may be arbitrarily large.

.. code-block:: python

    await contract.functions["put"].invoke(k, v, auto_estimate=True)


Data transformation
-------------------

Starknet.py transforms python values to Cairo values and the other way around.

.. list-table:: Data transformation of ``parameter`` to Cairo values
   :widths: 25 25 25 25
   :header-rows: 1

   * - Expected Cairo type
     - Accepted python types
     - Example python values
     - Comment
   * - felt
     - int, string (at most 31 characters)
     - ``0``, ``1``, ``1213124124``, 'shortstring', ''
     - Provided int must be in range [0;P) - P being the Prime used in cairo-vm.
       Can also be provided a short 31 character string, which will get
       translated into felt with first letter as MSB of the felt
   * - tuple
     - any iterable of matching size
     - ``(1, 2, (9, 8))``, ``[1, 2, (9, 8)]``, ``(v for v in [1, 2, (9, 8)])``
     - Can nest other types apart from pointers
   * - named tuple
     - dict or NamedTuple
     - ``{"a": 1, "b": 2, "c" : (3, 4)}``, ``NamedTuple("name", [("a", int), ("b", int), ("c", tuple)])(1, 2, (3, 4))``
     -
   * - struct
     - dict with keys matching struct
     - ``{"key_1": 2, "key_2": (1, 2, 3), "key_3": {"other_struct_key": 13}}``
     - Can nest other types apart from pointers
   * - pointer to felt/felt arrays (requires additional ``parameter_len`` parameter)
     - any iterable containing ints
     - ``[1, 2, 3]``, ``[]``, ``(1, 2, 3)``
     - ``parameter_len`` is filled automatically from value
   * - pointer to struct/struct arrays (requires additional ``parameter_len`` parameter)
     - any iterable containing dicts
     - ``[{"key": 1}, {"key": 2}, {"key": 3}]``, ``[]``, ``({"key": 1}, {"key": 2}, {"key": 3})``
     - ``parameter_len`` is filled automatically from value
   * - uint256
     - int or dict with ``"low"`` and ``"high"`` keys and ints as values
     - ``0``, ``340282366920938463463374607431768211583``, ``{"low": 12, "high": 13}``
     -



.. list-table:: Data transformation of ``parameter`` from Cairo values
   :widths: 25 25
   :header-rows: 1

   * - Cairo type
     - Python type
   * - felt
     - int
   * - tuple
     - tuple
   * - named tuple
     - NamedTuple
   * - struct
     - dict with keys matching struct
   * - pointer to felt/felt arrays
     - list of ints
   * - pointer to struct/struct arrays
     - list of dicts
   * - unt256
     - int


Parsing emitted events
----------------------

CairoSerializer can be used to transform data between cairo and python format.
It requires an abi of the contract, types of values and data to be serialized.

In particular, it can be used to parse an event emitted by a transaction to python usable format.

.. codesnippet:: ../starknet_py/tests/e2e/docs/guide/test_using_cairo_serializer.py
    :language: python
    :dedent: 4


Working with shortstrings
-------------------------

To make working with short strings easier we provide some utility functions to translate the felt value received from the contract, into a short string value. A function which translates a string into a felt is also available, but the transformation is done automatically when calling the contract with shortstring in place of felt - they are interchangeable.
You can read more about how cairo treats shortstrings in `the documentation <https://www.cairo-lang.org/docs/how_cairo_works/consts.html#short-string-literals>`_.

Conversion functions and references:

- :obj:`encode_shortstring <starknet_py.cairo.felt.encode_shortstring>`
- :obj:`decode_shortstring <starknet_py.cairo.felt.decode_shortstring>`


StarkNet <> Ethereum communication
----------------------------------

.. warning::
    StarkNet <> Ethereum Messaging module is deprecated. If you are using it,
    please contact us on our StarkNet discord channel: starknet-py.

To retrieve the StarkNet -> Ethereum or Ethereum -> StarkNet message count, you need to provide some data that you used to create that message.
Then after creating the message's representation, you can query its current count.

You can find out more about StarkNet <> Ethereum messaging here: https://starknet.io/documentation/l1-l2-messaging/

Full API description :ref:`here<Messaging>`.



Ethereum -> StarkNet messages
#############################

The message's count is an `int`, representing the number of unconsumed messages on L2 with that exact content.
Since the `nonce`'s value will always be unique for each message, this value is either 0 or 1
(0 meaning the message is consumed or not received yet, and 1 for unconsumed, queued message).

.. codesnippet:: ../starknet_py/tests/e2e/docs/guide/test_eth_sn_messages.py
    :language: python
    :dedent: 4


StarkNet -> Ethereum messages
#############################

As in previous section, you can provide L1 message content, and then fetch the queued message count.
The return value is an `int`, representing the number of unconsumed messages on L1 of that exact content.

.. codesnippet:: ../starknet_py/tests/e2e/docs/guide/test_sn_eth_messages.py
    :language: python
    :dedent: 4
=======
#####
.. toctree::

    guide/account_and_client
    guide/using_existing_contracts
    guide/deploying_contracts
    guide/serialization
    guide/signing
    guide/ethereum_communication
>>>>>>> bb162a22
<|MERGE_RESOLUTION|>--- conflicted
+++ resolved
@@ -1,417 +1,12 @@
 #####
 Guide
-<<<<<<< HEAD
-=====
-
-Declaring contracts
--------------------
-
-Since Cairo 0.10.0 Declare transactions can be signed and in the future, declaring without signing the transaction
-(and without paying the fee) will be impossible. That is why :ref:`Account` has
-:meth:`sign_declare_transaction()` method.
-
-Here's an example how to use it.
-
-.. codesnippet:: ../starknet_py/tests/e2e/docs/guide/test_declaring_contracts.py
-    :language: python
-    :dedent: 4
-
-.. note::
-
-    Signing Declare transactions is possible only with Accounts having `__validate__` entrypoint (with `supported_tx_version = 1`).
-
-
-Deploying contracts
--------------------
-
-Simple declare and deploy
-#########################
-
-The simplest way of declaring and deploying contracts on the StarkNet is to use the :ref:`Contract` class.
-Under the hood, this flow sends :meth:`Declare` transaction and then sends :meth:`InvokeFunction`
-through Universal Deployment Contract (UDC) to deploy a contract.
-
-.. codesnippet:: ../starknet_py/tests/e2e/docs/guide/test_simple_declare_and_deploy.py
-    :language: python
-    :dedent: 4
-
-Simple deploy
-#############
-
-If you already know a class_hash of a contract you want to deploy just use the :meth:`Contract.deploy_contract`.
-It will deploy the contract using funds from your account. Deployment is handled by UDC.
-
-.. codesnippet:: ../starknet_py/tests/e2e/docs/guide/test_simple_deploy.py
-    :language: python
-    :dedent: 4
-
-.. _UDC paragraph:
-
-Using Universal Deployer Contract (UDC)
-#######################################
-
-Using UDC is a way of deploying contracts if you already have an account. starknet.py assumes that UDC uses an implementation compatible
-with `OpenZeppelin's UDC implementation <https://github.com/OpenZeppelin/cairo-contracts/blob/main/src/openzeppelin/utils/presets/UniversalDeployer.cairo>`_.
-
-There is a class responsible for the deployment (:ref:`Deployer<Deployer>`).
-
-Short code example of how to use it:
-
-.. codesnippet:: ../starknet_py/tests/e2e/docs/guide/test_deploying_with_udc.py
-    :language: python
-    :dedent: 4
-
-Deploying and using deployed contract in the same transaction
-#############################################################
-
-:ref:`Deployer` is designed to work with multicalls too. It allows to deploy a contract
-and call its methods in the same multicall, ensuring atomicity of all operations combined.
-Isn't it brilliant? Check out the code!
-
-.. codesnippet:: ../starknet_py/tests/e2e/docs/guide/test_deploying_in_multicall.py
-    :language: python
-    :dedent: 4
-
-
-Using existing contracts
-------------------------
-
-Although it is possible to use `Client` to interact with contracts, it requires translating python values into Cairo
-values. Contract offers that and some other utilities.
-
-Let's say we have a contract with this interface:
-
-.. literalinclude:: ../starknet_py/tests/e2e/docs/guide/test_using_existing_contracts.py
-    :language: python
-    :start-after: docs-abi: start
-    :end-before: docs-abi: end
-
-
-This is how we can interact with it:
-
-.. codesnippet:: ../starknet_py/tests/e2e/docs/guide/test_using_existing_contracts.py
-    :language: python
-    :dedent: 4
-
-
-Resolving proxies
------------------
-
-.. note::
-    If you know the abi of the contract, **always prefer** creating Contract directly from constructor.
-
-    :meth:`Contract.from_address <starknet_py.contract.Contract.from_address>` must perform some calls to StarkNet to get an abi of the contract.
-
-Resolving proxies is a powerful feature of Starknet.py. If your contract is a proxy to some implementation, you can use
-high-level :meth:`Contract.from_address <starknet_py.contract.Contract.from_address>` method to get a contract instance.
-
-:meth:`Contract.from_address <starknet_py.contract.Contract.from_address>` works with contracts which are not proxies, so it is the most universal method of getting
-a contract not knowing the abi.
-
-.. codesnippet:: ../starknet_py/tests/e2e/docs/guide/test_resolving_proxies.py
-    :language: python
-    :dedent: 4
-    :start-after: docs-1: start
-    :end-before: docs-1: end
-
-
-ProxyChecks
-###########
-
-Since the Proxy contracts on StarkNet can have different implementations, as every user can define their custom implementation, there is no single way of checking if some contract is a Proxy contract.
-
-There are two main ways of proxying a contract on StarkNet:
- - forward the calls using ``library_call`` and ``class_hash`` of proxied contract
- - forward the calls using ``delegate_call`` and ``address`` of proxied contract
-
-:meth:`Contract.from_address <starknet_py.contract.Contract.from_address>` uses ``proxy_checks`` to fetch the ``implementation`` (address or class hash) of the proxied contract.
-
-**ProxyCheck** checks whether the contract is a Proxy contract.
-It does that by trying to get the ``address`` or ``class_hash`` of the implementation.
-
-By default, ``proxy_config`` uses a configuration with two **ProxyChecks**:
- - ArgentProxyCheck - resolves `Argent Proxy <https://github.com/argentlabs/argent-contracts-starknet/blob/b7c4af7462a461386d29551400b985832ba942de/contracts/upgrade/Proxy.cairo>`_.
- - OpenZeppelinProxyCheck - resolves `OpenZeppelin Proxy <https://github.com/OpenZeppelin/cairo-contracts/blob/d12abf335f5c778fd19d6f99e91c099b40865deb/src/openzeppelin/upgrades/presets/Proxy.cairo>`_.
-
-It's possible to define own ProxyCheck implementation and later pass it to :meth:`Contract.from_address <starknet_py.contract.Contract.from_address>`, so it knows how to resolve the Proxy.
-
-The **ProxyCheck** base class implements the following interface:
-
-.. codesnippet:: ../starknet_py/proxy/proxy_check.py
-    :language: python
-    :start-after: docs-proxy-check: start
-    :end-before: docs-proxy-check: end
-
-It has two methods:
- - `implementation_address` - returns the `address` of the proxied contract (implement this if your Proxy contract uses the `address` of another contract as `implementation`)
- - `implementation_hash` - returns the `class_hash` of the proxied contract (implement this if your Proxy contract uses the `class_hash` of another contract as `implementation`)
-
-
-Here is the complete example:
-
-.. codesnippet:: ../starknet_py/tests/e2e/docs/guide/test_resolving_proxies.py
-    :language: python
-    :dedent: 4
-    :start-after: docs-2: start
-    :end-before: docs-2: end
-
-
-
-Account details
----------------------
-
-:ref:`Account` provides a simple way of executing transactions. To send one with few calls
-just prepare calls through contract interface and send it with Account.execute method.
-
-Here is an example:
-
-.. codesnippet:: ../starknet_py/tests/e2e/docs/guide/test_account_details.py
-    :language: python
-    :dedent: 4
-
-
-
-Using different signing methods
--------------------------------
-
-By default, an :ref:`Account` uses the signing method of OpenZeppelin's account contract. If for any reason you want to use a different
-signing algorithm, it is possible to create ``Account`` with custom
-:ref:`Signer` implementation.
-
-.. codesnippet:: ../starknet_py/tests/e2e/docs/guide/test_custom_signer.py
-    :language: python
-    :dedent: 4
-
-
-Signing off-chain messages
--------------------------------
-
-:ref:`Account` lets you sign an off-chain message by using encoding standard proposed `here <https://github.com/argentlabs/argent-x/discussions/14>`_.
-You can also **verify a message**, which is done by a call to ``is_valid_signature`` endpoint in the account's contract (e.g. `OpenZeppelin's account contract <https://github.com/starkware-libs/cairo-lang/blob/4e233516f52477ad158bc81a86ec2760471c1b65/src/starkware/starknet/third_party/open_zeppelin/Account.cairo#L115>`_).
-
-.. codesnippet:: ../starknet_py/tests/e2e/docs/guide/test_sign_offchain_message.py
-    :language: python
-    :dedent: 4
-
-
-FullNodeClient usage
---------------------
-
-Use a :ref:`FullNodeClient` to interact with services providing `starknet rpc interface <https://github.com/starkware-libs/starknet-specs/blob/606c21e06be92ea1543fd0134b7f98df622c2fbf/api/starknet_api_openrpc.json>`_
-like `Pathfinder Full Node <https://github.com/eqlabs/pathfinder>`_ or starknet-devnet. StarkNet.py provides uniform interface for
-both gateway and full node client - usage is exactly the same as gateway client minus some optional
-parameters.
-
-Using own full node allows for querying StarkNet with better performance.
-Since gateway will be deprecated at some point in the future, having ``FullNodeClient`` with interface uniform with that of ``GatewayClient``
-will allow for simple migration for StarkNet.py users.
-
-.. codesnippet:: ../starknet_py/tests/e2e/docs/guide/test_full_node_client.py
-    :language: python
-    :dedent: 4
-
-
-Handling client errors
------------------------
-You can use :class:`starknet_py.net.client_errors.ClientError` to catch errors from invalid requests:
-
-.. codesnippet:: ../starknet_py/tests/e2e/docs/guide/test_handling_client_errors.py
-    :language: python
-    :dedent: 4
-
-
-Fees
-----
-
-Starknet.py requires you to specify amount of Wei you
-are willing to pay either when making ``.invoke()`` transactions or when preparing
-function calls with ``.prepare()``.
-
-.. code-block:: python
-
-    await contract.functions["put"].invoke(k, v, max_fee=5000)
-
-When max_fee is specified when preparing a call, you can invoke it without
-``max_fee``.
-
-.. code-block:: python
-
-    prepared_call = contract.function["put"].prepare(k, v, max_fee=5000)
-    await prepared_call.invoke()
-
-.. warning::
-
-    If ``max_fee`` is not specified at any step it will default to ``None``,
-    and will raise an exception when invoking a transaction.
-
-Please note you will need to have enough Wei in your starknet account otherwise
-transaction will be rejected.
-
-Fee estimation
---------------
-
-You can estimate required amount of fee that will need to be paid for transaction
-using :meth:`Contract.PreparedFunctionCall.estimate_fee`
-
-.. code-block:: python
-
-    await contract.functions["put"].prepare(k, v, max_fee=5000).estimate_fee()
-
-Automatic fee estimation
-------------------------
-
-For testing purposes it is possible to enable automatic fee estimation when making
-a transaction. Starknet.py will then use ``estimate_fee()`` internally and use value
-returned by it multiplied by ``1.1`` as a ``max_fee``.
-
-.. warning::
-
-    Do not use automatic fee estimation in production code! It may lead to
-    very high fees paid as the amount returned by ``estimate_fee()`` may be arbitrarily large.
-
-.. code-block:: python
-
-    await contract.functions["put"].invoke(k, v, auto_estimate=True)
-
-
-Data transformation
--------------------
-
-Starknet.py transforms python values to Cairo values and the other way around.
-
-.. list-table:: Data transformation of ``parameter`` to Cairo values
-   :widths: 25 25 25 25
-   :header-rows: 1
-
-   * - Expected Cairo type
-     - Accepted python types
-     - Example python values
-     - Comment
-   * - felt
-     - int, string (at most 31 characters)
-     - ``0``, ``1``, ``1213124124``, 'shortstring', ''
-     - Provided int must be in range [0;P) - P being the Prime used in cairo-vm.
-       Can also be provided a short 31 character string, which will get
-       translated into felt with first letter as MSB of the felt
-   * - tuple
-     - any iterable of matching size
-     - ``(1, 2, (9, 8))``, ``[1, 2, (9, 8)]``, ``(v for v in [1, 2, (9, 8)])``
-     - Can nest other types apart from pointers
-   * - named tuple
-     - dict or NamedTuple
-     - ``{"a": 1, "b": 2, "c" : (3, 4)}``, ``NamedTuple("name", [("a", int), ("b", int), ("c", tuple)])(1, 2, (3, 4))``
-     -
-   * - struct
-     - dict with keys matching struct
-     - ``{"key_1": 2, "key_2": (1, 2, 3), "key_3": {"other_struct_key": 13}}``
-     - Can nest other types apart from pointers
-   * - pointer to felt/felt arrays (requires additional ``parameter_len`` parameter)
-     - any iterable containing ints
-     - ``[1, 2, 3]``, ``[]``, ``(1, 2, 3)``
-     - ``parameter_len`` is filled automatically from value
-   * - pointer to struct/struct arrays (requires additional ``parameter_len`` parameter)
-     - any iterable containing dicts
-     - ``[{"key": 1}, {"key": 2}, {"key": 3}]``, ``[]``, ``({"key": 1}, {"key": 2}, {"key": 3})``
-     - ``parameter_len`` is filled automatically from value
-   * - uint256
-     - int or dict with ``"low"`` and ``"high"`` keys and ints as values
-     - ``0``, ``340282366920938463463374607431768211583``, ``{"low": 12, "high": 13}``
-     -
-
-
-
-.. list-table:: Data transformation of ``parameter`` from Cairo values
-   :widths: 25 25
-   :header-rows: 1
-
-   * - Cairo type
-     - Python type
-   * - felt
-     - int
-   * - tuple
-     - tuple
-   * - named tuple
-     - NamedTuple
-   * - struct
-     - dict with keys matching struct
-   * - pointer to felt/felt arrays
-     - list of ints
-   * - pointer to struct/struct arrays
-     - list of dicts
-   * - unt256
-     - int
-
-
-Parsing emitted events
-----------------------
-
-CairoSerializer can be used to transform data between cairo and python format.
-It requires an abi of the contract, types of values and data to be serialized.
-
-In particular, it can be used to parse an event emitted by a transaction to python usable format.
-
-.. codesnippet:: ../starknet_py/tests/e2e/docs/guide/test_using_cairo_serializer.py
-    :language: python
-    :dedent: 4
-
-
-Working with shortstrings
--------------------------
-
-To make working with short strings easier we provide some utility functions to translate the felt value received from the contract, into a short string value. A function which translates a string into a felt is also available, but the transformation is done automatically when calling the contract with shortstring in place of felt - they are interchangeable.
-You can read more about how cairo treats shortstrings in `the documentation <https://www.cairo-lang.org/docs/how_cairo_works/consts.html#short-string-literals>`_.
-
-Conversion functions and references:
-
-- :obj:`encode_shortstring <starknet_py.cairo.felt.encode_shortstring>`
-- :obj:`decode_shortstring <starknet_py.cairo.felt.decode_shortstring>`
-
-
-StarkNet <> Ethereum communication
-----------------------------------
-
-.. warning::
-    StarkNet <> Ethereum Messaging module is deprecated. If you are using it,
-    please contact us on our StarkNet discord channel: starknet-py.
-
-To retrieve the StarkNet -> Ethereum or Ethereum -> StarkNet message count, you need to provide some data that you used to create that message.
-Then after creating the message's representation, you can query its current count.
-
-You can find out more about StarkNet <> Ethereum messaging here: https://starknet.io/documentation/l1-l2-messaging/
-
-Full API description :ref:`here<Messaging>`.
-
-
-
-Ethereum -> StarkNet messages
-#############################
-
-The message's count is an `int`, representing the number of unconsumed messages on L2 with that exact content.
-Since the `nonce`'s value will always be unique for each message, this value is either 0 or 1
-(0 meaning the message is consumed or not received yet, and 1 for unconsumed, queued message).
-
-.. codesnippet:: ../starknet_py/tests/e2e/docs/guide/test_eth_sn_messages.py
-    :language: python
-    :dedent: 4
-
-
-StarkNet -> Ethereum messages
-#############################
-
-As in previous section, you can provide L1 message content, and then fetch the queued message count.
-The return value is an `int`, representing the number of unconsumed messages on L1 of that exact content.
-
-.. codesnippet:: ../starknet_py/tests/e2e/docs/guide/test_sn_eth_messages.py
-    :language: python
-    :dedent: 4
-=======
 #####
 .. toctree::
 
     guide/account_and_client
     guide/using_existing_contracts
+    guide/resolving_proxy_contracts
     guide/deploying_contracts
     guide/serialization
     guide/signing
-    guide/ethereum_communication
->>>>>>> bb162a22
+    guide/ethereum_communication