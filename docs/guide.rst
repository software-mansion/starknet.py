Guide
=====

Using existing contracts
------------------------

Although it is possible to use `Client` to interact with contracts, it requires translating python values into Cairo
values. Contract offers that and some other utilities.

Let's say we have a contract with this interface:

.. literalinclude:: ../starknet_py/tests/e2e/docs/guide/test_using_existing_contracts.py
    :language: python
    :lines: 6-24


This is how we can interact with it:

.. literalinclude:: ../starknet_py/tests/e2e/docs/guide/test_using_existing_contracts.py
    :language: python
    :lines: 34-40,44-49,57-66,70-74,78-82,86-101
    :dedent: 4


AccountClient details
---------------------

:ref:`Account Client` provides a simple way of executing transactions. To send one with few calls
just prepare calls through contract interface and send it with AccountClient.execute method.

Here is an example:

.. literalinclude:: ../starknet_py/tests/e2e/docs/guide/test_account_client_details.py
    :language: python
    :lines: 8-13,17-21,26-56
    :dedent: 4



Using different signing methods
-------------------------------

By default, :ref:`Account Client` uses signing method of OpenZeppelin's account contract. If for any reason you want to use a different
signing algorithm, it is possible to create ``AccountClient`` with custom
:ref:`Signer` implementation.

.. literalinclude:: ../starknet_py/tests/e2e/docs/guide/test_custom_signer.py
    :language: python
    :lines: 11-41
<<<<<<< HEAD
    :dedent: 4


Signing off-chain messages
-------------------------------

:ref:`Account Client` lets you sign an off-chain message by using encoding standard proposed `here <https://github.com/argentlabs/argent-x/discussions/14>`_.
You can also **verify a message**, which is done by a call to ``is_valid_signature`` endpoint in the account's contract (e.g. `OpenZeppelin's account contract <https://github.com/starkware-libs/cairo-lang/blob/4e233516f52477ad158bc81a86ec2760471c1b65/src/starkware/starknet/third_party/open_zeppelin/Account.cairo#L115>`_).

.. literalinclude:: ../starknet_py/tests/e2e/docs/guide/test_sign_offchain_message.py
    :language: python
    :lines: 9-44,51-59,66-76
=======
>>>>>>> 1eac30d6
    :dedent: 4


Deploying new contracts
-----------------------

Here's how you can deploy new contracts:

.. literalinclude:: ../starknet_py/tests/e2e/docs/guide/test_deploying_new_contracts.py
    :language: python
    :lines: 10-33,37-47,51-57,61-72
    :dedent: 4


Fees
----

Starknet.py requires you to specify amount of Wei you
are willing to pay either when making ``.invoke()`` transactions or when preparing
function calls with ``.prepare()``.

.. code-block:: python

    await contract.functions["put"].invoke(k, v, max_fee=5000)

When max_fee is specified when preparing a call, you can invoke it without
``max_fee``.

.. code-block:: python

    prepared_call = contract.function["put"].prepare(k, v, max_fee=5000)
    await prepared_call.invoke()

.. warning::

    If ``max_fee`` is not specified at any step it will default to ``None``,
    and will raise an exception when invoking a transaction.

Please note you will need to have enough Wei in your starknet account otherwise
transaction will be rejected.

Fee estimation
--------------

You can estimate required amount of fee that will need to be paid for transaction
using :meth:`Contract.PreparedFunctionCall.estimate_fee`

.. code-block:: python

    await contract.functions["put"].prepare(k, v, max_fee=5000).estimate_fee()

Automatic fee estimation
------------------------

For testing purposes it is possible to enable automatic fee estimation when making
a transaction. Starknet.py will then use ``estimate_fee()`` internally and use value
returned by it multiplied by ``1.1`` as a ``max_fee``.

.. warning::

    Do not use automatic fee estimation in production code! It may lead to
    very high fees paid as the amount returned by ``estimate_fee()`` may be arbitrarily large.

.. code-block:: python

    await contract.functions["put"].invoke(k, v, auto_estimate=True)


Handling client errors
-----------------------
You can use :class:`starknet_py.net.client_errors.ClientError` to catch errors from invalid requests:

.. literalinclude:: ../starknet_py/tests/e2e/docs/guide/test_handling_client_errors.py
    :language: python
    :lines: 8-15,19-21
    :dedent: 4


Data transformation
-------------------

Starknet.py transforms python values to Cairo values and the other way around.

.. list-table:: Data transformation of ``parameter`` to Cairo values
   :widths: 25 25 25 25
   :header-rows: 1

   * - Expected Cairo type
     - Accepted python types
     - Example python values
     - Comment
   * - felt
     - int, string (at most 31 characters)
     - ``0``, ``1``, ``1213124124``, 'shortstring', ''
     - Provided int must be in range [0;P) - P being the Prime used in cairo-vm.
       Can also be provided a short 31 character string, which will get
       translated into felt with first letter as MSB of the felt
   * - tuple
     - any iterable of matching size
     - ``(1, 2, (9, 8))``, ``[1, 2, (9, 8)]``, ``(v for v in [1, 2, (9, 8)])``
     - Can nest other types apart from pointers
   * - named tuple
     - dict or NamedTuple
     - ``{"a": 1, "b": 2, "c" : (3, 4)}``, ``NamedTuple("name", [("a", int), ("b", int), ("c", tuple)])(1, 2, (3, 4))``
     -
   * - struct
     - dict with keys matching struct
     - ``{"key_1": 2, "key_2": (1, 2, 3), "key_3": {"other_struct_key": 13}}``
     - Can nest other types apart from pointers
   * - pointer to felt/felt arrays (requires additional ``parameter_len`` parameter)
     - any iterable containing ints
     - ``[1, 2, 3]``, ``[]``, ``(1, 2, 3)``
     - ``parameter_len`` is filled automatically from value
   * - pointer to struct/struct arrays (requires additional ``parameter_len`` parameter)
     - any iterable containing dicts
     - ``[{"key": 1}, {"key": 2}, {"key": 3}]``, ``[]``, ``({"key": 1}, {"key": 2}, {"key": 3})``
     - ``parameter_len`` is filled automatically from value
   * - uint256
     - int or dict with ``"low"`` and ``"high"`` keys and ints as values
     - ``0``, ``340282366920938463463374607431768211583``, ``{"low": 12, "high": 13}``
     -



.. list-table:: Data transformation of ``parameter`` from Cairo values
   :widths: 25 25
   :header-rows: 1

   * - Cairo type
     - Python type
   * - felt
     - int
   * - tuple
     - tuple
   * - named tuple
     - NamedTuple
   * - struct
     - dict with keys matching struct
   * - pointer to felt/felt arrays
     - list of ints
   * - pointer to struct/struct arrays
     - list of dicts
   * - unt256
     - int


Using CairoSerializer
---------------------

CairoSerializer can be used to transform any data (like a function call or an event) between cairo and python format. It requires an abi of the contract, types of values and data to be serialized.
Here is a usage example:

.. literalinclude:: ../starknet_py/tests/e2e/docs/guide/test_using_cairo_serializer.py
    :language: python
    :lines: 9-39,44-49,54-97
    :dedent: 4


Working with shortstrings
-------------------------

To make working with short strings easier we provide some utility functions to translate the felt value received from the contract, into a short string value. A function which translates a string into a felt is also available, but the transformation is done automatically when calling the contract with shortstring in place of felt - they are interchangable.
You can read more about how cairo treats shortstrings in `the documentation <https://www.cairo-lang.org/docs/how_cairo_works/consts.html#short-string-literals>`_.

Conversion functions and references:

- :obj:`encode_shortstring <starknet_py.cairo.felt.encode_shortstring>`
- :obj:`decode_shortstring <starknet_py.cairo.felt.decode_shortstring>`


FullNodeClient usage
--------------------

Use a :ref:`FullNodeClient` to interact with services providing `starknet rpc interface <https://github.com/starkware-libs/starknet-specs/blob/606c21e06be92ea1543fd0134b7f98df622c2fbf/api/starknet_api_openrpc.json>`_
like `Pathfinder Full Node <https://github.com/eqlabs/pathfinder>`_ or starknet-devnet. StarkNet.py provides uniform interface for
both gateway and full node client - usage is exactly the same as gateway client minus some optional
parameters.

Using own full node allows for querying StarkNet with better performance.
Since gateway will be deprecated at some point in the future, having ``FullNodeClient`` with interface uniform with that of ``GatewayClient``
will allow for simple migration for StarkNet.py users.

.. literalinclude:: ../starknet_py/tests/e2e/docs/guide/test_full_node_client.py
    :language: python
    :lines: 10-13,22-23
    :dedent: 4

.. note::

    FullNodeClient does not currently support adding transactions and so cannot be used with
    :ref:`AccountClient`. This feature will be added in future StarkNet.py versions.


StarkNet <> Ethereum communication
----------------------------------

To retrieve the StarkNet -> Ethereum or Ethereum -> StarkNet message count, you need to provide some data that you used to create that message.
Then after creating the message's representation, you can query it's current count.

You can find out more about StarkNet <> Ethereum messaging here: https://starknet.io/documentation/l1-l2-messaging/

Full API description :ref:`here<Messaging>`.



Ethereum -> StarkNet messages
#############################

The message's count is an `int`, representing the number of unconsumed messages on L2 with that exact content.
Since the `nonce`'s value will always be unique for each message, this value is either 0 or 1
(0 meaning the message is consumed or not received yet, and 1 for unconsumed, queued message).

.. literalinclude:: ../starknet_py/tests/e2e/docs/guide/test_eth_sn_messages.py
    :language: python
    :lines: 12-42,49-49,63-75
    :dedent: 4


StarkNet -> Ethereum messages
#############################

As in previous section, you can provide L1 message content, and then fetch the queued message count.
The return value is an `int`, representing the number of unconsumed messages on L1 of that exact content.

.. literalinclude:: ../starknet_py/tests/e2e/docs/guide/test_sn_eth_messages.py
    :language: python
    :lines: 11-38,44-45,59-65,71-76
    :dedent: 4<|MERGE_RESOLUTION|>--- conflicted
+++ resolved
@@ -47,7 +47,6 @@
 .. literalinclude:: ../starknet_py/tests/e2e/docs/guide/test_custom_signer.py
     :language: python
     :lines: 11-41
-<<<<<<< HEAD
     :dedent: 4
 
 
@@ -60,8 +59,6 @@
 .. literalinclude:: ../starknet_py/tests/e2e/docs/guide/test_sign_offchain_message.py
     :language: python
     :lines: 9-44,51-59,66-76
-=======
->>>>>>> 1eac30d6
     :dedent: 4
 
 
