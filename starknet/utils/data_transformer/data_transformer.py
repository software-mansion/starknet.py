--- conflicted
+++ resolved
@@ -1,4 +1,3 @@
-import collections
 from dataclasses import dataclass
 from typing import List, Callable, TypeVar, Generic, Tuple, Dict, NamedTuple
 
@@ -18,16 +17,11 @@
 from starkware.cairo.lang.compiler.parser import parse_type
 from starkware.cairo.lang.compiler.type_system import mark_type_resolved
 
-<<<<<<< HEAD
 from starknet.utils.types import (
     is_felt_pointer,
-    KeyedTuple,
     is_uint256,
     uint256_range_check,
 )
-=======
-from starknet.utils.types import is_felt_pointer
->>>>>>> 1f5d0616
 
 ABIFunctionEntry = dict
 CairoData = List[int]
