--- conflicted
+++ resolved
@@ -42,37 +42,7 @@
 
 InvokeFunction = IF
 Deploy = D
-<<<<<<< HEAD
 Transaction = T
-
-
-class KeyedTuple(tuple):
-    """
-    Tuple with dictionary-like access.
-    """
-
-    # pylint: disable=super-init-not-called
-    def __init__(self, properties: Dict[str, any]):
-        for key in properties.keys():
-            if not isinstance(key, str):
-                raise ValueError("Only string keys are allowed in KeyedTuple.")
-
-        self._properties = properties
-
-    def __new__(cls, properties: Dict[str, any]):
-        return super().__new__(cls, (prop for prop in properties.values()))
-
-    def as_dict(self) -> dict:
-        """
-        Returns a regular dict representation.
-        """
-        return self._properties
-
-    def __getitem__(self, item):
-        if isinstance(item, int):
-            return super().__getitem__(item)
-
-        return self._properties[item]
 
 
 def is_uint256(definition: StructDefinition) -> bool:
@@ -94,7 +64,4 @@
 
 def uint256_range_check(value: int):
     if not MIN_UINT256 <= value <= MAX_UINT256:
-        raise ValueError(f"UInt256 is expected to be in range [0;2^256), got {value}")
-=======
-Transaction = T
->>>>>>> 1f5d0616
+        raise ValueError(f"UInt256 is expected to be in range [0;2^256), got {value}")