--- conflicted
+++ resolved
@@ -1,13 +1,6 @@
 from dataclasses import dataclass
 from typing import Dict, Optional
 
-<<<<<<< HEAD
-from starkware.starknet.definitions.transaction_type import TransactionType
-from starkware.starknet.public.abi import get_selector_from_name
-from starkware.starknet.services.api.gateway.transaction import InvokeFunction
-=======
-from starkware.cairo.common.hash_state import compute_hash_on_elements
->>>>>>> b30be417
 from starkware.crypto.signature.signature import (
     private_to_stark_key,
     get_random_private_key,
@@ -19,11 +12,8 @@
 from starknet.contract import Contract
 from starknet.net import Client
 from starknet.net.account.compiled_account_contract import COMPILED_ACCOUNT_CONTRACT
-<<<<<<< HEAD
+from starknet.utils.sync import add_sync_version
 from starknet.utils.crypto.facade import message_signature, hash_message
-=======
-from starknet.utils.sync import add_sync_version
->>>>>>> b30be417
 from starknet.utils.types import (
     AddressRepresentation,
     parse_address,
@@ -40,25 +30,7 @@
     def from_private_key(key: int) -> "KeyPair":
         return KeyPair(private_key=key, public_key=private_to_stark_key(key))
 
-
-<<<<<<< HEAD
-=======
-def hash_message(
-    account: int, to: int, selector: int, calldata: List[int], nonce: int
-) -> int:
-    return compute_hash_on_elements(
-        [
-            account,
-            to,
-            selector,
-            compute_hash_on_elements(calldata),
-            nonce,
-        ]
-    )
-
-
 @add_sync_version
->>>>>>> b30be417
 class AccountClient(Client):
     """
     Extends the functionality of :obj:`Client <starknet.net.Client>`, adding additional methods for creating the
