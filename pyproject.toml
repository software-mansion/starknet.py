[project]
name = "starknet-py"
version = "0.26.0-rc.0"
description = "A python SDK for Starknet"
authors = [
    { name = "Tomasz Rejowski", email = "tomasz.rejowski@swmansion.com" },
    { name = "Jakub Ptak", email = "jakub.ptak@swmansion.com" }
]
license = { text = "MIT" }
readme = "README.md"
requires-python = ">=3.9, <3.13"
dependencies = [
    "asgiref>=3.4.1,<4.0.0",
    "marshmallow>=3.15.0,<4.0.0",
    "marshmallow-oneofschema>=3.1.1,<4.0.0",
    "typing-extensions>=4.3.0,<5.0.0",
    "marshmallow-dataclass<8.8.0",
    "poseidon-py==0.1.5",
    "lark>=1.1.5,<2.0.0",
    "aiohttp>=3.8.4,<4.0.0",
    "pycryptodome>=3.17,<4.0",
    "crypto-cpp-py==1.4.5",
    "eth-keyfile>=0.8.1,<1.0.0"
]

<<<<<<< HEAD
[tool.poetry.dependencies]
python = ">=3.8, <3.13"
asgiref = "^3.4.1"
marshmallow = "^3.15.0"
marshmallow-oneofschema = "3.1.1"
typing-extensions = "^4.3.0"
marshmallow-dataclass = "<8.8.0"
poseidon-py = "0.1.5"
lark = "^1.1.5"
aiohttp = "^3.8.4"
sphinx = { version = ">=4.3.1,<8.0.0", optional = true }
enum-tools = { extras = ["sphinx"], version = "0.12.0", optional = true }
furo = { version = "^2024.5.6", optional = true }
pycryptodome = "^3.17"
crypto-cpp-py = "1.4.5"
eth-keyfile = "^0.8.1"
ledgerwallet = { version = "^0.5.0", optional = true }
bip-utils = { version = "^2.9.3", optional = true }
requests = "^2.32.3"
filelock = ">=3.8.0"
cachecontrol = "^0.14.2"

[tool.poetry.extras]
docs = ["sphinx", "enum-tools", "furo"]
ledger = ["ledgerwallet", "bip-utils"]
=======
[project.optional-dependencies]
docs = [
    "sphinx>=4.3.1,<8.0.0",
    "enum-tools[sphinx]==0.12.0",
    "furo>=2024.5.6,<2025.0.0",
]
ledger = [
    "ledgerwallet>=0.5.0,<1.0.0",
    "bip-utils>=2.9.3,<3.0.0",
]

[project.urls]
documentation = "https://starknetpy.rtfd.io/"
repository = "https://github.com/software-mansion/starknet.py"
>>>>>>> 768fb102

[tool.poetry.group.dev.dependencies]
pytest = "^8.2.2"
black = "^24.4.2"
poethepoet = "^0.27.0"
coverage = "^7.2.1"
pytest-asyncio = "^0.21.1"
pylint = "3.2.5"
pytest-mock = "^3.6.1"
pytest-xdist = "^3.2.1"
pyright = "1.1.371"
pytest-cov = "^5.0.0"
isort = "^5.11.4"
pytest-rerunfailures = "^14.0"
python-dotenv = "^1.0.0"
setuptools = "^70.3.0"

[tool.poetry]
exclude = ["starknet_py/tests/*", "starknet_py/**/*_test.py"]
include = ["starknet_py", "starknet_py/utils/crypto/libcrypto_c_exports.*"]
packages = [
    { include = "starknet_py" }
]

[tool.poe.tasks]
test = [
    "clean_coverage",
    "test_ci_v1 --disable-warnings -qq",
    "test_ci_v2 --disable-warnings -qq",
    "test_ci_on_networks --disable-warnings -qq",
    "test_ci_docs_v1 --disable-warnings -qq",
    "test_ci_docs_v2 --disable-warnings -qq",
    "test_report --skip-covered"
]

test_ci = ["test_ci_v1", "test_ci_v2"]
test_ci_v1 = "coverage run -a -m pytest -n auto --contract_dir=v1 starknet_py --ignore=starknet_py/tests/e2e/docs --ignore=starknet_py/tests/e2e/tests_on_networks"
test_ci_v2 = "coverage run -a -m pytest -n auto --contract_dir=v2 starknet_py --ignore=starknet_py/tests/e2e/docs --ignore=starknet_py/tests/e2e/tests_on_networks"

test_ci_on_networks = "coverage run -a -m pytest --contract_dir=v2 starknet_py/tests/e2e/tests_on_networks"

test_ci_docs = ["test_ci_docs_v1", "test_ci_docs_v2"]
test_ci_docs_v1 = "coverage run -a -m pytest -n auto --contract_dir=v1 starknet_py/tests/e2e/docs"
test_ci_docs_v2 = "coverage run -a -m pytest -n auto --contract_dir=v2 starknet_py/tests/e2e/docs"

test_report = "coverage report -m"
test_html.shell = "coverage html && open ./htmlcov/index.html"
clean_coverage = "coverage erase"
docs_create = { shell = "make -C docs html" }
docs_open = { shell = "open docs/_build/html/index.html" }
lint = "pylint starknet_py"
format.shell = "isort . && black ."
format_check.shell = "isort --check . && black --check ."
format_diff.shell = "isort --diff . && black --diff ."
typecheck = "pyright starknet_py"
compile_contracts = "bash starknet_py/tests/e2e/mock/compile_contracts.sh"
circular_imports_check.shell = "poetry run pytest circular.py"
ci = ["lint", "format_check", "typecheck", "test_ci"]
precommit.sequence = ["format", "lint", "typecheck"]
precommit.ignore_fail = true

[tool.poetry.build]
generate-setup-file = true

[tool.coverage.run]
source = ["starknet_py"]


[tool.coverage.report]
omit = ["*_test.py", "test_*.py", "starknet_py/tests/*"]
skip_empty = true


[build-system]
requires = [
    "setuptools",
    "wheel",
    "build",
    "Cython",
]

build-backend = "setuptools.build_meta"


[tool.black]
target-version = ["py38"]
extend-exclude = """
crypto-cpp
"""

[tool.isort]
profile = "black"
skip_gitignore = true

[tool.pytest.ini_options]
addopts = [
    "-v",
    "--reruns=5",
    "--only-rerun=aiohttp.client_exceptions.ClientConnectorError"
]
markers = [
    "run_on_testnet: marks test that will only run on testnet (when --net=testnet)",
    "run_on_devnet: marks test that will only run on devnet (when --net=devnet)"
]

[tool.pyright]
include = ["starknet_py/"]
exclude = [
    "**/__pycache__",
    "starknet_py/tests/e2e/docs",
]<|MERGE_RESOLUTION|>--- conflicted
+++ resolved
@@ -23,33 +23,6 @@
     "eth-keyfile>=0.8.1,<1.0.0"
 ]
 
-<<<<<<< HEAD
-[tool.poetry.dependencies]
-python = ">=3.8, <3.13"
-asgiref = "^3.4.1"
-marshmallow = "^3.15.0"
-marshmallow-oneofschema = "3.1.1"
-typing-extensions = "^4.3.0"
-marshmallow-dataclass = "<8.8.0"
-poseidon-py = "0.1.5"
-lark = "^1.1.5"
-aiohttp = "^3.8.4"
-sphinx = { version = ">=4.3.1,<8.0.0", optional = true }
-enum-tools = { extras = ["sphinx"], version = "0.12.0", optional = true }
-furo = { version = "^2024.5.6", optional = true }
-pycryptodome = "^3.17"
-crypto-cpp-py = "1.4.5"
-eth-keyfile = "^0.8.1"
-ledgerwallet = { version = "^0.5.0", optional = true }
-bip-utils = { version = "^2.9.3", optional = true }
-requests = "^2.32.3"
-filelock = ">=3.8.0"
-cachecontrol = "^0.14.2"
-
-[tool.poetry.extras]
-docs = ["sphinx", "enum-tools", "furo"]
-ledger = ["ledgerwallet", "bip-utils"]
-=======
 [project.optional-dependencies]
 docs = [
     "sphinx>=4.3.1,<8.0.0",
@@ -64,7 +37,6 @@
 [project.urls]
 documentation = "https://starknetpy.rtfd.io/"
 repository = "https://github.com/software-mansion/starknet.py"
->>>>>>> 768fb102
 
 [tool.poetry.group.dev.dependencies]
 pytest = "^8.2.2"
