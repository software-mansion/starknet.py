[tool.poetry]
name = "starknet-py"
version = "0.7.0-alpha"
description = "A python SDK for StarkNet"
authors = ["Tomasz Rejowski <tomasz.rejowski@swmansion.com>", "Jakub Ptak <jakub.ptak@swmansion.com>"]
include = ["starknet_py", "starknet_py/utils/crypto/libcrypto_c_exports.*"]
exclude = ["starknet_py/tests/*", "starknet_py/**/*_test.py", "starknet_py/utils/compiler/mock-contracts/**"]
packages = [
    { include = "starknet_py" }
]
license = "MIT"
readme = "README.md"
repository = "https://github.com/software-mansion/starknet.py"
documentation = "https://starknetpy.rtfd.io/"

[tool.poetry.dependencies]
python = ">=3.8, <3.10"
asgiref = "^3.4.1"
sphinx = { version = "^4.3.1", optional = true }
enum-tools = { extras = ["sphinx"], version = "0.9.0", optional = true }
crypto-cpp-py = "^1.0.4"
marshmallow = "^3.15.0"
marshmallow-oneofschema = "^3.0.1"
cairo-lang = "0.10.1"
typing-extensions = "^4.3.0"

[tool.poetry.extras]
docs = ["sphinx", "enum-tools"]
eth-tester = ["tester"]

[tool.poetry.group.dev.dependencies]
pytest = "^6.2.5"
black = "^22.3.0"
poethepoet = "^0.11.0"
coverage = "^6.3.0"
pytest-asyncio = "^0.19.0"
sphinx-rtd-theme = "^1.0.0"
pylint = "2.13.5"
setuptools = "^65.3.0"
pytest-mock = "^3.6.1"
pytest-xdist = "^2.5.0"
web3 = { extras = ["tester"], version = "6.0.0b4" }
pyright = "^1.1.270"
<<<<<<< HEAD
=======
starknet-devnet = { git = "https://github.com/Shard-Labs/starknet-devnet.git", rev = "373cb165e36cad3edce7d38f9d7ccc9ea516687b" }
>>>>>>> 279808b5
pytest-cov = "^4.0.0"
starknet-devnet = "^0.3.4"

[tool.poe.tasks]
test.shell = "pytest -n auto -v --cov=starknet_py starknet_py"
test_ci.shell = "coverage run -m pytest starknet_py"
test_unit.shell = "pytest -n auto -v starknet_py --ignore=starknet_py/tests/e2e"
test_e2e.shell = "pytest -n auto -v starknet_py/tests/e2e --ignore=starknet_py/tests/e2e/docs"
test_docs.shell = "pytest -n auto -v starknet_py/tests/e2e/docs"
test_report.shell = "coverage report"
test_html.shell = "coverage html && open ./htmlcov/index.html"
docs_create = { shell = "make -C docs html" }
docs_open = { shell = "open docs/_build/html/index.html" }
lint = "pylint starknet_py"
format = "black starknet_py"
format_check = "black --check starknet_py"
typecheck = "pyright starknet_py"
requirements_check.shell = "poetry export -f requirements.txt --without-hashes --extras docs | cmp - requirements.txt"
ci = ["lint", "format_check", "typecheck", "requirements_check", "test_ci"]

[tool.coverage.run]
source = ["starknet_py"]


[tool.coverage.report]
omit = ["*_test.py", "starknet_py/tests/e2e/*", "starknet_py/utils/docs.py"]
skip_empty = true


[build-system]
requires = [
    "setuptools",
    "wheel",
    "build",
    "Cython",
]

build-backend = "setuptools.build_meta"


[tool.black]
target-version = ["py38"]
extend-exclude = """
crypto-cpp
"""

[tool.pytest.ini_options]
markers = [
    "run_on_testnet: marks test that will only run on testnet (when --net=testnet)",
    "run_on_devnet: marks test that will only run on devnet (when --net=devnet)"
]

[tool.pyright]
include = ["starknet_py/"]
exclude = [
    "**/__pycache__",
    "starknet_py/tests/e2e/docs",
]<|MERGE_RESOLUTION|>--- conflicted
+++ resolved
@@ -41,10 +41,7 @@
 pytest-xdist = "^2.5.0"
 web3 = { extras = ["tester"], version = "6.0.0b4" }
 pyright = "^1.1.270"
-<<<<<<< HEAD
-=======
-starknet-devnet = { git = "https://github.com/Shard-Labs/starknet-devnet.git", rev = "373cb165e36cad3edce7d38f9d7ccc9ea516687b" }
->>>>>>> 279808b5
+starknet-devnet = {git = "https://github.com/Shard-Labs/starknet-devnet.git", rev = "373cb165e36cad3edce7d38f9d7ccc9ea516687b"}
 pytest-cov = "^4.0.0"
 starknet-devnet = "^0.3.4"
 
