[tool.poetry]
name = "starknet-py"
version = "0.12.0-alpha"
description = "A python SDK for StarkNet"
authors = ["Tomasz Rejowski <tomasz.rejowski@swmansion.com>", "Jakub Ptak <jakub.ptak@swmansion.com>"]
include = ["starknet_py", "starknet_py/utils/crypto/libcrypto_c_exports.*"]
exclude = ["starknet_py/tests/*", "starknet_py/**/*_test.py", "starknet_py/utils/compiler/mock-contracts/**"]
packages = [
    { include = "starknet_py" }
]
license = "MIT"
readme = "README.md"
repository = "https://github.com/software-mansion/starknet.py"
documentation = "https://starknetpy.rtfd.io/"

[tool.poetry.dependencies]
python = ">=3.8, <3.10"
asgiref = "^3.4.1"
sphinx = { version = ">=4.3.1,<6.0.0", optional = true }
enum-tools = { extras = ["sphinx"], version = "0.9.0.post1", optional = true }
crypto-cpp-py = "^1.0.4"
marshmallow = "^3.15.0"
marshmallow-oneofschema = "^3.0.1"
typing-extensions = "^4.3.0"
cairo-lang = "==0.10.3"
<<<<<<< HEAD
eth-utils = "^2.1.0"
=======
furo = "^2022.12.7"
>>>>>>> 70c3bc8c

[tool.poetry.extras]
docs = ["sphinx", "enum-tools"]
eth-tester = ["tester"]

[tool.poetry.group.dev.dependencies]
pytest = "^6.2.5"
black = "^22.3.0"
poethepoet = "^0.11.0"
coverage = "^6.3.0"
pytest-asyncio = "^0.19.0"
sphinx-rtd-theme = "^1.0.0"
pylint = "2.13.5"
setuptools = "^65.3.0"
pytest-mock = "^3.6.1"
pytest-xdist = "^2.5.0"
web3 = { extras = ["tester"], version = "6.0.0b4" }
pyright = "^1.1.270"
pytest-cov = "^4.0.0"
starknet-devnet = "^0.4.3"

[tool.poe.tasks]
test.shell = "pytest -n auto -v --cov=starknet_py starknet_py"
test_ci.shell = "coverage run -m pytest starknet_py"
test_unit.shell = "pytest -n auto -v starknet_py --ignore=starknet_py/tests/e2e"
test_e2e.shell = "pytest -n auto -v starknet_py/tests/e2e --ignore=starknet_py/tests/e2e/docs"
test_docs.shell = "pytest -n auto -v starknet_py/tests/e2e/docs"
test_report.shell = "coverage report"
test_html.shell = "coverage html && open ./htmlcov/index.html"
docs_create = { shell = "make -C docs html" }
docs_open = { shell = "open docs/_build/html/index.html" }
lint = "pylint starknet_py"
format = "black starknet_py"
format_check = "black --check starknet_py"
format_diff = "black --diff starknet_py"
typecheck = "pyright starknet_py"
compile_contracts = "bash starknet_py/tests/e2e/mock/compile_contracts.sh"
requirements_check.shell = "poetry export -f requirements.txt --without-hashes --extras docs | cmp - requirements.txt"
ci = ["lint", "format_check", "typecheck", "requirements_check", "test_ci"]

[tool.coverage.run]
source = ["starknet_py"]


[tool.coverage.report]
omit = ["*_test.py", "starknet_py/tests/e2e/*", "starknet_py/utils/docs.py"]
skip_empty = true


[build-system]
requires = [
    "setuptools",
    "wheel",
    "build",
    "Cython",
]

build-backend = "setuptools.build_meta"


[tool.black]
target-version = ["py38"]
extend-exclude = """
crypto-cpp
"""

[tool.pytest.ini_options]
markers = [
    "run_on_testnet: marks test that will only run on testnet (when --net=testnet)",
    "run_on_devnet: marks test that will only run on devnet (when --net=devnet)"
]

[tool.pyright]
include = ["starknet_py/"]
exclude = [
    "**/__pycache__",
    "starknet_py/tests/e2e/docs",
]
stubPath = ""  # fix "not a valid directory" error<|MERGE_RESOLUTION|>--- conflicted
+++ resolved
@@ -23,11 +23,8 @@
 marshmallow-oneofschema = "^3.0.1"
 typing-extensions = "^4.3.0"
 cairo-lang = "==0.10.3"
-<<<<<<< HEAD
 eth-utils = "^2.1.0"
-=======
 furo = "^2022.12.7"
->>>>>>> 70c3bc8c
 
 [tool.poetry.extras]
 docs = ["sphinx", "enum-tools"]
