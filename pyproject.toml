[tool.poetry]
name = "starknet-py"
version = "0.15.2"
description = "A python SDK for Starknet"
authors = ["Tomasz Rejowski <tomasz.rejowski@swmansion.com>", "Jakub Ptak <jakub.ptak@swmansion.com>"]
include = ["starknet_py", "starknet_py/utils/crypto/libcrypto_c_exports.*"]
exclude = ["starknet_py/tests/*", "starknet_py/**/*_test.py", "starknet_py/utils/compiler/mock-contracts/**"]
packages = [
    { include = "starknet_py" }
]
license = "MIT"
readme = "README.md"
repository = "https://github.com/software-mansion/starknet.py"
documentation = "https://starknetpy.rtfd.io/"

[tool.poetry.dependencies]
python = ">=3.9, <3.10"
asgiref = "^3.4.1"
crypto-cpp-py = "^1.2.0"
marshmallow = "^3.15.0"
marshmallow-oneofschema = "^3.0.1"
typing-extensions = "^4.3.0"
cairo-lang = "^0.11.0.2"
eth-utils = "^2.1.0"
marshmallow-dataclass = "<8.5.0"
<<<<<<< HEAD
lark = "^1.1.5"
=======
sphinx = { version = ">=4.3.1,<7.0.0", optional = true }
enum-tools = { extras = ["sphinx"], version = "0.9.0.post1", optional = true }
furo = { version = "^2022.12.7", optional = true }
>>>>>>> 07888538

[tool.poetry.extras]
docs = ["sphinx", "enum-tools", "furo"]

[tool.poetry.group.dev.dependencies]
pytest = "^7.2.2"
black = "^23.1.0"
poethepoet = "^0.19.0"
coverage = "^7.2.1"
pytest-asyncio = "^0.20.3"
sphinx-rtd-theme = "^1.0.0"
pylint = "2.17.2"
setuptools = "^67.5.1"
pytest-mock = "^3.6.1"
pytest-xdist = "^3.2.1"
pyright = "^1.1.298"
pytest-cov = "^4.0.0"
isort = "^5.11.4"
pytest-rerunfailures = "^11.1"
starknet-devnet = "0.5.0a2"

[tool.poe.tasks]
test.shell = "pytest -n auto -v --reruns 10 --only-rerun aiohttp.client_exceptions.ClientConnectorError --cov=starknet_py starknet_py"
test_ci.shell = "coverage run -m pytest -v --reruns 2 --only-rerun aiohttp.client_exceptions.ClientConnectorError starknet_py --ignore=starknet_py/tests/e2e/docs --ignore=starknet_py/tests/e2e/core"
test_ci_docs.shell = "coverage run -m pytest -v --reruns 2 --only-rerun aiohttp.client_exceptions.ClientConnectorError starknet_py/tests/e2e/docs"
test_unit.shell = "pytest -n auto -v starknet_py --ignore=starknet_py/tests/e2e"
test_e2e.shell = "pytest -n auto -v starknet_py/tests/e2e --ignore=starknet_py/tests/e2e/docs"
test_docs.shell = "pytest -n auto -v starknet_py/tests/e2e/docs"
test_core.shell = "pytest -v starknet_py/tests/e2e/core --net=integration"
test_report.shell = "coverage report"
test_html.shell = "coverage html && open ./htmlcov/index.html"
docs_create = { shell = "make -C docs html" }
docs_open = { shell = "open docs/_build/html/index.html" }
lint = "pylint starknet_py"
format.shell = "isort . && black ."
format_check.shell = "isort --check . && black --check ."
format_diff.shell = "isort --diff . && black --diff ."
typecheck = "pyright starknet_py"
compile_contracts = "bash starknet_py/tests/e2e/mock/compile_contracts.sh"
circular_imports_check.shell = "poetry run pytest circular.py"
requirements_check.shell = "poetry export -f requirements.txt --without-hashes --extras docs | cmp - requirements.txt"
ci = ["lint", "format_check", "typecheck", "requirements_check", "test_ci"]

[tool.poetry.build]
generate-setup-file = true

[tool.coverage.run]
source = ["starknet_py"]


[tool.coverage.report]
omit = ["*_test.py", "starknet_py/tests/e2e/*", "starknet_py/utils/docs.py"]
skip_empty = true


[build-system]
requires = [
    "setuptools",
    "wheel",
    "build",
    "Cython",
]

build-backend = "setuptools.build_meta"


[tool.black]
target-version = ["py38"]
extend-exclude = """
crypto-cpp
"""

[tool.isort]
profile = "black"
skip_gitignore = true

[tool.pytest.ini_options]
markers = [
    "run_on_testnet: marks test that will only run on testnet (when --net=testnet)",
    "run_on_devnet: marks test that will only run on devnet (when --net=devnet)"
]

[tool.pyright]
include = ["starknet_py/"]
exclude = [
    "**/__pycache__",
    "starknet_py/tests/e2e/docs",
]
stubPath = ""  # fix "not a valid directory" error<|MERGE_RESOLUTION|>--- conflicted
+++ resolved
@@ -23,13 +23,10 @@
 cairo-lang = "^0.11.0.2"
 eth-utils = "^2.1.0"
 marshmallow-dataclass = "<8.5.0"
-<<<<<<< HEAD
 lark = "^1.1.5"
-=======
 sphinx = { version = ">=4.3.1,<7.0.0", optional = true }
 enum-tools = { extras = ["sphinx"], version = "0.9.0.post1", optional = true }
 furo = { version = "^2022.12.7", optional = true }
->>>>>>> 07888538
 
 [tool.poetry.extras]
 docs = ["sphinx", "enum-tools", "furo"]
