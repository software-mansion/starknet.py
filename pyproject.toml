[tool.poetry]
name = "starknet.py"
version = "0.2.3-alpha"
description = "A python SDK for StarkNet"
authors = ["Tomasz Rejowski <tomasz.rejowski@swmansion.com>", "Jakub Ptak <jakub.ptak@swmansion.com>"]
include = ["starknet_py", "starknet_py/utils/crypto/libcrypto_c_exports.*"]
exclude = ["starknet_py/tests/*", "starknet_py/**/*_test.py", "starknet_py/utils/compiler/mock-contracts/**"]
packages = [
    { include = "starknet_py" }
]
license = "MIT"
readme = "README.md"
repository = "https://github.com/software-mansion/starknet.py"
documentation = "https://starknetpy.rtfd.io/"

[tool.poetry.dependencies]
python = ">=3.7.2,<3.10"
cairo-lang = "0.8.2.1"
asgiref = "^3.4.1"
sphinx = {version = "^4.3.1", optional = true}
web3 = ">=5.28.0,<6"
enum-tools = {extras = ["sphinx"], version = "0.9.0", optional = true}
<<<<<<< HEAD
marshmallow = "^3.15.0"
typing-extensions = "<4"
=======
>>>>>>> 00b78f25

[tool.poetry.extras]
docs = ["sphinx", "enum-tools"]
eth-tester = ["tester"]

[tool.poetry.dev-dependencies]
pytest = "^6.2.5"
black = "^22.3.0"
poethepoet = "^0.11.0"
coverage = "^6.1.2"
pytest-asyncio = "^0.16.0"
sphinx-rtd-theme = "^1.0.0"
pylint = "^2.12.2"
setuptools = "^60.0.3"
pytest-mock = "^3.6.1"
web3 = {extras=["tester"], version=">=5.28.0,<6"}
<<<<<<< HEAD
starknet-devnet = {path = "../starknet-devnet"}
=======
starknet-devnet = "0.2.1"
pytest-xdist = "^2.5.0"
>>>>>>> 00b78f25

[tool.poe.tasks]
test = ["test_unit", "test_e2e", "test_gateway"]
test_unit.shell = "coverage run -m pytest starknet_py --ignore=starknet_py/tests/e2e"
test_unit.env = { COVERAGE_FILE="unit.coverage" }
test_e2e.shell = """
<<<<<<< HEAD
    starknet-devnet --host localhost --port $DEVNET_PORT &
    DEVNET_PID=$!
    sleep 1
    coverage run -m pytest starknet_py/tests/e2e --ignore=starknet_py/tests/e2e/gateway_client
    COV_RES=$?
    kill $DEVNET_PID
    exit $COV_RES
"""
test_e2e.env = { COVERAGE_FILE="e2e.coverage", DEVNET_PORT="5001" }
test_gateway.shell = """
    starknet-devnet --host localhost --port $DEVNET_PORT &
    DEVNET_PID=$!
    sleep 1

    BLOCK_HASH=$(./starknet_py/tests/e2e/setupy_scripts/prepare_devnet_for_gateway_test.sh $DEVNET_PORT | tail -1)

    poetry run python -m pytest starknet_py/tests/e2e/gateway_client --block_hash ${BLOCK_HASH}
    kill $DEVNET_PID
"""
test_gateway.env = {DEVNET_PORT="5002"}
=======
    coverage run -m pytest starknet_py/tests/e2e
"""
test_e2e.env = { COVERAGE_FILE="e2e.coverage", DEVNET_PORT="5001" }
test_e2e_parallel.shell = """
    pytest -n auto --dist loadscope starknet_py/tests/e2e -v
"""
>>>>>>> 00b78f25
coverage_combine.shell = "coverage combine unit.coverage e2e.coverage"
test_report = [{ shell = "poe coverage_combine" }, { shell = "coverage report" }]
test_html = [
    { shell = "poe coverage_combine" },
    { shell = "coverage html && open ./htmlcov/index.html" }
]
docs_create = { shell = "make -C docs html" }
docs_open = { shell = "open docs/_build/html/index.html" }
lint = "pylint starknet_py"
format = "black starknet_py"
format_check = "black --check starknet_py"
ci = ["lint", "format_check", "test"]

[tool.coverage.run]
source = ["starknet_py"]


[tool.coverage.report]
omit = ["*_test.py", "starknet_py/tests/e2e/*", "starknet_py/utils/docs.py"]
skip_empty = true


[build-system]
requires = [
    "setuptools",
    "wheel",
    "build",
    "Cython",
]

build-backend = "setuptools.build_meta"


[tool.black]
target-version = ["py37"]
extend-exclude = """
crypto-cpp
"""<|MERGE_RESOLUTION|>--- conflicted
+++ resolved
@@ -20,11 +20,7 @@
 sphinx = {version = "^4.3.1", optional = true}
 web3 = ">=5.28.0,<6"
 enum-tools = {extras = ["sphinx"], version = "0.9.0", optional = true}
-<<<<<<< HEAD
 marshmallow = "^3.15.0"
-typing-extensions = "<4"
-=======
->>>>>>> 00b78f25
 
 [tool.poetry.extras]
 docs = ["sphinx", "enum-tools"]
@@ -41,28 +37,20 @@
 setuptools = "^60.0.3"
 pytest-mock = "^3.6.1"
 web3 = {extras=["tester"], version=">=5.28.0,<6"}
-<<<<<<< HEAD
-starknet-devnet = {path = "../starknet-devnet"}
-=======
 starknet-devnet = "0.2.1"
 pytest-xdist = "^2.5.0"
->>>>>>> 00b78f25
 
 [tool.poe.tasks]
 test = ["test_unit", "test_e2e", "test_gateway"]
 test_unit.shell = "coverage run -m pytest starknet_py --ignore=starknet_py/tests/e2e"
 test_unit.env = { COVERAGE_FILE="unit.coverage" }
 test_e2e.shell = """
-<<<<<<< HEAD
-    starknet-devnet --host localhost --port $DEVNET_PORT &
-    DEVNET_PID=$!
-    sleep 1
-    coverage run -m pytest starknet_py/tests/e2e --ignore=starknet_py/tests/e2e/gateway_client
-    COV_RES=$?
-    kill $DEVNET_PID
-    exit $COV_RES
+    coverage run -m pytest starknet_py/tests/e2e
 """
 test_e2e.env = { COVERAGE_FILE="e2e.coverage", DEVNET_PORT="5001" }
+test_e2e_parallel.shell = """
+    pytest -n auto --dist loadscope starknet_py/tests/e2e -v
+"""
 test_gateway.shell = """
     starknet-devnet --host localhost --port $DEVNET_PORT &
     DEVNET_PID=$!
@@ -74,14 +62,6 @@
     kill $DEVNET_PID
 """
 test_gateway.env = {DEVNET_PORT="5002"}
-=======
-    coverage run -m pytest starknet_py/tests/e2e
-"""
-test_e2e.env = { COVERAGE_FILE="e2e.coverage", DEVNET_PORT="5001" }
-test_e2e_parallel.shell = """
-    pytest -n auto --dist loadscope starknet_py/tests/e2e -v
-"""
->>>>>>> 00b78f25
 coverage_combine.shell = "coverage combine unit.coverage e2e.coverage"
 test_report = [{ shell = "poe coverage_combine" }, { shell = "coverage report" }]
 test_html = [
