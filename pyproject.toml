[tool.poetry]
name = "starknet.py"
version = "0.4.6-alpha"
description = "A python SDK for StarkNet"
authors = ["Tomasz Rejowski <tomasz.rejowski@swmansion.com>", "Jakub Ptak <jakub.ptak@swmansion.com>"]
include = ["starknet_py", "starknet_py/utils/crypto/libcrypto_c_exports.*"]
exclude = ["starknet_py/tests/*", "starknet_py/**/*_test.py", "starknet_py/utils/compiler/mock-contracts/**"]
packages = [
    { include = "starknet_py" }
]
license = "MIT"
readme = "README.md"
repository = "https://github.com/software-mansion/starknet.py"
documentation = "https://starknetpy.rtfd.io/"

[tool.poetry.dependencies]
python = ">=3.7.2,<3.10"
asgiref = "^3.4.1"
sphinx = {version = "^4.3.1", optional = true}
enum-tools = {extras = ["sphinx"], version = "0.9.0", optional = true}
crypto-cpp-py = "^1.0.4"
marshmallow = "^3.15.0"
marshmallow-oneofschema = "^3.0.1"
cairo-lang = "0.9.1"
typing-extensions = "^4.3.0"

[tool.poetry.extras]
docs = ["sphinx", "enum-tools"]
eth-tester = ["tester"]

[tool.poetry.dev-dependencies]
pytest = "^6.2.5"
black = "^22.3.0"
poethepoet = "^0.11.0"
coverage = "^6.1.2"
pytest-asyncio = "^0.16.0"
sphinx-rtd-theme = "^1.0.0"
pylint = "2.13.5"
setuptools = "^60.0.3"
pytest-mock = "^3.6.1"
pytest-xdist = "^2.5.0"
web3 = {extras=["tester"], version="6.0.0b4"}
<<<<<<< HEAD
starknet-devnet = {git = "https://github.com/drknzz/starknet-devnet.git", rev = "feat/update-rpc"}
=======
starknet-devnet = "^0.2.10"
>>>>>>> 82f6b372


[tool.poe.tasks]
test = ["test_unit", "test_e2e", "test_docs"]
test_unit.shell = "coverage run -m pytest starknet_py --ignore=starknet_py/tests/e2e"
test_unit.env = { COVERAGE_FILE="unit.coverage" }
test_e2e.shell = """
    coverage run -m pytest starknet_py/tests/e2e --ignore=starknet_py/tests/e2e/docs
"""
test_e2e.env = { COVERAGE_FILE="e2e.coverage", DEVNET_PORT="5001" }
test_e2e_parallel.shell = """
    pytest -n auto --dist loadscope starknet_py/tests/e2e -v --ignore=starknet_py/tests/e2e/docs
"""
test_docs.shell = "coverage run -m pytest starknet_py/tests/e2e/docs"
test_docs.env = { COVERAGE_FILE="docs.coverage", DEVNET_PORT="5003" }
coverage_combine.shell = "coverage combine unit.coverage e2e.coverage docs.coverage"
test_report = [{ shell = "poe coverage_combine" }, { shell = "coverage report" }]
test_html = [
    { shell = "poe coverage_combine" },
    { shell = "coverage html && open ./htmlcov/index.html" }
]
docs_create = { shell = "make -C docs html" }
docs_open = { shell = "open docs/_build/html/index.html" }
lint = "pylint starknet_py"
format = "black starknet_py"
format_check = "black --check starknet_py"
requirements_check.shell = "poetry export -f requirements.txt --without-hashes --extras docs | cmp - requirements.txt"
ci = ["lint", "format_check", "requirements_check", "test"]

[tool.coverage.run]
source = ["starknet_py"]


[tool.coverage.report]
omit = ["*_test.py", "starknet_py/tests/e2e/*", "starknet_py/utils/docs.py"]
skip_empty = true


[build-system]
requires = [
    "setuptools",
    "wheel",
    "build",
    "Cython",
]

build-backend = "setuptools.build_meta"


[tool.black]
target-version = ["py37"]
extend-exclude = """
crypto-cpp
"""

[tool.pytest.ini_options]
markers = [
    "run_on_testnet: marks test that will only run on testnet (when --net=testnet)",
    "run_on_devnet: marks test that will only run on devnet (when --net=devnet)"
]<|MERGE_RESOLUTION|>--- conflicted
+++ resolved
@@ -40,11 +40,7 @@
 pytest-mock = "^3.6.1"
 pytest-xdist = "^2.5.0"
 web3 = {extras=["tester"], version="6.0.0b4"}
-<<<<<<< HEAD
-starknet-devnet = {git = "https://github.com/drknzz/starknet-devnet.git", rev = "feat/update-rpc"}
-=======
 starknet-devnet = "^0.2.10"
->>>>>>> 82f6b372
 
 
 [tool.poe.tasks]
