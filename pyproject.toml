[tool.poetry]
name = "starknet-py"
version = "0.15.2"
description = "A python SDK for Starknet"
authors = ["Tomasz Rejowski <tomasz.rejowski@swmansion.com>", "Jakub Ptak <jakub.ptak@swmansion.com>"]
include = ["starknet_py", "starknet_py/utils/crypto/libcrypto_c_exports.*"]
exclude = ["starknet_py/tests/*", "starknet_py/**/*_test.py"]
packages = [
    { include = "starknet_py" }
]
license = "MIT"
readme = "README.md"
repository = "https://github.com/software-mansion/starknet.py"
documentation = "https://starknetpy.rtfd.io/"

[tool.poetry.dependencies]
python = ">=3.9, <3.10"
asgiref = "^3.4.1"
crypto-cpp-py = "^1.3.0"
marshmallow = "^3.15.0"
marshmallow-oneofschema = "^3.0.1"
typing-extensions = "^4.3.0"
eth-utils = "^2.1.0"
marshmallow-dataclass = "<8.5.0"
poseidon-py = "^0.1.2"
lark = "^1.1.5"
<<<<<<< HEAD
=======
aiohttp = "^3.8.4"
>>>>>>> 93b585d8
sphinx = { version = ">=4.3.1,<7.0.0", optional = true }
enum-tools = { extras = ["sphinx"], version = "0.9.0.post1", optional = true }
furo = { version = "^2022.12.7", optional = true }

[tool.poetry.extras]
docs = ["sphinx", "enum-tools", "furo"]

[tool.poetry.group.dev.dependencies]
pytest = "^7.2.2"
black = "^23.1.0"
poethepoet = "^0.19.0"
coverage = "^7.2.1"
pytest-asyncio = "^0.20.3"
pylint = "2.17.2"
setuptools = "^67.5.1"
pytest-mock = "^3.6.1"
pytest-xdist = "^3.2.1"
pyright = "^1.1.298"
pytest-cov = "^4.0.0"
isort = "^5.11.4"
pytest-rerunfailures = "^11.1"
starknet-devnet = {git = "https://github.com/0xSpaceShard/starknet-devnet.git", rev = "543940a"}
cairo-lang = "^0.11.0.2"

[tool.poe.tasks]
test.shell = "pytest -n auto -v --reruns 10 --only-rerun aiohttp.client_exceptions.ClientConnectorError --cov=starknet_py starknet_py"
test_ci.shell = "coverage run -m pytest -v --reruns 2 --only-rerun aiohttp.client_exceptions.ClientConnectorError starknet_py --ignore=starknet_py/tests/e2e/docs --ignore=starknet_py/tests/e2e/core"
test_ci_docs.shell = "coverage run -m pytest -v --reruns 2 --only-rerun aiohttp.client_exceptions.ClientConnectorError starknet_py/tests/e2e/docs"
test_unit.shell = "pytest -n auto -v starknet_py --ignore=starknet_py/tests/e2e"
test_e2e.shell = "pytest -n auto -v starknet_py/tests/e2e --ignore=starknet_py/tests/e2e/docs"
test_docs.shell = "pytest -n auto -v starknet_py/tests/e2e/docs"
test_core.shell = "pytest -v starknet_py/tests/e2e/core --net=integration"
test_report.shell = "coverage report"
test_html.shell = "coverage html && open ./htmlcov/index.html"
docs_create = { shell = "make -C docs html" }
docs_open = { shell = "open docs/_build/html/index.html" }
lint = "pylint starknet_py"
format.shell = "isort . && black ."
format_check.shell = "isort --check . && black --check ."
format_diff.shell = "isort --diff . && black --diff ."
typecheck = "pyright starknet_py"
compile_contracts = "bash starknet_py/tests/e2e/mock/compile_contracts.sh"
compile_contracts_v1 = "bash starknet_py/tests/e2e/mock/compile_contracts_v1.sh"
circular_imports_check.shell = "poetry run pytest circular.py"
ci = ["lint", "format_check", "typecheck", "test_ci"]

[tool.poetry.build]
generate-setup-file = true

[tool.coverage.run]
source = ["starknet_py"]


[tool.coverage.report]
omit = ["*_test.py", "starknet_py/tests/e2e/*", "starknet_py/utils/docs.py"]
skip_empty = true


[build-system]
requires = [
    "setuptools",
    "wheel",
    "build",
    "Cython",
]

build-backend = "setuptools.build_meta"


[tool.black]
target-version = ["py38"]
extend-exclude = """
crypto-cpp
"""

[tool.isort]
profile = "black"
skip_gitignore = true

[tool.pytest.ini_options]
markers = [
    "run_on_testnet: marks test that will only run on testnet (when --net=testnet)",
    "run_on_devnet: marks test that will only run on devnet (when --net=devnet)"
]

[tool.pyright]
include = ["starknet_py/"]
exclude = [
    "**/__pycache__",
    "starknet_py/tests/e2e/docs",
]
stubPath = ""  # fix "not a valid directory" error<|MERGE_RESOLUTION|>--- conflicted
+++ resolved
@@ -24,10 +24,7 @@
 marshmallow-dataclass = "<8.5.0"
 poseidon-py = "^0.1.2"
 lark = "^1.1.5"
-<<<<<<< HEAD
-=======
 aiohttp = "^3.8.4"
->>>>>>> 93b585d8
 sphinx = { version = ">=4.3.1,<7.0.0", optional = true }
 enum-tools = { extras = ["sphinx"], version = "0.9.0.post1", optional = true }
 furo = { version = "^2022.12.7", optional = true }
