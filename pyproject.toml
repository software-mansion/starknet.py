--- conflicted
+++ resolved
@@ -33,11 +33,7 @@
 coverage = "^6.1.2"
 pytest-asyncio = "^0.16.0"
 sphinx-rtd-theme = "^1.0.0"
-<<<<<<< HEAD
-pylint = "2.13.5"
-=======
 pylint = "^2.14.1"
->>>>>>> ed02d449
 setuptools = "^60.0.3"
 pytest-mock = "^3.6.1"
 web3 = {extras=["tester"], version=">=5.28.0,<6"}
