--- conflicted
+++ resolved
@@ -40,10 +40,6 @@
 coverage = "^7.2.1"
 pytest-asyncio = "^0.21.1"
 pylint = "3.0.3"
-<<<<<<< HEAD
-=======
-setuptools = "^69.0.3"
->>>>>>> 976f1fd7
 pytest-mock = "^3.6.1"
 pytest-xdist = "^3.2.1"
 pyright = "1.1.338"
@@ -52,14 +48,8 @@
 pytest-rerunfailures = "^13.0"
 python-dotenv = "^1.0.0"
 
-
-<<<<<<< HEAD
 [tool.poetry.group.py312-dev.dependencies]
 cairo-lang = {version = "0.13.0", python = ">=3.9, <3.13"}
-=======
-[tool.poetry.group.py39-dev.dependencies]
-cairo-lang = {version = "0.13.0", python = ">=3.9, <3.10"}
->>>>>>> 976f1fd7
 
 [tool.poe.tasks]
 test = [
