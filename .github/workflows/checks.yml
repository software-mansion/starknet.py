--- conflicted
+++ resolved
@@ -2,13 +2,7 @@
 
 env:
   CAIRO_LANG_VERSION: "0.13.1"
-<<<<<<< HEAD
-  DEVNET_VERSION: "0.1.2"
-# TODO(#1498): Change `DEVNET_SHA` once devnet is updated
-  DEVNET_SHA: d9ab44a8589ca4b8c3bab0367cc1d5be0c301550
-=======
   DEVNET_SHA: fc5a2753a2eedcc27eed7a4fae3ecac08c2ca1b4
->>>>>>> 118ad51b
   LEDGER_APP_SHA: db93a5e33d00bd44752fdc8c07aefcffa08d91c3
   LEDGER_APP_DEV_TOOLS_SHA: a037d42181f4bed9694246256e2c9e2a899e775c302a9c6482c81f87c28e1432
 
@@ -183,11 +177,7 @@
       # ====================== SETUP DEVNET ====================== #
 
       - name: Install devnet
-#        TODO(#1498): We should use `install_devnet.sh` once devnet is updated
-#        run: ./starknet_py/tests/install_devnet.sh
-        uses: ./.github/composite-actions/devnet
-        with:
-          devnet_sha: ${{ env.DEVNET_SHA }}
+        run: ./starknet_py/tests/install_devnet.sh
 
       # ====================== SETUP LEDGER SPECULOS ====================== #
 
@@ -306,11 +296,7 @@
       # ====================== SETUP DEVNET ====================== #
 
       - name: Install devnet
-#        TODO(#1498): We should use `install_devnet.sh` once devnet is updated
-#        run: ./starknet_py/tests/install_devnet.sh
-        uses: ./.github/composite-actions/devnet
-        with:
-          devnet_sha: ${{ env.DEVNET_SHA }}
+        run: ./starknet_py/tests/install_devnet.sh
 
       # ====================== RUN TESTS ====================== #
 
@@ -462,11 +448,7 @@
       # ====================== SETUP DEVNET ====================== #
 
       - name: Install devnet
-#        TODO(#1498): We should use `install_devnet.sh` once devnet is updated
-#        run: ./starknet_py/tests/install_devnet.sh
-        uses: ./.github/composite-actions/devnet
-        with:
-          devnet_sha: ${{ env.DEVNET_SHA }}
+        run: ./starknet_py/tests/install_devnet.sh
 
       # ====================== RUN TESTS ====================== #
 
