name: Checks

env:
  CAIRO_LANG_VERSION: "0.13.1"
  DEVNET_VERSION: "0.1.2"
<<<<<<< HEAD
# TODO(#1498): Change `DEVNET_SHA` once devnet is updated
  DEVNET_SHA: d9ab44a8589ca4b8c3bab0367cc1d5be0c301550
  LEDGER_APP_SHA: dd58c5c
=======
  DEVNET_SHA: 7e7dbb5
  LEDGER_APP_SHA: db93a5e33d00bd44752fdc8c07aefcffa08d91c3
>>>>>>> 5be914f0
  LEDGER_APP_DEV_TOOLS_SHA: a037d42181f4bed9694246256e2c9e2a899e775c302a9c6482c81f87c28e1432

on:
  push:
    branches:
      - master
      - development
  pull_request:
  workflow_dispatch:

jobs:

  # ---------------------------------------------------------- #
  # ...................LINT-FORMAT-TYPECHECK.................. #
  # ---------------------------------------------------------- #

  lint-format-typecheck:
    name: Lint - Format - Typecheck
    runs-on: ubuntu-latest
    steps:

      - uses: actions/checkout@v4

      - name: Install poetry
        run: |
          python -m pip install --upgrade pip
          pip install poetry

      - name: Set up Python 3.12
        uses: actions/setup-python@v4
        with:
          python-version: "3.12"
          cache: 'poetry'

      - name: Install dependencies
        run: |
          poetry install -E ledger

      - name: Check poetry.lock
        run: |
          poetry check --lock

      - name: Lint
        run: |
          poetry run poe lint

      - name: Format
        run: |
          poetry run poe format_check

      - name: Typecheck
        run: |
          poetry run poe typecheck

  # ---------------------------------------------------------- #
  # .......................SETUP-TESTS........................ #
  # ---------------------------------------------------------- #

  setup-tests:
    name: Setup Tests
    runs-on: ubuntu-latest
    strategy:
      matrix:
        python-version: [ "3.12" ]
    steps:

      # ====================== SETUP ====================== #

      - uses: actions/checkout@v4
      - uses: asdf-vm/actions/setup@v3
      - uses: actions/setup-python@v4
        with:
          python-version: "3.12"
          cache: 'pip'

      - name: Install poetry
        run: |
          python -m pip install --upgrade pip
          pip install poetry

      - name: Set up Python ${{ matrix.python-version }}
        uses: actions/setup-python@v4
        with:
          python-version: ${{ matrix.python-version }}
          cache: 'poetry'

      - name: Install dependencies
        run: |
          poetry install

      # ====================== CONTRACTS v2 ====================== #
      - name: Cache contracts v2
        id: cache-contracts_v2
        uses: actions/cache@v4
        with:
          path: starknet_py/tests/e2e/mock/contracts_v2/target
          key: ${{ runner.os }}-contracts-${{ hashFiles('starknet_py/tests/e2e/mock/contracts_v2') }}

      - name: Compile contracts v2
        if: steps.cache-contracts_v2.outputs.cache-hit != 'true'
        run: |
          poetry run poe compile_contracts v2

      # ====================== CONTRACTS v1 ====================== #

      - name: Cache contracts v1
        id: cache-contracts_v1
        uses: actions/cache@v4
        with:
          path: starknet_py/tests/e2e/mock/contracts_v1/target
          key: ${{ runner.os }}-contracts-${{ hashFiles('starknet_py/tests/e2e/mock/contracts_v1') }}

      - name: Compile contracts v1
        if: steps.cache-contracts_v1.outputs.cache-hit != 'true'
        run: |
          poetry run poe compile_contracts v1

      - name: Upload contracts artifacts
        uses: actions/upload-artifact@v4
        with:
          name: contract-artifacts
          path: starknet_py/tests/e2e/mock/

  # ---------------------------------------------------------- #
  # ........................RUN-TESTS......................... #
  # ---------------------------------------------------------- #

  run-tests:
    name: Tests
    needs: setup-tests
    runs-on: ubuntu-latest
    strategy:
      fail-fast: false
      matrix:
        python-version: [ "3.9", "3.12" ]
    env:
      LEDGER_PROXY_ADDRESS: 127.0.0.1
      LEDGER_PROXY_PORT: 9999
      SEPOLIA_RPC_URL: ${{ secrets.SEPOLIA_RPC_URL }}
    steps:
      - uses: actions/checkout@v4

      - name: Download contracts
        uses: actions/download-artifact@v4
        with:
          name: contract-artifacts
          path: starknet_py/tests/e2e/mock/

      - uses: actions/setup-python@v4
        with:
          python-version: "3.12"
          cache: 'pip'

      # ====================== SETUP PYTHON ====================== #

      - name: Install poetry
        run: |
          python -m pip install --upgrade pip
          pip install poetry

      - name: Set up Python ${{ matrix.python-version }}
        uses: actions/setup-python@v4
        with:
          python-version: ${{ matrix.python-version }}
          cache: 'poetry'

      - name: Install dependencies
        run: |
          poetry install -E ledger

      # ====================== SETUP DEVNET ====================== #

      - name: Install devnet
#        TODO(#1498): We should use `install_devnet.sh` once devnet is updated
#        run: ./starknet_py/tests/install_devnet.sh
        uses: ./.github/composite-actions/devnet
        with:
          devnet_sha: ${{ env.DEVNET_SHA }}

      # ====================== SETUP LEDGER SPECULOS ====================== #

      - name: Pull speculos image
        run: docker pull ghcr.io/ledgerhq/ledger-app-builder/ledger-app-dev-tools@sha256:${{ env.LEDGER_APP_DEV_TOOLS_SHA }}


      - name: Clone LedgerHQ Starknet app repository
        run: git clone https://github.com/LedgerHQ/app-starknet.git

      - name: Build the app inside Docker container
        uses: addnab/docker-run-action@v3
        with:
          image: ghcr.io/ledgerhq/ledger-app-builder/ledger-app-dev-tools@sha256:${{ env.LEDGER_APP_DEV_TOOLS_SHA }}
          options: --rm -v ${{ github.workspace }}:/apps
          run: |
            cd /apps/app-starknet
            git checkout ${{ env.LEDGER_APP_SHA }}
            cargo clean
            cargo ledger build nanox

      - name: Start Speculos emulator container
        uses: addnab/docker-run-action@v3
        with:
          image: ghcr.io/ledgerhq/ledger-app-builder/ledger-app-dev-tools@sha256:${{ env.LEDGER_APP_DEV_TOOLS_SHA }}
          options: --rm -d --name speculos-emulator -v ${{ github.workspace }}:/apps --publish 5000:5000 --publish 9999:9999
          run: |
            speculos \
            -m nanox \
            --apdu-port 9999 \
            --api-port 5000 \
            --display headless \
            /apps/app-starknet/target/nanox/release/starknet

      - name: Wait for Speculos to start
        run: sleep 5

      - name: Update automation rules
        working-directory: starknet_py/tests/unit/signer
        run: |
          curl -X POST http://127.0.0.1:5000/automation \
          -H "Content-Type: application/json" \
          -d @speculos_automation.json

      # ====================== RUN TESTS ====================== #

      - name: Check circular imports
        run: |
          poetry run poe circular_imports_check

      - uses: asdf-vm/actions/setup@v3

#     TODO(#1498): Remove below step once issue with compiled contracts is resolved
      - name: Compile contracts
        run: |
          poetry run poe compile_contracts v2
          poetry run poe compile_contracts v1

      - name: Run tests
        run: |
          poetry run poe test_ci_v2
          poetry run poe test_ci_v1

      - name: Generate coverage in XML
        run: |
          poetry run coverage xml

      - name: Upload coverage to Codecov
        uses: codecov/codecov-action@v3

  # ---------------------------------------------------------- #
  # ..................RUN-TESTS-ON-NETWORKS................... #
  # ---------------------------------------------------------- #

  run-tests-on-networks:
    name: Tests on networks (testnet)
    needs: setup-tests
    runs-on: ubuntu-latest
    strategy:
      fail-fast: false
    env:
      SEPOLIA_RPC_URL: ${{ secrets.SEPOLIA_RPC_URL }}
      SEPOLIA_ACCOUNT_ADDRESS: ${{ secrets.SEPOLIA_ACCOUNT_ADDRESS }}
      SEPOLIA_ACCOUNT_PRIVATE_KEY: ${{ secrets.SEPOLIA_ACCOUNT_PRIVATE_KEY }}
    steps:
      - uses: actions/checkout@v4

      - name: Download contracts
        uses: actions/download-artifact@v4
        with:
          name: contract-artifacts
          path: starknet_py/tests/e2e/mock/

      - uses: actions/setup-python@v4
        with:
          python-version: "3.12"
          cache: 'pip'

      # ====================== SETUP PYTHON ====================== #

      - name: Install poetry
        run: |
          python -m pip install --upgrade pip
          pip install poetry

      - name: Set up Python 3.12
        uses: actions/setup-python@v4
        with:
          python-version: "3.12"
          cache: 'poetry'

      - name: Install dependencies
        run: |
          poetry install -E ledger

      # ====================== SETUP DEVNET ====================== #

      - name: Install devnet
#        TODO(#1498): We should use `install_devnet.sh` once devnet is updated
#        run: ./starknet_py/tests/install_devnet.sh
        uses: ./.github/composite-actions/devnet
        with:
          devnet_sha: ${{ env.DEVNET_SHA }}

      # ====================== RUN TESTS ====================== #

      - name: Check circular imports
        run: |
          poetry run poe circular_imports_check

      - name: Run tests
        run: |
          poetry run poe test_ci_on_networks

      - name: Generate coverage in XML
        run: |
          poetry run coverage xml

      - name: Upload coverage to Codecov
        uses: codecov/codecov-action@v3

  # ---------------------------------------------------------- #
  # ....................RUN-TESTS-WINDOWS..................... #
  # ---------------------------------------------------------- #

  run-tests-windows:
    if: ${{ github.event_name != 'pull_request' }}
    name: Tests Windows
    needs: setup-tests
    runs-on: windows-latest
    strategy:
      fail-fast: false
      matrix:
        python-version: [ "3.9", "3.12" ]
    env:
      SEPOLIA_RPC_URL: ${{ secrets.SEPOLIA_RPC_URL }}
    steps:
      - uses: actions/checkout@v4
      - uses: dtolnay/rust-toolchain@dc6353516c68da0f06325f42ad880f76a5e77ec9
        with:
          toolchain: 1.79.0  # Doesn't work with "stable"

      - name: Download contracts
        uses: actions/download-artifact@v4
        with:
          name: contract-artifacts
          path: starknet_py/tests/e2e/mock/

      - uses: actions/setup-python@v4
        with:
          python-version: "3.12"
          cache: 'pip'

      # ====================== SETUP DEVNET ====================== #

      - name: Cache devnet build
        id: windows-devnet-cache
        uses: actions/cache@v4
        with:
          path: ${{ github.workspace }}\starknet_py\tests\e2e\devnet\bin
          key: ${{ runner.os }}-devnet-${{ env.DEVNET_SHA }}

      - name: Install devnet
        if: steps.windows-devnet-cache.outputs.cache-hit != 'true'
        run: |
          $DEVNET_INSTALL_DIR = "${{ github.workspace }}\starknet_py\tests\e2e\devnet"
          cargo install --git https://github.com/0xSpaceShard/starknet-devnet-rs.git --locked --rev ${{ env.DEVNET_SHA }} --root $DEVNET_INSTALL_DIR
        shell: pwsh
      # ====================== SETUP PYTHON ====================== #

      - name: Install poetry
        run: |
          python -m pip install --upgrade pip
          pip install poetry

      - name: Set up Python ${{ matrix.python-version }}
        uses: actions/setup-python@v4
        with:
          python-version: ${{ matrix.python-version }}
          cache: 'poetry'

      - name: Install dependencies
        run: |
          poetry install -E ledger

      # ====================== RUN TESTS ====================== #

      - name: Check circular imports
        run: |
          poetry run poe circular_imports_check

      - name: Run tests
        run: |
          poetry run poe test_ci_v2
          poetry run poe test_ci_v1

      - name: Generate coverage in XML
        run: |
          poetry run coverage xml

      - name: Upload coverage to Codecov
        uses: codecov/codecov-action@v3

  # ---------------------------------------------------------- #
  # .....................RUN-DOCS-TESTS....................... #
  # ---------------------------------------------------------- #

  run-docs-tests:
    name: Docs Tests
    needs: setup-tests
    runs-on: ubuntu-latest
    strategy:
      fail-fast: false
      matrix:
        python-version: [ "3.9", "3.12" ]
    steps:
      - uses: actions/checkout@v4

      - name: Download contracts
        uses: actions/download-artifact@v4
        with:
          name: contract-artifacts
          path: starknet_py/tests/e2e/mock/

      - uses: actions/setup-python@v4
        with:
          python-version: "3.12"
          cache: 'pip'

      # ====================== SETUP PYTHON ====================== #

      - name: Install poetry
        run: |
          python -m pip install --upgrade pip
          pip install poetry

      - name: Set up Python ${{ matrix.python-version }}
        uses: actions/setup-python@v4
        with:
          python-version: ${{ matrix.python-version }}
          cache: 'poetry'

      - name: Install dependencies
        run: |
          poetry install

      # ====================== SETUP DEVNET ====================== #

      - name: Install devnet
#        TODO(#1498): We should use `install_devnet.sh` once devnet is updated
#        run: ./starknet_py/tests/install_devnet.sh
        uses: ./.github/composite-actions/devnet
        with:
          devnet_sha: ${{ env.DEVNET_SHA }}

      # ====================== RUN TESTS ====================== #

      - uses: asdf-vm/actions/setup@v3

#     TODO(#1498): Remove below step once issue with compiled contracts is resolved
      - name: Compile contracts
        run: |
          poetry run poe compile_contracts v2
          poetry run poe compile_contracts v1

      - name: Run tests
        run: |
          poetry run poe test_ci_docs_v2
          poetry run poe test_ci_docs_v1

      - name: Generate coverage in XML
        run: |
          poetry run coverage xml

      - name: Upload coverage to Codecov
        uses: codecov/codecov-action@v3

  # ---------------------------------------------------------- #
  # .................RUN-DOCS-TESTS-WINDOWS................... #
  # ---------------------------------------------------------- #

  run-docs-tests-windows:
    if: ${{ github.event_name != 'pull_request' }}
    name: Docs Tests Windows
    needs: setup-tests
    runs-on: windows-latest
    strategy:
      fail-fast: false
      matrix:
        python-version: [ "3.9", "3.12" ]
    steps:
      - uses: actions/checkout@v4
      - uses: dtolnay/rust-toolchain@dc6353516c68da0f06325f42ad880f76a5e77ec9
        with:
          toolchain: 1.79.0 # Doesn't work with "stable"

      - name: Download contracts
        uses: actions/download-artifact@v4
        with:
          name: contract-artifacts
          path: starknet_py/tests/e2e/mock/

      - uses: actions/setup-python@v4
        with:
          python-version: "3.12"
          cache: 'pip'

      # ====================== SETUP PYTHON ====================== #

      - name: Install poetry
        run: |
          python -m pip install --upgrade pip
          pip install poetry

      - name: Set up Python ${{ matrix.python-version }}
        uses: actions/setup-python@v4
        with:
          python-version: ${{ matrix.python-version }}
          cache: 'poetry'

      - name: Install dependencies
        run: |
          poetry install

      # ====================== SETUP DEVNET ====================== #

      - name: Cache devnet build
        id: windows-devnet-cache
        uses: actions/cache@v4
        with:
          path: ${{ github.workspace }}\starknet_py\tests\e2e\devnet\bin
          key: ${{ runner.os }}-devnet-${{ env.DEVNET_SHA }}

      - name: Install devnet
        if: steps.windows-devnet-cache.outputs.cache-hit != 'true'
        run: |
          $DEVNET_INSTALL_DIR = "${{ github.workspace }}\starknet_py\tests\e2e\devnet"
          cargo install --git https://github.com/0xSpaceShard/starknet-devnet-rs.git --locked --rev ${{ env.DEVNET_SHA }} --root $DEVNET_INSTALL_DIR
        shell: pwsh

      # ====================== RUN TESTS ====================== #

      - name: Run tests
        run: |
          poetry run poe test_ci_docs_v2
          poetry run poe test_ci_docs_v1

      - name: Generate coverage in XML
        run: |
          poetry run coverage xml

      - name: Upload coverage to Codecov
        uses: codecov/codecov-action@v3<|MERGE_RESOLUTION|>--- conflicted
+++ resolved
@@ -3,14 +3,9 @@
 env:
   CAIRO_LANG_VERSION: "0.13.1"
   DEVNET_VERSION: "0.1.2"
-<<<<<<< HEAD
 # TODO(#1498): Change `DEVNET_SHA` once devnet is updated
   DEVNET_SHA: d9ab44a8589ca4b8c3bab0367cc1d5be0c301550
-  LEDGER_APP_SHA: dd58c5c
-=======
-  DEVNET_SHA: 7e7dbb5
   LEDGER_APP_SHA: db93a5e33d00bd44752fdc8c07aefcffa08d91c3
->>>>>>> 5be914f0
   LEDGER_APP_DEV_TOOLS_SHA: a037d42181f4bed9694246256e2c9e2a899e775c302a9c6482c81f87c28e1432
 
 on:
