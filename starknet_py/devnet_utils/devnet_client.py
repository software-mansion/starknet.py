import re
from typing import List, Optional, Union, cast

from aiohttp import ClientSession

from starknet_py.devnet_utils.devnet_client_models import (
    BalanceRecord,
    Config,
    IncreaseTimeResponse,
    MintResponse,
    PostmanFlushResponse,
    PredeployedAccount,
    SetTimeResponse,
)
from starknet_py.devnet_utils.devnet_rpc_schema import (
    BalanceRecordSchema,
    ConfigSchema,
    IncreasedTimeResponseSchema,
    MintResponseSchema,
    PostmanFlushResponseSchema,
    PredeployedAccountSchema,
    SetTimeResponseSchema,
)
from starknet_py.net.client_models import Hash, PriceUnit, Tag
from starknet_py.net.full_node_client import (
    FullNodeClient,
    _get_raw_block_identifier,
    _to_rpc_felt,
)
from starknet_py.net.http_client import RpcHttpClient
from starknet_py.utils.sync import add_sync_methods


@add_sync_methods
class DevnetClient(FullNodeClient):
    def __init__(
        self,
        node_url: str = "http://127.0.0.1:5050",
        session: Optional[ClientSession] = None,
    ):
        """
        Client for interacting with Starknet devnet json-rpc interface.

        Based on https://0xspaceshard.github.io/starknet-devnet-rs/docs/intro

        :param node_url: Url of the node providing rpc interface
        :param session: Aiohttp session to be used for request. If not provided, client will create a session for
                        every request. When using a custom session, user is responsible for closing it manually.
        """

        super().__init__(node_url=node_url, session=session)
        self._devnet_client = RpcHttpClient(
            url=node_url, session=session, method_prefix="devnet"
        )

    async def impersonate_account(self, address: Hash):
        """
        Impersonate the given account.
        For impersonation to work, Devnet needs to be run in forking mode.

        :param address: Address of the account contract.
        """

        await self._devnet_client.call(
            method_name="impersonateAccount",
            params={"account_address": _to_rpc_felt(address)},
        )

    async def stop_impersonate_account(self, address: Hash):
        """
        Stop impersonating the given account.

        :param address: Address of the account contract.
        """

        await self._devnet_client.call(
            method_name="stopImpersonateAccount",
            params={"account_address": _to_rpc_felt(address)},
        )

    async def auto_impersonate(self):
        """
        Enables automatic account impersonation.
        Every account that does not exist in the local state will be impersonated.
        For impersonation to work, Devnet needs to be run in forking mode.
        """

        await self._devnet_client.call(method_name="autoImpersonate")

    async def stop_auto_impersonate(self):
        await self._devnet_client.call(method_name="stopAutoImpersonate")

    async def mint(
        self, address: Hash, amount: int, unit: Union[PriceUnit, str] = PriceUnit.FRI
    ) -> MintResponse:
        """
        Mint tokens to the given address.

        :param address: Address of the account contract.
        :param amount: Amount of tokens to mint. Must be integer.
        :param unit: Literals `"FRI"` or `"WEI"`, default to `"FRI"`.
        """

        res = await self._devnet_client.call(
            method_name="mint",
            params={
                "address": _to_rpc_felt(address),
                "amount": amount,
                "unit": unit.upper() if isinstance(unit, str) else unit.value,
            },
        )

        return cast(MintResponse, MintResponseSchema().load(res))

    async def get_account_balance(
        self,
        address: Hash,
        unit: Union[PriceUnit, str] = PriceUnit.WEI,
        block_tag: str = "latest",
    ) -> BalanceRecord:
        """
        Get the balance of the given account.

        :param address: Address of the account contract.
        :param unit: Literals `"FRI"` or `"WEI"` defaults to `"WEI"`.
<<<<<<< HEAD
        :param block_tag: Literals `"pre_confirmed"` or `"latest"`, defaults to `"latest"`.
=======
        :param block_tag: Literals `"l1_accepted"`, `"pre_confirmed"` or `"latest"`, defaults to `"latest"`.
>>>>>>> de1f05a4
        """

        res = await self._devnet_client.call(
            method_name="getAccountBalance",
            params={
                "address": _to_rpc_felt(address),
                "unit": unit.upper() if isinstance(unit, str) else unit.value,
                "block_tag": block_tag,
            },
        )

        return cast(BalanceRecord, BalanceRecordSchema().load(res))

    async def create_block(self) -> str:
        """
        Create a new block.
        """

        res = await self._devnet_client.call(method_name="createBlock")

        return res["block_hash"]

    async def abort_block(
        self,
        block_hash: Optional[Union[Hash, Tag]] = None,
        block_number: Optional[Union[int, Tag]] = None,
    ) -> List[str]:
        """
        This functionality allows simulating block abortion that can occur on mainnet.
        It is supported in the `--state-archive-capacity full` mode.

        :param block_number: Number of the block which the state of Devnet will be reverted to
<<<<<<< HEAD
            or literals `"pre_confirmed"` or `"latest"`.
        :param block_hash: Hash of the block which the state of Devnet will be reverted to
            or literals `"pre_confirmed"` or `"latest"`
=======
            or literals `"l1_accepted"`, `"pre_confirmed"` or `"latest"`.
        :param block_hash: Hash of the block which the state of Devnet will be reverted to
            or literals `"l1_accepted"`, `"pre_confirmed"` or `"latest"`
>>>>>>> de1f05a4
        """

        res = await self._devnet_client.call(
            method_name="abortBlocks",
            params={
                "starting_block_id": _get_raw_block_identifier(block_hash, block_number)
            },
        )
        return res["aborted"]

    async def dump(self, path: str):
        """
        Dump the state of the devnet to a file.
        Dumping on request requires providing `--dump-on` mode on the startup.

        :param path: Path to the file.
        """

        await self._devnet_client.call(
            method_name="dump",
            params={"path": path},
        )

    async def load(self, path: str):
        """
        Load the state of the devnet from a file.

        :param path: Path to the file.
        """

        await self._devnet_client.call(
            method_name="load",
            params={"path": path},
        )

    async def restart(self):
        """
        Restart the devnet.
        """

        await self._devnet_client.call(
            method_name="restart",
        )

    async def postman_load(
        self, network_url: str, address: Optional[str] = None
    ) -> str:
        """
        Loads a `MockStarknetMessaging
        <https://github.com/0xSpaceShard/starknet-devnet-rs/blob/138120b355c44ae60269167b326d1a267f7af0a8/contracts/l1-l2-messaging/solidity/src/MockStarknetMessaging.sol>`_
        contract. The address parameter is optional; if provided, the MockStarknetMessaging contract will be fetched
        from that address, otherwise a new one will be deployed.

        :param network_url: is the URL of the JSON-RPC API of the L1 node you've run locally or that already exists

        :return: The address of the messaging contract.
        """

        params = {"network_url": network_url}
        if address is not None:
            params["address"] = address

        res = await self._devnet_client.call(
            method_name="postmanLoad",
            params=params,
        )

        return res["messaging_contract_address"]

    async def postman_flush(self, dry_run: bool = False) -> PostmanFlushResponse:
        """
        Goes through the newly enqueued messages, sending them from L1 to L2 and from L2 to L1. Requires no body.

        :param dry_run: Optional, If `True` the result of flushing will be shown without actually triggering it.

        .. warning::
            A running L1 node is required if dry_run is not set.
        """

        res = await self._devnet_client.call(
            method_name="postmanFlush",
            params={"dry_run": dry_run},
        )
        return cast(PostmanFlushResponse, PostmanFlushResponseSchema().load(res))

    # pylint: disable=too-many-arguments
    async def send_message_to_l2(
        self,
        l2_contract_address: Hash,
        entry_point_selector: Hash,
        l1_contract_address: Hash,
        payload: List[Hash],
        nonce: Hash,
        paid_fee_on_l1: Hash,
    ) -> str:
        """
        Sending mock transactions from L1 to L2 without the need for running L1.
        Deployed L2 contract address l2_contract_address and entry_point_selector must be valid
        otherwise new block will not be created. Normally nonce is calculated by L1 StarknetContract and
        it's used in L1 and L2. In this case, we need to provide it manually.

        A running L1 node is not required for this operation.

        :param l2_contract_address: Address of the L2 contract.
        :param entry_point_selector: Selector of the entry point.
        :param l1_contract_address: Address of the L1 contract.
        :param payload: List of felts.
        :param nonce: Nonce.
        :param paid_fee_on_l1: Paid fee on L1.

        :return: Transaction hash.
        """
        res = await self._devnet_client.call(
            method_name="postmanSendMessageToL2",
            params={
                "l2_contract_address": _to_rpc_felt(l2_contract_address),
                "entry_point_selector": _to_rpc_felt(entry_point_selector),
                "l1_contract_address": _to_eth_address(l1_contract_address),
                "payload": [_to_rpc_felt(entry) for entry in payload],
                "nonce": _to_rpc_felt(nonce),
                "paid_fee_on_l1": _to_rpc_felt(paid_fee_on_l1),
            },
        )

        return res["transaction_hash"]

    async def consume_message_from_l2(
        self, from_address: Hash, to_address: Hash, payload: List[Hash]
    ) -> str:
        """
        Sending mock transactions from L2 to L1. Deployed L2 contract address l2_contract_address and
        l1_contract_address must be valid.

        :param from_address: Address of the L2 contract.
        :param to_address: Address of the L1 contract.
        :param payload: List of felts.

        :return: Message hash.

        .. warning::
            A running L1 node is required for this operation.

        """
        res = await self._devnet_client.call(
            method_name="postmanConsumeMessageFromL2",
            params={
                "from_address": _to_rpc_felt(from_address),
                "to_address": _to_eth_address(to_address),
                "payload": [_to_rpc_felt(entry) for entry in payload],
            },
        )

        return res["message_hash"]

    async def get_predeployed_accounts(
        self, with_balance: bool = False
    ) -> List[PredeployedAccount]:
        """
        Get the predeployed accounts.

        :param with_balance: If `True` the balance of the accounts will be included, default to False.
        """

        res = await self._devnet_client.call(
            method_name="getPredeployedAccounts", params={"with_balance": with_balance}
        )

        return cast(
            List[PredeployedAccount], PredeployedAccountSchema().load(res, many=True)
        )

    async def get_config(self) -> Config:
        """
        Get the devnet configuration.
        """

        res = await self._devnet_client.call(method_name="getConfig")

        return cast(Config, ConfigSchema().load(res))

    async def increase_time(self, time: int) -> IncreaseTimeResponse:
        """
<<<<<<< HEAD
        # TODO update description based on new devnet behavior changes
        (Only possible if there are no pre_confirmed transactions)
=======
>>>>>>> de1f05a4
        Increases the block timestamp by the provided amount and generates a new block.
        All subsequent blocks will keep this increment.

        :param time: Time to increase in seconds.
        """

        res = await self._devnet_client.call(
            method_name="increaseTime", params={"time": time}
        )

        return cast(IncreaseTimeResponse, IncreasedTimeResponseSchema().load(res))

    async def set_time(
        self, time: int, generate_block: bool = False
    ) -> SetTimeResponse:
        """
<<<<<<< HEAD
        # TODO update description based on new devnet behavior changes
        Set the time of the devnet. Only available when there is no pre_confirmed transaction.
=======
        Set the time of the devnet.
>>>>>>> de1f05a4
        Warning: block time can be set in the past and lead to unexpected behaviour!

        :param time: Time to set in seconds. (Unix time)
        :param generate_block: If `True` a new block will be generated, default to False.
        """

        res = await self._devnet_client.call(
            method_name="setTime",
            params={"time": time, "generate_block": generate_block},
        )

        return cast(SetTimeResponse, SetTimeResponseSchema().load(res))


def _to_eth_address(value: Hash) -> str:
    """
    Convert the value to Ethereum address matching a ``^0x[a-fA-F0-9]{40}$`` pattern.

    :param value: The value to convert.
    :return: Ethereum address representation of the value.
    """
    if isinstance(value, str):
        value = int(value, 16)

    eth_address = hex(value)
    assert re.match("^0x[a-fA-F0-9]{40}$", eth_address)
    return eth_address<|MERGE_RESOLUTION|>--- conflicted
+++ resolved
@@ -123,11 +123,7 @@
 
         :param address: Address of the account contract.
         :param unit: Literals `"FRI"` or `"WEI"` defaults to `"WEI"`.
-<<<<<<< HEAD
-        :param block_tag: Literals `"pre_confirmed"` or `"latest"`, defaults to `"latest"`.
-=======
         :param block_tag: Literals `"l1_accepted"`, `"pre_confirmed"` or `"latest"`, defaults to `"latest"`.
->>>>>>> de1f05a4
         """
 
         res = await self._devnet_client.call(
@@ -160,15 +156,9 @@
         It is supported in the `--state-archive-capacity full` mode.
 
         :param block_number: Number of the block which the state of Devnet will be reverted to
-<<<<<<< HEAD
-            or literals `"pre_confirmed"` or `"latest"`.
-        :param block_hash: Hash of the block which the state of Devnet will be reverted to
-            or literals `"pre_confirmed"` or `"latest"`
-=======
             or literals `"l1_accepted"`, `"pre_confirmed"` or `"latest"`.
         :param block_hash: Hash of the block which the state of Devnet will be reverted to
             or literals `"l1_accepted"`, `"pre_confirmed"` or `"latest"`
->>>>>>> de1f05a4
         """
 
         res = await self._devnet_client.call(
@@ -351,11 +341,6 @@
 
     async def increase_time(self, time: int) -> IncreaseTimeResponse:
         """
-<<<<<<< HEAD
-        # TODO update description based on new devnet behavior changes
-        (Only possible if there are no pre_confirmed transactions)
-=======
->>>>>>> de1f05a4
         Increases the block timestamp by the provided amount and generates a new block.
         All subsequent blocks will keep this increment.
 
@@ -372,12 +357,7 @@
         self, time: int, generate_block: bool = False
     ) -> SetTimeResponse:
         """
-<<<<<<< HEAD
-        # TODO update description based on new devnet behavior changes
-        Set the time of the devnet. Only available when there is no pre_confirmed transaction.
-=======
         Set the time of the devnet.
->>>>>>> de1f05a4
         Warning: block time can be set in the past and lead to unexpected behaviour!
 
         :param time: Time to set in seconds. (Unix time)
