import json
import os
import typing
from pathlib import Path
from typing import List, NewType, Optional, Tuple, Union

from starkware.starknet.services.api.contract_class import ContractClass
from starkware.cairo.lang.compiler.constants import MAIN_SCOPE, LIBS_DIR_ENVVAR
from starkware.cairo.lang.cairo_constants import DEFAULT_PRIME
from starkware.cairo.lang.compiler.cairo_compile import (
    get_module_reader,
)
from starkware.cairo.lang.compiler.preprocessor.preprocess_codes import preprocess_codes
from starkware.starknet.compiler.compile import (
    assemble_starknet_contract,
    StarknetPreprocessedProgram,
)
from starkware.starknet.compiler.starknet_pass_manager import starknet_pass_manager

CairoSourceCode = NewType("CairoSourceCode", str)
CairoFilename = NewType("CairoFilename", str)
StarknetCompilationSource = NewType(
    "CairoSource", Union[CairoSourceCode, List[CairoFilename]]
)


class Compiler:
    """
    Class for compiling Cairo contracts
    """

    def __init__(
        self,
<<<<<<< HEAD
        contract_source: StarknetCompilationSource,
=======
        contract_source: List[StarknetCompilationSource],
        is_account_contract: bool = False,
>>>>>>> c92b640e
        cairo_path: Optional[List[str]] = None,
    ):
        """
        Initializes compiler.

        :param contract_source: a list of source files paths
        :param is_account_contract: Set this to ``True`` to compile account contracts
        :param cairo_path: a ``list`` of paths used by starknet_compile to resolve dependencies within contracts
        """
        self.contract_source = contract_source
        self.is_account_contract = is_account_contract
        self.search_paths = cairo_path

    def compile_contract(self) -> str:
        """
        Compiles a contract and returns it as string

        :raises PreprocessorError: when is_account_contract parameter is incorrectly set
        :return: string of compiled contract
        """
        return starknet_compile(
            source=self.contract_source,
            is_account_contract=self.is_account_contract,
            search_paths=self.search_paths,
        )


def create_contract_definition(
    compiled_contract: str,
) -> ContractClass:
    """
    Creates ContractDefinition either from already compiled contract

    :return: a ContractDefinition
    """
    return ContractClass.loads(compiled_contract)


def load_cairo_source_code(filename: CairoFilename) -> str:
    source_file = Path(filename)

    if not source_file.is_file():
        raise ValueError(f"{filename} does not exist")

    if source_file.suffix != ".cairo":
        raise ValueError(f"{filename} is not a cairo source file")

    return Path(filename).read_text("utf-8")


def load_source_code(
    src: StarknetCompilationSource,
) -> List[Tuple[str, str]]:
    if isinstance(src, str):
        return [(src, str(hash(src)))]
    return [(load_cairo_source_code(filename), filename) for filename in src]


def starknet_compile(
<<<<<<< HEAD
    source: StarknetCompilationSource,
=======
    source: List[StarknetCompilationSource],
    is_account_contract: bool = False,
>>>>>>> c92b640e
    search_paths: Optional[List[str]] = None,
):
    file_contents_for_debug_info = {}

    cairo_path: List[str] = list(
        filter(None, os.getenv(LIBS_DIR_ENVVAR, "").split(":"))
    )

    if search_paths is not None:
        cairo_path += search_paths

    module_reader = get_module_reader(cairo_path=cairo_path)

    pass_manager = starknet_pass_manager(
        prime=DEFAULT_PRIME,
        read_module=module_reader.read,
        disable_hint_validation=True,
    )

    preprocessed = preprocess_codes(
        codes=load_source_code(source),
        pass_manager=pass_manager,
        main_scope=MAIN_SCOPE,
    )
    preprocessed = typing.cast(StarknetPreprocessedProgram, preprocessed)

    assembled_program = assemble_starknet_contract(
        preprocessed,
        main_scope=MAIN_SCOPE,
        add_debug_info=False,
        file_contents_for_debug_info=file_contents_for_debug_info,
        filter_identifiers=False,
        is_account_contract=is_account_contract,
    )

    return json.dumps(
        assembled_program.Schema().dump(assembled_program),
        indent=4,
        sort_keys=True,
    )<|MERGE_RESOLUTION|>--- conflicted
+++ resolved
@@ -31,12 +31,8 @@
 
     def __init__(
         self,
-<<<<<<< HEAD
         contract_source: StarknetCompilationSource,
-=======
-        contract_source: List[StarknetCompilationSource],
         is_account_contract: bool = False,
->>>>>>> c92b640e
         cairo_path: Optional[List[str]] = None,
     ):
         """
@@ -96,12 +92,8 @@
 
 
 def starknet_compile(
-<<<<<<< HEAD
     source: StarknetCompilationSource,
-=======
-    source: List[StarknetCompilationSource],
     is_account_contract: bool = False,
->>>>>>> c92b640e
     search_paths: Optional[List[str]] = None,
 ):
     file_contents_for_debug_info = {}
