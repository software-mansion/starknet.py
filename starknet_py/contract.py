from __future__ import annotations

import dataclasses
import sys
import warnings
from dataclasses import dataclass
from functools import lru_cache
from typing import (
    List,
    Optional,
    TypeVar,
    Union,
    Dict,
    Collection,
    NamedTuple,
)

from starkware.cairo.lang.compiler.identifier_manager import IdentifierManager
from starkware.starknet.core.os.class_hash import compute_class_hash
from starkware.starknet.public.abi import get_selector_from_name
from starkware.starknet.public.abi_structs import identifier_manager_from_abi
from starkware.starknet.services.api.contract_class import ContractClass
from starkware.starknet.services.api.feeder_gateway.feeder_gateway_client import (
    CastableToHash,
)
from starkware.starkware_utils.error_handling import StarkErrorCode

from starknet_py.common import create_compiled_contract

# from starknet_py.net import Client
from starknet_py.proxy_check import ProxyCheck, ArgentProxyCheck, OpenZeppelinProxyCheck
from starknet_py.net import Client
from starknet_py.net.models import (
    InvokeFunction,
    AddressRepresentation,
    parse_address,
    compute_address,
    compute_invoke_hash,
)
from starknet_py.net.models.address import BlockIdentifier
from starknet_py.compile.compiler import StarknetCompilationSource
from starknet_py.utils.crypto.facade import pedersen_hash
from starknet_py.utils.data_transformer import DataTransformer
from starknet_py.utils.sync import add_sync_methods

from starknet_py.net.base_client import BaseClient

if sys.version_info >= (3, 8):
    from typing import TypedDict
else:
    from typing_extensions import TypedDict


ABI = list
ABIEntry = dict
TSentTransaction = TypeVar("TSentTransaction", bound="SentTransaction")


@dataclass(frozen=True)
class ContractData:
    address: int
    abi: ABI
    identifier_manager: IdentifierManager

    @staticmethod
    def from_abi(address: int, abi: ABI) -> "ContractData":
        return ContractData(
            address=address,
            abi=abi,
            identifier_manager=identifier_manager_from_abi(abi),
        )


@add_sync_methods
@dataclass(frozen=True)
class SentTransaction:
    """
    Dataclass exposing the interface of transaction related to a performed action
    """

    hash: CastableToHash
    _client: BaseClient
    status: Optional[str] = None
    block_number: Optional[int] = None

    async def wait_for_acceptance(
        self: TSentTransaction,
        wait_for_accept: Optional[bool] = False,
        check_interval=5,
    ) -> TSentTransaction:
        """
        Waits for transaction to be accepted on chain. By default, returns when status is ``PENDING`` -
        use ``wait_for_accept`` to wait till ``ACCEPTED`` status.
        Returns a new SentTransaction instance, **does not mutate original instance**.
        """
        block_number, status = await self._client.wait_for_tx(
            # int(self.hash, 16),
            self.hash,
            wait_for_accept=wait_for_accept,
            check_interval=check_interval,
        )
        return dataclasses.replace(
            self,
            status=status,
            block_number=block_number,
        )


@add_sync_methods
@dataclass(frozen=True)
class InvokeResult(SentTransaction):
    contract: ContractData = None
    invoke_transaction: InvokeFunction = None

    def __post_init__(self):
        assert self.contract is not None
        assert self.invoke_transaction is not None


InvocationResult = InvokeResult


@add_sync_methods
@dataclass(frozen=True)
class DeployResult(SentTransaction):
    deployed_contract: "Contract" = None

    def __post_init__(self):
        assert self.deployed_contract is not None


# pylint: disable=too-many-instance-attributes
@add_sync_methods
class PreparedFunctionCall:
    def __init__(
        self,
        calldata: List[int],
        arguments: Dict[str, List[int]],
        selector: int,
        client: BaseClient,
        payload_transformer: DataTransformer,
        contract_data: ContractData,
        max_fee: int,
        version: int,
    ):
        # pylint: disable=too-many-arguments
        self.calldata = calldata
        self.arguments = arguments
        self.selector = selector
        self._client = client
        self._payload_transformer = payload_transformer
        self._contract_data = contract_data
        self.max_fee = max_fee
        self.version = version

    @property
    @lru_cache()
    def hash(self) -> int:
        return compute_invoke_hash(
            contract_address=self._contract_data.address,
            entry_point_selector=self.selector,
            calldata=self.calldata,
            chain_id=self._client.chain,
            max_fee=self.max_fee if self.max_fee is not None else 0,
            version=self.version,
        )

    async def call_raw(
        self,
        signature: Optional[Collection[int]] = None,
        block_hash: Optional[str] = None,
        block_number: Optional[int] = None,
    ) -> List[int]:
        """
        Calls a method without translating the result into python values.

        :param signature: Signature to send
        :param block_hash: Optional block hash
        :param block_number: Optional block number
        :return: list of ints
        """
        tx = self._make_invoke_function(signature)
        return await self._client.call_contract(
            invoke_tx=tx, block_hash=block_hash, block_number=block_number
        )

    async def call(
        self,
        signature: Optional[Collection[int]] = None,
        block_hash: Optional[str] = None,
        block_number: Optional[BlockIdentifier] = None,
    ) -> NamedTuple:
        """
        Calls a method.

        :param signature: Signature to send
        :param block_hash: Optional block hash
        :param block_number: Optional block number or "pending" for pending block
        :return: CallResult or List[int] if return_raw is used
        """
        result = await self.call_raw(
            signature=signature, block_hash=block_hash, block_number=block_number
        )
        return self._payload_transformer.to_python(result)

    async def invoke(
        self,
        signature: Optional[Collection[int]] = None,
        max_fee: Optional[int] = None,
        auto_estimate: bool = False,
    ) -> InvokeResult:
        """
        Invokes a method.

        :param signature: Signature to send
        :param max_fee: Max amount of Wei to be paid when executing transaction
        :param auto_estimate: Use automatic fee estimation, not recommend as it may lead to high costs
        :return: InvokeResult
        """
        if auto_estimate and max_fee is not None:
            raise ValueError(
                "Max_fee and auto_estimate are exclusive and cannot be provided at the same time."
            )
        if auto_estimate and self.max_fee is not None:
            raise ValueError(
                "Auto_estimate cannot be used if max_fee was provided when preparing a function call."
            )

        if auto_estimate:
            estimate_fee = await self.estimate_fee()
            max_fee = int(estimate_fee * 1.1)

        if max_fee is not None:
            self.max_fee = max_fee

        if self.max_fee is None:
            raise ValueError("Max_fee must be specified when invoking a transaction")

        if self.max_fee == 0:
            warnings.warn(
                "Transaction will fail with max_fee set to 0. Change it to a higher value."
            )

        tx = self._make_invoke_function(signature=signature)
        response = await self._client.add_transaction(tx=tx)

        if response.code != StarkErrorCode.TRANSACTION_RECEIVED.name:
            raise Exception("Failed to send transaction. Response: {response}.")

        invoke_result = InvokeResult(
            hash=response.hash,  # noinspection PyTypeChecker
            _client=self._client,
            contract=self._contract_data,
            invoke_transaction=tx,
        )

        return invoke_result

    async def estimate_fee(self):
        """
        Estimate fee for prepared function call

        :return: Estimated amount of Wei executing specified transaction will cost
        :raises ValueError: when max_fee of PreparedFunctionCall is not None or 0.
        """
        if self.max_fee is not None and self.max_fee != 0:
            raise ValueError(
                "Cannot estimate fee of PreparedFunctionCall with max_fee not None or 0."
            )

        tx = self._make_invoke_function(signature=None)
        return await self._client.estimate_fee(tx=tx)

    def _make_invoke_function(self, signature) -> InvokeFunction:
        return InvokeFunction(
            contract_address=self._contract_data.address,
            entry_point_selector=self.selector,
            calldata=self.calldata,
            # List is required here
            signature=[*signature] if signature else [],
            max_fee=self.max_fee if self.max_fee is not None else 0,
            version=self.version,
        )


@add_sync_methods
class ContractFunction:
    def __init__(
        self, name: str, abi: ABIEntry, contract_data: ContractData, client: BaseClient
    ):
        self.name = name
        self.abi = abi
        self.inputs = abi["inputs"]
        self.contract_data = contract_data
        self._client = client
        self._payload_transformer = DataTransformer(
            abi=self.abi, identifier_manager=self.contract_data.identifier_manager
        )

    def prepare(
        self,
        *args,
        version: int = 0,
        max_fee: int = None,
        **kwargs,
    ) -> PreparedFunctionCall:
        """
        ``*args`` and ``**kwargs`` are translated into Cairo calldata.
         Creates a ``PreparedFunctionCall`` instance
         which exposes calldata for every argument and adds more arguments when calling methods.

        :param version: PreparedFunctionCall version
        :param max_fee: Max amount of Wei to be paid when executing transaction
        :return: PreparedFunctionCall
        """
        calldata, arguments = self._payload_transformer.from_python(*args, **kwargs)
        return PreparedFunctionCall(
            calldata=calldata,
            arguments=arguments,
            contract_data=self.contract_data,
            client=self._client,
            payload_transformer=self._payload_transformer,
            selector=self.get_selector(self.name),
            max_fee=max_fee,
            version=version,
        )

    async def call(
        self,
        *args,
        block_hash: Optional[str] = None,
        block_number: Optional[BlockIdentifier] = None,
        **kwargs,
    ) -> NamedTuple:
        """
        :param block_hash: Block hash to execute the contract at specific point of time
        :param block_number: Block number (or "pending" for pending block) to execute the contract function at

        Call contract's function. ``*args`` and ``**kwargs`` are translated into Cairo calldata.
        The result is translated from Cairo data to python values.
        Equivalent of ``.prepare(*args, **kwargs).call()``.
        """
        return await self.prepare(max_fee=0, version=0, *args, **kwargs).call(
            block_hash=block_hash, block_number=block_number
        )

    async def invoke(
        self, *args, max_fee: int = None, auto_estimate: bool = False, **kwargs
    ) -> InvokeResult:
        """
        Invoke contract's function. ``*args`` and ``**kwargs`` are translated into Cairo calldata.
        Equivalent of ``.prepare(*args, **kwargs).invoke()``.

        :param max_fee: Max amount of Wei to be paid when executing transaction
        :param auto_estimate: Use automatic fee estimation, not recommend as it may lead to high costs
        """
        prepared_call = self.prepare(*args, **kwargs)
        return await prepared_call.invoke(max_fee=max_fee, auto_estimate=auto_estimate)

    @staticmethod
    def get_selector(function_name: str):
        """
        :param function_name: Contract function's name
        :return: A StarkNet integer selector for this function inside the contract
        """
        return get_selector_from_name(function_name)


FunctionsRepository = Dict[str, ContractFunction]


@add_sync_methods
class Contract:
    """
    Cairo contract's model.
    """

    def __init__(self, address: AddressRepresentation, abi: list, client: BaseClient):
        """
        Should be used instead of ``from_address`` when ABI is known statically.

        :param address: contract's address
        :param abi: contract's abi
        :param client: client used for API calls
        """
        self.data = ContractData.from_abi(parse_address(address), abi)
        self._functions = self._make_functions(self.data, client)
        self.client = client

    @property
    def functions(self) -> FunctionsRepository:
        """
        :return: All functions exposed from a contract.
        """
        return self._functions

    @property
    def address(self) -> int:
        return self.data.address

    class ProxyConfig(TypedDict, total=False):
        """
        Proxy resolving configuration
        """

        max_steps: int
        """
        Max number of contracts that `Contract.from_address` will process before raising `RecursionError`.
        """
        proxy_checks: List[ProxyCheck]
        """
        List of classes implementing :class:`starknet_py.proxy_check.ProxyCheck` ABC,
        that will be used for checking if contract at the address is a proxy contract.
        """

    @staticmethod
    async def from_address(
        address: AddressRepresentation,
        client: BaseClient,
        proxy_config: Union[bool, ProxyConfig] = False,
    ) -> "Contract":
        """
        Fetches ABI for given contract and creates a new Contract instance with it. If you know ABI statically you
        should create Contract's instances directly instead of using this function to avoid unnecessary API calls.

        :raises BadRequest: when contract is not found
        :param address: Contract's address
        :param client: Client used
        :param proxy_config: Proxy resolving config
            If set to ``True``, will use default proxy checks and :class:
            `starknet_py.proxy_check.OpenZeppelinProxyCheck`
            and :class:`starknet_py.proxy_check.ArgentProxyCheck` and default max_steps = 5.

            If set to ``False``, :meth:`Contract.from_address` will not resolve proxies.

            If a valid `ProxyConfig` is provided, will use values from that instead supplementing
            with defaults when needed.

        :return: an initialized Contract instance
        """
        default_config: Contract.ProxyConfig = {
            "max_steps": 5,
            "proxy_checks": [ArgentProxyCheck(), OpenZeppelinProxyCheck()],
        }
        if isinstance(proxy_config, bool):
            proxy_config = default_config if proxy_config else {}
        else:
            proxy_config = {**default_config, **proxy_config}

        contract = await ContractFromAddressFactory(
            address=address,
            client=client,
            max_steps=proxy_config.get("max_steps", 1),
            proxy_checks=proxy_config.get("proxy_checks", []),
        ).make_contract()

        return Contract(address=address, abi=contract.data.abi, client=client)

    @staticmethod
    async def deploy(
        client: BaseClient,
        compilation_source: Optional[StarknetCompilationSource] = None,
        compiled_contract: Optional[str] = None,
        constructor_args: Optional[Union[List[any], dict]] = None,
        salt: Optional[int] = None,
        search_paths: Optional[List[str]] = None,
    ) -> "DeployResult":
        # pylint: disable=too-many-arguments
        """
        Deploys a contract and waits until it has ``PENDING`` status.
        Either `compilation_source` or `compiled_contract` is required.

        :param client: Client
        :param compilation_source: string containing source code or a list of source files paths
        :param compiled_contract: string containing compiled contract. Useful for reading compiled contract from a file.
        :param constructor_args: a ``list`` or ``dict`` of arguments for the constructor.
        :param salt: Optional salt. Random value is selected if it is not provided.
        :param search_paths: a ``list`` of paths used by starknet_compile to resolve dependencies within contracts.
        :raises: `ValueError` if neither compilation_source nor compiled_contract is provided.
        :return: DeployResult instance
        """
        compiled_contract = create_compiled_contract(
            compilation_source, compiled_contract, search_paths
        )
        translated_args = Contract._translate_constructor_args(
            compiled_contract, constructor_args
        )
        res = await client.deploy(
<<<<<<< HEAD
            contract=definition,
=======
            compiled_contract=compiled_contract,
>>>>>>> 1fd4d535
            constructor_calldata=translated_args,
            salt=salt,
        )
        contract_address = res.address

        deployed_contract = Contract(
            client=client,
            address=contract_address,
            abi=compiled_contract.abi,
        )
        deploy_result = DeployResult(
            hash=res.hash,
            _client=client,
            deployed_contract=deployed_contract,
        )

        return deploy_result

    @staticmethod
    def compute_address(
        salt: int,
        compilation_source: Optional[StarknetCompilationSource] = None,
        compiled_contract: Optional[str] = None,
        constructor_args: Optional[Union[List[any], dict]] = None,
        search_paths: Optional[List[str]] = None,
    ) -> int:
        """
        Computes address for given contract.
        Either `compilation_source` or `compiled_contract` is required.

        :param salt: int
        :param compilation_source: string containing source code or a list of source files paths
        :param compiled_contract: string containing compiled contract. Useful for reading compiled contract from a file.
        :param constructor_args: a ``list`` or ``dict`` of arguments for the constructor.
        :param search_paths: a ``list`` of paths used by starknet_compile to resolve dependencies within contracts.
        :raises: `ValueError` if neither compilation_source nor compiled_contract is provided.
        :return: contract's address
        """
        compiled_contract = create_compiled_contract(
            compilation_source, compiled_contract, search_paths
        )
        translated_args = Contract._translate_constructor_args(
            compiled_contract, constructor_args
        )
        return compute_address(
            salt=salt,
            contract_hash=compute_class_hash(
                compiled_contract, hash_func=pedersen_hash
            ),
            constructor_calldata=translated_args,
        )

    @staticmethod
    def compute_contract_hash(
        compilation_source: Optional[StarknetCompilationSource] = None,
        compiled_contract: Optional[str] = None,
        search_paths: Optional[List[str]] = None,
    ) -> int:
        """
        Computes hash for given contract.
        Either `compilation_source` or `compiled_contract` is required.

        :param compilation_source: string containing source code or a list of source files paths
        :param compiled_contract: string containing compiled contract. Useful for reading compiled contract from a file.
        :param search_paths: a ``list`` of paths used by starknet_compile to resolve dependencies within contracts.
        :raises: `ValueError` if neither compilation_source nor compiled_contract is provided.
        :return:
        """
        compiled_contract = create_compiled_contract(
            compilation_source, compiled_contract, search_paths
        )
        return compute_class_hash(compiled_contract, hash_func=pedersen_hash)

    @staticmethod
    def _translate_constructor_args(
        contract: ContractClass, constructor_args: any
    ) -> List[int]:
        constructor_abi = next(
            (member for member in contract.abi if member["type"] == "constructor"),
            None,
        )

        # Constructor might not accept any arguments
        if not constructor_abi or not constructor_abi["inputs"]:
            return []

        if not constructor_args:
            raise ValueError(
                "Provided contract has a constructor and no args were provided."
            )

        args, kwargs = (
            ([], constructor_args)
            if isinstance(constructor_args, dict)
            else (constructor_args, {})
        )
        calldata, _args = DataTransformer(
            constructor_abi, identifier_manager_from_abi(contract.abi)
        ).from_python(*args, **kwargs)
        return calldata

    @classmethod
    def _make_functions(
        cls, contract_data: ContractData, client: BaseClient
    ) -> FunctionsRepository:
        repository = {}

        for abi_entry in contract_data.abi:
            if abi_entry["type"] != "function":
                continue

            name = abi_entry["name"]
            repository[name] = ContractFunction(
                name=name,
                abi=abi_entry,
                contract_data=contract_data,
                client=client,
            )

        return repository


class ContractFromAddressFactory:
    def __init__(
        self,
        address: AddressRepresentation,
        client: Client,
        max_steps: int,
        proxy_checks: List[ProxyCheck],
    ):
        self._address = address
        self._client = client
        self._max_steps = max_steps
        self._proxy_checks = proxy_checks
        self._processed_addresses = set()

    async def make_contract(self) -> Contract:
        return await self._make_contract_recursively(step=1, address=self._address)

    async def _make_contract_recursively(
        self, step: int, address: AddressRepresentation
    ) -> Contract:
        if address in self._processed_addresses:
            raise RecursionError("Proxy cycle detected while resolving proxies")

        if step > self._max_steps:
            raise RecursionError("Max number of steps exceeded while resolving proxies")

        code = await self._client.get_code(contract_address=parse_address(address))
        contract = Contract(
            address=parse_address(address), abi=code["abi"], client=self._client
        )
        self._processed_addresses.add(address)

        is_proxy = False
        address = 0
        for proxy_check in self._proxy_checks:
            if await proxy_check.is_proxy(contract):
                is_proxy = True
                address = await proxy_check.implementation_address(contract)
                break

        if not is_proxy:
            return contract

        return await self._make_contract_recursively(
            address=address,
            step=step + 1,
        )<|MERGE_RESOLUTION|>--- conflicted
+++ resolved
@@ -486,11 +486,7 @@
             compiled_contract, constructor_args
         )
         res = await client.deploy(
-<<<<<<< HEAD
-            contract=definition,
-=======
             compiled_contract=compiled_contract,
->>>>>>> 1fd4d535
             constructor_calldata=translated_args,
             salt=salt,
         )
