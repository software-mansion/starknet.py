from __future__ import annotations

import dataclasses
<<<<<<< HEAD
=======
import sys
import warnings
>>>>>>> 3c59ac31
from dataclasses import dataclass
from typing import (
    List,
    Optional,
    TypeVar,
    Union,
    Dict,
    Collection,
    NamedTuple,
)

from starkware.cairo.lang.compiler.identifier_manager import IdentifierManager
from starkware.starknet.core.os.class_hash import compute_class_hash
from starkware.starknet.public.abi import get_selector_from_name
from starkware.starknet.public.abi_structs import identifier_manager_from_abi
from starkware.starknet.services.api.contract_class import ContractClass
from starkware.starknet.services.api.feeder_gateway.feeder_gateway_client import (
    CastableToHash,
)

from starknet_py.common import create_compiled_contract
from starknet_py.compile.compiler import StarknetCompilationSource
from starknet_py.net import AccountClient
from starknet_py.net.client import Client
from starknet_py.net.client_models import Hash, Tag
from starknet_py.net.models import (
    InvokeFunction,
    AddressRepresentation,
    parse_address,
    compute_address,
)
from starknet_py.proxy_check import ProxyCheck, ArgentProxyCheck, OpenZeppelinProxyCheck
from starknet_py.transactions.deploy import make_deploy_tx
from starknet_py.utils.crypto.facade import pedersen_hash, Call
from starknet_py.utils.data_transformer import FunctionCallSerializer
from starknet_py.utils.sync import add_sync_methods
from starknet_py.utils.typing import TypedDict

ABI = list
ABIEntry = dict
TSentTransaction = TypeVar("TSentTransaction", bound="SentTransaction")


@dataclass(frozen=True)
class ContractData:
    address: int
    abi: ABI
    identifier_manager: IdentifierManager

    @staticmethod
    def from_abi(address: int, abi: ABI) -> "ContractData":
        return ContractData(
            address=address,
            abi=abi,
            identifier_manager=identifier_manager_from_abi(abi),
        )


@add_sync_methods
@dataclass(frozen=True)
class SentTransaction:
    """
    Dataclass exposing the interface of transaction related to a performed action
    """

    hash: CastableToHash
    _client: Client
    status: Optional[str] = None
    block_number: Optional[int] = None

    async def wait_for_acceptance(
        self: TSentTransaction,
        wait_for_accept: Optional[bool] = False,
        check_interval=5,
    ) -> TSentTransaction:
        """
        Waits for transaction to be accepted on chain. By default, returns when status is ``PENDING`` -
        use ``wait_for_accept`` to wait till ``ACCEPTED`` status.
        Returns a new SentTransaction instance, **does not mutate original instance**.
        """
        block_number, status = await self._client.wait_for_tx(
            self.hash,
            wait_for_accept=wait_for_accept,
            check_interval=check_interval,
        )
        return dataclasses.replace(
            self,
            status=status,
            block_number=block_number,
        )


@add_sync_methods
@dataclass(frozen=True)
class InvokeResult(SentTransaction):
    contract: ContractData = None
    invoke_transaction: InvokeFunction = None

    def __post_init__(self):
        assert self.contract is not None
        assert self.invoke_transaction is not None


InvocationResult = InvokeResult


@add_sync_methods
@dataclass(frozen=True)
class DeployResult(SentTransaction):
    deployed_contract: "Contract" = None

    def __post_init__(self):
        assert self.deployed_contract is not None


# pylint: disable=too-many-instance-attributes
@add_sync_methods
class PreparedFunctionCall(Call):
    def __init__(
        self,
        calldata: List[int],
        arguments: Dict[str, List[int]],
        selector: int,
        client: Client,
        payload_transformer: FunctionCallSerializer,
        contract_data: ContractData,
        max_fee: int,
        version: int,
    ):
        # pylint: disable=too-many-arguments
        super().__init__(
            to_addr=contract_data.address, selector=selector, calldata=calldata
        )
        self.arguments = arguments
        self._client = client
        self._payload_transformer = payload_transformer
        self._contract_data = contract_data
        self.max_fee = max_fee
        self.version = version

    async def call_raw(
        self,
        signature: Optional[Collection[int]] = None,
        block_hash: Optional[str] = None,
    ) -> List[int]:
        """
        Calls a method without translating the result into python values.

        :param signature: Signature to send
        :param block_hash: Optional block hash
        :return: list of ints
        """
        if self.version == 1:
            tx = self
        else:
            tx = self._make_invoke_function(signature)

        return await self._client.call_contract(invoke_tx=tx, block_hash=block_hash)

    async def call(
        self,
        signature: Optional[Collection[int]] = None,
        block_hash: Optional[str] = None,
    ) -> NamedTuple:
        """
        Calls a method.

        :param signature: Signature to send
        :param block_hash: Optional block hash
        :return: CallResult or List[int] if return_raw is used
        """
        result = await self.call_raw(signature=signature, block_hash=block_hash)
        return self._payload_transformer.to_python(result)

    async def invoke(
        self,
        max_fee: Optional[int] = None,
        auto_estimate: bool = False,
    ) -> InvokeResult:
        """
        Invokes a method.

        :param max_fee: Max amount of Wei to be paid when executing transaction
        :param auto_estimate: Use automatic fee estimation, not recommend as it may lead to high costs
        :return: InvokeResult
        """
        self._assert_can_invoke()

        if max_fee is not None:
            self.max_fee = max_fee

        transaction = await self._client.sign_transaction(
            self, self.max_fee, auto_estimate, self.version
        )
        response = await self._client.send_transaction(transaction)

        invoke_result = InvokeResult(
            hash=response.transaction_hash,  # noinspection PyTypeChecker
            _client=self._client,
            contract=self._contract_data,
            invoke_transaction=transaction,
        )

        return invoke_result

    async def estimate_fee(
        self,
        block_hash: Optional[Union[Hash, Tag]] = None,
        block_number: Optional[Union[int, Tag]] = None,
    ):
        """
        Estimate fee for prepared function call

        :param block_hash: Estimate fee at specific block hash
        :param block_number: Estimate fee at given block number (or "pending" for pending block), default is "pending"
        :return: Estimated amount of Wei executing specified transaction will cost
        :raises ValueError: when max_fee of PreparedFunctionCall is not None or 0.
        """
        self._assert_can_invoke()

        if self.max_fee is not None and self.max_fee != 0:
            raise ValueError(
                "Cannot estimate fee of PreparedFunctionCall with max_fee not None or 0."
            )

        tx = await self._client.sign_transaction(self, max_fee=0, version=self.version)

        return await self._client.estimate_fee(
            tx=tx, block_hash=block_hash, block_number=block_number
        )

    def _make_invoke_function(self, signature) -> InvokeFunction:
        return InvokeFunction(
            contract_address=self._contract_data.address,
            entry_point_selector=None if self.version == 1 else self.selector,
            calldata=self.calldata,
            # List is required here
            signature=[*signature] if signature else [],
            max_fee=self.max_fee if self.max_fee is not None else 0,
            version=self.version,
            nonce=None,
        )

    def _assert_can_invoke(self):
        if not isinstance(self._client, AccountClient):
            raise ValueError(
                "Contract uses an account that can't invoke transactions. You need to use AccountClient for that."
            )


@add_sync_methods
class ContractFunction:
    def __init__(
        self, name: str, abi: ABIEntry, contract_data: ContractData, client: Client
    ):
        self.name = name
        self.abi = abi
        self.inputs = abi["inputs"]
        self.contract_data = contract_data
        self._client = client
        self._payload_transformer = FunctionCallSerializer(
            abi=self.abi, identifier_manager=self.contract_data.identifier_manager
        )

    def prepare(
        self,
        *args,
        version: Optional[int] = None,
        max_fee: Optional[int] = None,
        **kwargs,
    ) -> PreparedFunctionCall:
        """
        ``*args`` and ``**kwargs`` are translated into Cairo calldata.
         Creates a ``PreparedFunctionCall`` instance
         which exposes calldata for every argument and adds more arguments when calling methods.

        :param version: PreparedFunctionCall version
        :param max_fee: Max amount of Wei to be paid when executing transaction
        :return: PreparedFunctionCall
        """
        if version is None:
            version = (
                self._client.supported_tx_version
                if isinstance(self._client, AccountClient)
                else 0
            )

        if version == 0:
            warnings.warn(
                "Transaction with version 0 is deprecated and will be removed in the future. "
                "Use AccountClient supporting the transaction version 1",
                category=DeprecationWarning,
            )

        calldata, arguments = self._payload_transformer.from_python(*args, **kwargs)
        return PreparedFunctionCall(
            calldata=calldata,
            arguments=arguments,
            contract_data=self.contract_data,
            client=self._client,
            payload_transformer=self._payload_transformer,
            selector=self.get_selector(self.name),
            max_fee=max_fee,
            version=version,
        )

    async def call(
        self,
        *args,
        block_hash: Optional[str] = None,
        version: Optional[int] = None,
        **kwargs,
    ) -> NamedTuple:
        """
        :param block_hash: Block hash to execute the contract at specific point of time
        :param version: Call version

        Call contract's function. ``*args`` and ``**kwargs`` are translated into Cairo calldata.
        The result is translated from Cairo data to python values.
        Equivalent of ``.prepare(*args, **kwargs).call()``.
        """
        return await self.prepare(max_fee=0, version=version, *args, **kwargs).call(
            block_hash=block_hash
        )

    async def invoke(
        self,
        *args,
        max_fee: Optional[int] = None,
        auto_estimate: bool = False,
        **kwargs,
    ) -> InvokeResult:
        """
        Invoke contract's function. ``*args`` and ``**kwargs`` are translated into Cairo calldata.
        Equivalent of ``.prepare(*args, **kwargs).invoke()``.

        :param max_fee: Max amount of Wei to be paid when executing transaction
        :param auto_estimate: Use automatic fee estimation, not recommend as it may lead to high costs
        """
        prepared_call = self.prepare(*args, **kwargs)
        return await prepared_call.invoke(max_fee=max_fee, auto_estimate=auto_estimate)

    @staticmethod
    def get_selector(function_name: str):
        """
        :param function_name: Contract function's name
        :return: A StarkNet integer selector for this function inside the contract
        """
        return get_selector_from_name(function_name)


FunctionsRepository = Dict[str, ContractFunction]


@add_sync_methods
class Contract:
    """
    Cairo contract's model.
    """

    def __init__(self, address: AddressRepresentation, abi: list, client: Client):
        """
        Should be used instead of ``from_address`` when ABI is known statically.

        :param address: contract's address
        :param abi: contract's abi
        :param client: client used for API calls
        """
        self.data = ContractData.from_abi(parse_address(address), abi)
        self._functions = self._make_functions(self.data, client)
        self.client = client

    @property
    def functions(self) -> FunctionsRepository:
        """
        :return: All functions exposed from a contract.
        """
        return self._functions

    @property
    def address(self) -> int:
        return self.data.address

    class ProxyConfig(TypedDict, total=False):
        """
        Proxy resolving configuration
        """

        max_steps: int
        """
        Max number of contracts that `Contract.from_address` will process before raising `RecursionError`.
        """
        proxy_checks: List[ProxyCheck]
        """
        List of classes implementing :class:`starknet_py.proxy_check.ProxyCheck` ABC,
        that will be used for checking if contract at the address is a proxy contract.
        """

    @staticmethod
    async def from_address(
        address: AddressRepresentation,
        client: Client,
        proxy_config: Union[bool, ProxyConfig] = False,
    ) -> "Contract":
        """
        Fetches ABI for given contract and creates a new Contract instance with it. If you know ABI statically you
        should create Contract's instances directly instead of using this function to avoid unnecessary API calls.

        :raises ContractNotFoundError: when contract is not found
        :param address: Contract's address
        :param client: Client
        :param proxy_config: Proxy resolving config
            If set to ``True``, will use default proxy checks and :class:
            `starknet_py.proxy_check.OpenZeppelinProxyCheck`
            and :class:`starknet_py.proxy_check.ArgentProxyCheck` and default max_steps = 5.

            If set to ``False``, :meth:`Contract.from_address` will not resolve proxies.

            If a valid `ProxyConfig` is provided, will use values from that instead supplementing
            with defaults when needed.

        :return: an initialized Contract instance
        """
        default_config: Contract.ProxyConfig = {
            "max_steps": 5,
            "proxy_checks": [ArgentProxyCheck(), OpenZeppelinProxyCheck()],
        }
        if isinstance(proxy_config, bool):
            proxy_config = default_config if proxy_config else {}
        else:
            proxy_config = {**default_config, **proxy_config}

        contract = await ContractFromAddressFactory(
            address=address,
            client=client,
            max_steps=proxy_config.get("max_steps", 1),
            proxy_checks=proxy_config.get("proxy_checks", []),
        ).make_contract()

        return Contract(address=address, abi=contract.data.abi, client=client)

    @staticmethod
    async def deploy(
        client: Client,
        compilation_source: Optional[StarknetCompilationSource] = None,
        compiled_contract: Optional[str] = None,
        constructor_args: Optional[Union[List[any], dict]] = None,
        salt: Optional[int] = None,
        search_paths: Optional[List[str]] = None,
    ) -> "DeployResult":
        # pylint: disable=too-many-arguments
        """
        Deploys a contract and waits until it has ``PENDING`` status.
        Either `compilation_source` or `compiled_contract` is required.

        :param client: Client
        :param compilation_source: string containing source code or a list of source files paths
        :param compiled_contract: string containing compiled contract. Useful for reading compiled contract from a file.
        :param constructor_args: a ``list`` or ``dict`` of arguments for the constructor.
        :param salt: Optional salt. Random value is selected if it is not provided.
        :param search_paths: a ``list`` of paths used by starknet_compile to resolve dependencies within contracts.
        :raises: `ValueError` if neither compilation_source nor compiled_contract is provided.
        :return: DeployResult instance
        """
        compiled_contract = create_compiled_contract(
            compilation_source, compiled_contract, search_paths
        )
        translated_args = Contract._translate_constructor_args(
            compiled_contract, constructor_args
        )
        deploy_tx = make_deploy_tx(
            compiled_contract=compiled_contract,
            constructor_calldata=translated_args,
            salt=salt,
        )
        res = await client.deploy(deploy_tx)
        contract_address = res.contract_address

        deployed_contract = Contract(
            client=client,
            address=contract_address,
            abi=compiled_contract.abi,
        )
        deploy_result = DeployResult(
            hash=res.transaction_hash,
            _client=client,
            deployed_contract=deployed_contract,
        )

        return deploy_result

    @staticmethod
    def compute_address(
        salt: int,
        compilation_source: Optional[StarknetCompilationSource] = None,
        compiled_contract: Optional[str] = None,
        constructor_args: Optional[Union[List[any], dict]] = None,
        search_paths: Optional[List[str]] = None,
    ) -> int:
        """
        Computes address for given contract.
        Either `compilation_source` or `compiled_contract` is required.

        :param salt: int
        :param compilation_source: string containing source code or a list of source files paths
        :param compiled_contract: string containing compiled contract. Useful for reading compiled contract from a file.
        :param constructor_args: a ``list`` or ``dict`` of arguments for the constructor.
        :param search_paths: a ``list`` of paths used by starknet_compile to resolve dependencies within contracts.
        :raises: `ValueError` if neither compilation_source nor compiled_contract is provided.
        :return: contract's address
        """
        compiled_contract = create_compiled_contract(
            compilation_source, compiled_contract, search_paths
        )
        translated_args = Contract._translate_constructor_args(
            compiled_contract, constructor_args
        )
        return compute_address(
            salt=salt,
            contract_hash=compute_class_hash(
                compiled_contract, hash_func=pedersen_hash
            ),
            constructor_calldata=translated_args,
        )

    @staticmethod
    def compute_contract_hash(
        compilation_source: Optional[StarknetCompilationSource] = None,
        compiled_contract: Optional[str] = None,
        search_paths: Optional[List[str]] = None,
    ) -> int:
        """
        Computes hash for given contract.
        Either `compilation_source` or `compiled_contract` is required.

        :param compilation_source: string containing source code or a list of source files paths
        :param compiled_contract: string containing compiled contract. Useful for reading compiled contract from a file.
        :param search_paths: a ``list`` of paths used by starknet_compile to resolve dependencies within contracts.
        :raises: `ValueError` if neither compilation_source nor compiled_contract is provided.
        :return:
        """
        compiled_contract = create_compiled_contract(
            compilation_source, compiled_contract, search_paths
        )
        return compute_class_hash(compiled_contract, hash_func=pedersen_hash)

    @staticmethod
    def _translate_constructor_args(
        contract: ContractClass, constructor_args: any
    ) -> List[int]:
        constructor_abi = next(
            (member for member in contract.abi if member["type"] == "constructor"),
            None,
        )

        # Constructor might not accept any arguments
        if not constructor_abi or not constructor_abi["inputs"]:
            return []

        if not constructor_args:
            raise ValueError(
                "Provided contract has a constructor and no args were provided."
            )

        args, kwargs = (
            ([], constructor_args)
            if isinstance(constructor_args, dict)
            else (constructor_args, {})
        )
        calldata, _args = FunctionCallSerializer(
            constructor_abi, identifier_manager_from_abi(contract.abi)
        ).from_python(*args, **kwargs)
        return calldata

    @classmethod
    def _make_functions(
        cls, contract_data: ContractData, client: Client
    ) -> FunctionsRepository:
        repository = {}

        for abi_entry in contract_data.abi:
            if abi_entry["type"] != "function":
                continue

            name = abi_entry["name"]
            repository[name] = ContractFunction(
                name=name,
                abi=abi_entry,
                contract_data=contract_data,
                client=client,
            )

        return repository


class ContractFromAddressFactory:
    def __init__(
        self,
        address: AddressRepresentation,
        client: Client,
        max_steps: int,
        proxy_checks: List[ProxyCheck],
    ):
        self._address = address
        self._client = client
        self._max_steps = max_steps
        self._proxy_checks = proxy_checks
        self._processed_addresses = set()

    async def make_contract(self) -> Contract:
        return await self._make_contract_recursively(step=1, address=self._address)

    async def _make_contract_recursively(
        self, step: int, address: AddressRepresentation
    ) -> Contract:
        if address in self._processed_addresses:
            raise RecursionError("Proxy cycle detected while resolving proxies")

        if step > self._max_steps:
            raise RecursionError("Max number of steps exceeded while resolving proxies")

        code = await self._client.get_code(contract_address=parse_address(address))
        contract = Contract(
            address=parse_address(address), abi=code.abi, client=self._client
        )
        self._processed_addresses.add(address)

        is_proxy = False
        address = 0
        for proxy_check in self._proxy_checks:
            if await proxy_check.is_proxy(contract):
                is_proxy = True
                address = await proxy_check.implementation_address(contract)
                break

        if not is_proxy:
            return contract

        return await self._make_contract_recursively(
            address=address,
            step=step + 1,
        )<|MERGE_RESOLUTION|>--- conflicted
+++ resolved
@@ -1,11 +1,8 @@
 from __future__ import annotations
 
 import dataclasses
-<<<<<<< HEAD
-=======
 import sys
 import warnings
->>>>>>> 3c59ac31
 from dataclasses import dataclass
 from typing import (
     List,
