--- conflicted
+++ resolved
@@ -3,7 +3,6 @@
 import dataclasses
 import warnings
 from dataclasses import dataclass
-<<<<<<< HEAD
 from typing import (
     List,
     Optional,
@@ -13,9 +12,6 @@
     NamedTuple,
     Tuple,
 )
-=======
-from typing import Dict, List, NamedTuple, Optional, TypeVar, Union
->>>>>>> 2eb2d4db
 
 from starkware.cairo.lang.compiler.identifier_manager import IdentifierManager
 from starkware.starknet.core.os.class_hash import compute_class_hash
@@ -25,7 +21,6 @@
 from starknet_py.common import create_compiled_contract
 from starknet_py.compile.compiler import StarknetCompilationSource
 from starknet_py.constants import DEFAULT_DEPLOYER_ADDRESS
-<<<<<<< HEAD
 from starknet_py.net.udc_deployer.deployer import Deployer
 from starknet_py.proxy.contract_abi_resolver import (
     ProxyConfig,
@@ -35,25 +30,17 @@
 from starknet_py.net.account._account_proxy import AccountProxy
 from starknet_py.net.account.base_account import BaseAccount
 
-=======
->>>>>>> 2eb2d4db
 from starknet_py.net import AccountClient
 from starknet_py.net.client import Client
 from starknet_py.net.client_models import Hash, Tag
 from starknet_py.net.models import (
+    Invoke,
     AddressRepresentation,
-    Invoke,
+    parse_address,
     compute_address,
-    parse_address,
-)
-from starknet_py.net.udc_deployer.deployer import Deployer
-from starknet_py.proxy.contract_abi_resolver import (
-    ContractAbiResolver,
-    ProxyConfig,
-    prepare_proxy_config,
 )
 from starknet_py.utils.contructor_args_translator import translate_constructor_args
-from starknet_py.utils.crypto.facade import Call, pedersen_hash
+from starknet_py.utils.crypto.facade import pedersen_hash, Call
 from starknet_py.utils.data_transformer import FunctionCallSerializer
 from starknet_py.utils.sync import add_sync_methods
 
@@ -154,15 +141,6 @@
     """Compiled contract that was declared."""
 
     def __post_init__(self):
-<<<<<<< HEAD
-        if any(
-            field is None
-            for field in [self.class_hash, self._account, self.compiled_contract]
-        ):
-            raise ValueError(
-                "None of the account, class_hash and compiled_contract fields can be None."
-            )
-=======
         if self._account is None:
             raise ValueError("Argument _account can't be None.")
 
@@ -171,7 +149,6 @@
 
         if self.compiled_contract is None:
             raise ValueError("Argument compiled_contract can't be None.")
->>>>>>> 2eb2d4db
 
     async def deploy(
         self,
@@ -238,11 +215,7 @@
 
     def __post_init__(self):
         if self.deployed_contract is None:
-<<<<<<< HEAD
-            raise ValueError("Argument deployed_contract can't be None")
-=======
             raise ValueError("Argument deployed_contract can't be None.")
->>>>>>> 2eb2d4db
 
 
 # pylint: disable=too-many-instance-attributes
