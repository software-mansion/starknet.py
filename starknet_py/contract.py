from __future__ import annotations

import dataclasses
import warnings
from dataclasses import dataclass
<<<<<<< HEAD
from typing import (
    List,
    Optional,
    TypeVar,
    Union,
    Dict,
    NamedTuple,
    Callable,
)
=======
from typing import Dict, List, NamedTuple, Optional, Tuple, TypeVar, Union
>>>>>>> 0692307c

from starkware.cairo.lang.compiler.identifier_manager import IdentifierManager
from starkware.starknet.core.os.class_hash import compute_class_hash
from starkware.starknet.public.abi import get_selector_from_name
from starkware.starknet.public.abi_structs import identifier_manager_from_abi

from starknet_py.common import create_compiled_contract
from starknet_py.compile.compiler import StarknetCompilationSource
from starknet_py.constants import DEFAULT_DEPLOYER_ADDRESS
<<<<<<< HEAD
from starknet_py.net.udc_deployer.deployer import Deployer
from starknet_py.proxy.contract_abi_resolver import (
    ContractAbiResolver,
    ProxyConfig,
    AbiNotFoundError,
    ProxyResolver,
)
=======
>>>>>>> 0692307c
from starknet_py.net import AccountClient
from starknet_py.net.account._account_proxy import AccountProxy
from starknet_py.net.account.base_account import BaseAccount
from starknet_py.net.client import Client
from starknet_py.net.client_models import Hash, Tag
from starknet_py.net.models import (
    AddressRepresentation,
    Invoke,
    compute_address,
    parse_address,
)
from starknet_py.net.udc_deployer.deployer import Deployer
from starknet_py.proxy.contract_abi_resolver import (
    ContractAbiResolver,
    ProxyConfig,
    prepare_proxy_config,
)
from starknet_py.utils.contructor_args_translator import translate_constructor_args
from starknet_py.utils.crypto.facade import Call, pedersen_hash
from starknet_py.utils.data_transformer import FunctionCallSerializer
from starknet_py.utils.sync import add_sync_methods

ABI = list
ABIEntry = dict
TSentTransaction = TypeVar("TSentTransaction", bound="SentTransaction")


@dataclass(frozen=True)
class ContractData:
    address: int
    abi: ABI
    identifier_manager: IdentifierManager

    @staticmethod
    def from_abi(address: int, abi: ABI) -> "ContractData":
        return ContractData(
            address=address,
            abi=abi,
            identifier_manager=identifier_manager_from_abi(abi),
        )


@add_sync_methods
@dataclass(frozen=True)
class SentTransaction:
    """
    Dataclass exposing the interface of transaction related to a performed action.
    """

    hash: int
    """Hash of the transaction."""

    _client: Client
    status: Optional[str] = None
    """Status of the transaction."""

    block_number: Optional[int] = None
    """Number of the block in which transaction was included."""

    async def wait_for_acceptance(
        self: TSentTransaction,
        wait_for_accept: Optional[bool] = False,
        check_interval=5,
    ) -> TSentTransaction:
        """
        Waits for transaction to be accepted on chain. By default, returns when status is ``PENDING`` -
        use ``wait_for_accept`` to wait till ``ACCEPTED`` status.
        Returns a new SentTransaction instance, **does not mutate original instance**.
        """
        block_number, status = await self._client.wait_for_tx(
            self.hash,
            wait_for_accept=wait_for_accept,
            check_interval=check_interval,
        )
        return dataclasses.replace(
            self,
            status=status,
            block_number=block_number,
        )


@add_sync_methods
@dataclass(frozen=True)
class InvokeResult(SentTransaction):
    """
    Result of the Invoke transaction.
    """

    # We ensure these are not None in __post_init__
    contract: ContractData = None  # pyright: ignore
    """Additional information about the Contract that made the transaction."""

    invoke_transaction: Invoke = None  # pyright: ignore
    """A InvokeTransaction instance used."""

    def __post_init__(self):
        assert self.contract is not None
        assert self.invoke_transaction is not None


InvocationResult = InvokeResult


@add_sync_methods
@dataclass(frozen=True)
class DeclareResult(SentTransaction):
    """
    Result of the Declare transaction.
    """

    _account: BaseAccount = None  # pyright: ignore

    class_hash: int = None  # pyright: ignore
    """Class hash of the declared contract."""

    compiled_contract: str = None  # pyright: ignore
    """Compiled contract that was declared."""

    def __post_init__(self):
        if self._account is None:
            raise ValueError("Argument _account can't be None.")

        if self.class_hash is None:
            raise ValueError("Argument class_hash can't be None.")

        if self.compiled_contract is None:
            raise ValueError("Argument compiled_contract can't be None.")

    async def deploy(
        self,
        *,
        deployer_address: AddressRepresentation = DEFAULT_DEPLOYER_ADDRESS,
        salt: Optional[int] = None,
        unique: bool = True,
        constructor_args: Optional[Union[List, Dict]] = None,
        max_fee: Optional[int] = None,
        auto_estimate: bool = False,
    ) -> "DeployResult":
        """
        Deploys a contract.

        :param deployer_address: Address of the UDC. Is set to the address of
            the default UDC (same address on mainnet/testnet/devnet) by default.
            Must be set when using custom network other than ones listed above.
        :param salt: Optional salt. Random value is selected if it is not provided.
        :param unique: Determines if the contract should be salted with the account address.
        :param constructor_args: a ``list`` or ``dict`` of arguments for the constructor.
        :param max_fee: Max amount of Wei to be paid when executing transaction.
        :param auto_estimate: Use automatic fee estimation (not recommended, as it may lead to high costs).
        :return: DeployResult instance.
        """
        # pylint: disable=too-many-arguments
        abi = create_compiled_contract(compiled_contract=self.compiled_contract).abi

        deployer = Deployer(
            deployer_address=deployer_address,
            account_address=self._account.address if unique else None,
        )
        deploy_call, address = deployer.create_deployment_call(
            class_hash=self.class_hash, salt=salt, abi=abi, calldata=constructor_args
        )
        res = await self._account.execute(
            calls=deploy_call, max_fee=max_fee, auto_estimate=auto_estimate
        )

        deployed_contract = Contract(
            provider=self._account,
            address=address,
            abi=abi,
        )

        deploy_result = DeployResult(
            hash=res.transaction_hash,
            _client=self._account.client,
            deployed_contract=deployed_contract,
        )

        return deploy_result


@add_sync_methods
@dataclass(frozen=True)
class DeployResult(SentTransaction):
    """
    Result of the contract deployment.
    """

    # We ensure this is not None in __post_init__
    deployed_contract: "Contract" = None  # pyright: ignore
    """A Contract instance representing the deployed contract."""

    def __post_init__(self):
        if self.deployed_contract is None:
            raise ValueError("Argument deployed_contract can't be None.")


# pylint: disable=too-many-instance-attributes
@add_sync_methods
class PreparedFunctionCall(Call):
    def __init__(
        self,
        calldata: List[int],
        arguments: Dict[str, List[int]],
        selector: int,
        client: Client,
        account: Optional[BaseAccount],
        payload_transformer: FunctionCallSerializer,
        contract_data: ContractData,
        max_fee: Optional[int],
        version: int,
    ):
        # pylint: disable=too-many-arguments
        super().__init__(
            to_addr=contract_data.address, selector=selector, calldata=calldata
        )
        self._arguments = arguments
        self._client = client
        self._internal_account = account
        self._payload_transformer = payload_transformer
        self._contract_data = contract_data
        self.max_fee = max_fee
        self.version = version

    @property
    def _account(self) -> BaseAccount:
        if self._internal_account is not None:
            return self._internal_account

        raise ValueError(
            "Contract was created without Account or with Client that is not an account."
        )

    @property
    def arguments(self) -> Dict[str, List[int]]:
        warnings.warn(
            "PreparedFunctionCall.arguments is deprecated and will be deleted in the future.",
            category=DeprecationWarning,
        )
        return self._arguments

    async def call_raw(
        self,
        block_hash: Optional[str] = None,
    ) -> List[int]:
        """
        Calls a method without translating the result into python values.

        :param block_hash: Optional block hash.
        :return: list of ints.
        """
        return await self._client.call_contract(call=self, block_hash=block_hash)

    async def call(
        self,
        block_hash: Optional[str] = None,
    ) -> NamedTuple:
        """
        Calls a method.

        :param block_hash: Optional block hash.
        :return: CallResult or List[int] if return_raw is used.
        """
        result = await self.call_raw(block_hash=block_hash)
        return self._payload_transformer.to_python(result)

    async def invoke(
        self,
        max_fee: Optional[int] = None,
        auto_estimate: bool = False,
    ) -> InvokeResult:
        """
        Invokes a method.

        :param max_fee: Max amount of Wei to be paid when executing transaction.
        :param auto_estimate: Use automatic fee estimation, not recommend as it may lead to high costs.
        :return: InvokeResult.
        """
        if max_fee is not None:
            self.max_fee = max_fee

        transaction = await self._account.sign_invoke_transaction(
            calls=self,
            max_fee=self.max_fee,
            auto_estimate=auto_estimate,
        )

        response = await self._client.send_transaction(transaction)

        invoke_result = InvokeResult(
            hash=response.transaction_hash,  # noinspection PyTypeChecker
            _client=self._client,
            contract=self._contract_data,
            invoke_transaction=transaction,
        )

        return invoke_result

    async def estimate_fee(
        self,
        block_hash: Optional[Union[Hash, Tag]] = None,
        block_number: Optional[Union[int, Tag]] = None,
    ):
        """
        Estimate fee for prepared function call.

        :param block_hash: Estimate fee at specific block hash.
        :param block_number: Estimate fee at given block number
            (or "latest" / "pending" for the latest / pending block), default is "pending".
        :return: Estimated amount of Wei executing specified transaction will cost.
        """
        tx = await self._account.sign_invoke_transaction(calls=self, max_fee=0)

        return await self._client.estimate_fee(
            tx=tx, block_hash=block_hash, block_number=block_number
        )


@add_sync_methods
class ContractFunction:
    def __init__(
        self,
        name: str,
        abi: ABIEntry,
        contract_data: ContractData,
        client: Client,
        account: Optional[BaseAccount],
    ):
        # pylint: disable=too-many-arguments
        self.name = name
        self.abi = abi
        self.inputs = abi["inputs"]
        self.contract_data = contract_data
        self.client = client
        self.account = account
        self._payload_transformer = FunctionCallSerializer(
            abi=self.abi, identifier_manager=self.contract_data.identifier_manager
        )

    def prepare(
        self,
        *args,
        max_fee: Optional[int] = None,
        **kwargs,
    ) -> PreparedFunctionCall:
        """
        ``*args`` and ``**kwargs`` are translated into Cairo calldata.
        Creates a ``PreparedFunctionCall`` instance which exposes calldata for every argument
        and adds more arguments when calling methods.

        :param max_fee: Max amount of Wei to be paid when executing transaction.
        :return: PreparedFunctionCall.
        """
        version = (
            self.account.supported_transaction_version
            if self.account is not None
            else 0
        )

        if version == 0:
            warnings.warn(
                "Transaction with version 0 is deprecated and will be removed in the future. "
                "Use AccountClient supporting the transaction version 1",
                category=DeprecationWarning,
            )

        calldata, arguments = self._payload_transformer.from_python(*args, **kwargs)
        return PreparedFunctionCall(
            calldata=calldata,
            arguments=arguments,
            contract_data=self.contract_data,
            client=self.client,
            account=self.account,
            payload_transformer=self._payload_transformer,
            selector=self.get_selector(self.name),
            max_fee=max_fee,
            version=version,
        )

    async def call(
        self,
        *args,
        block_hash: Optional[str] = None,
        **kwargs,
    ) -> NamedTuple:
        """
        Call contract's function. ``*args`` and ``**kwargs`` are translated into Cairo calldata.
        The result is translated from Cairo data to python values.
        Equivalent of ``.prepare(*args, **kwargs).call()``.

        :param block_hash: Block hash to perform the call to the contract at specific point of time.
        """
        return await self.prepare(max_fee=0, *args, **kwargs).call(
            block_hash=block_hash
        )

    async def invoke(
        self,
        *args,
        max_fee: Optional[int] = None,
        auto_estimate: bool = False,
        **kwargs,
    ) -> InvokeResult:
        """
        Invoke contract's function. ``*args`` and ``**kwargs`` are translated into Cairo calldata.
        Equivalent of ``.prepare(*args, **kwargs).invoke()``.

        :param max_fee: Max amount of Wei to be paid when executing transaction.
        :param auto_estimate: Use automatic fee estimation, not recommend as it may lead to high costs.
        """
        prepared_call = self.prepare(*args, **kwargs)
        return await prepared_call.invoke(max_fee=max_fee, auto_estimate=auto_estimate)

    @staticmethod
    def get_selector(function_name: str):
        """
        :param function_name: Contract function's name.
        :return: A StarkNet integer selector for this function inside the contract.
        """
        return get_selector_from_name(function_name)


FunctionsRepository = Dict[str, ContractFunction]


@add_sync_methods
class Contract:
    """
    Cairo contract's model.
    """

    def __init__(
        self,
        address: AddressRepresentation,
        abi: list,
        provider: Union[BaseAccount, Client] = None,  # pyright: ignore
        *,
        client: Optional[Client] = None,
    ):
        """
        Should be used instead of ``from_address`` when ABI is known statically.

        Arguments account and client are mutually exclusive and cannot be provided at the same time.

        :param address: contract's address.
        :param abi: contract's abi.
        :param provider: BaseAccount or Client used to perform transactions.
        :param client: client used to perform transactions.
        """
        client, account = _unpack_provider(provider, client)

        self.account: Optional[BaseAccount] = account
        self.client: Client = client
        self.data = ContractData.from_abi(parse_address(address), abi)
        self._functions = self._make_functions(self.data, self.client, self.account)

    @property
    def functions(self) -> FunctionsRepository:
        """
        :return: All functions exposed from a contract.
        """
        return self._functions

    @property
    def address(self) -> int:
        return self.data.address

    @staticmethod
    async def from_address(
        address: AddressRepresentation,
<<<<<<< HEAD
        client: Client,
        *,
        proxy_config: Union[bool, ProxyConfig] = False,
        get_implementation_func: Union[bool, Callable] = False,
=======
        provider: Union[BaseAccount, Client] = None,  # pyright: ignore
        proxy_config: Union[bool, ProxyConfig] = False,
        *,
        client: Optional[Client] = None,
>>>>>>> 0692307c
    ) -> "Contract":
        """
        Fetches ABI of a contract deployed at `address` and creates a new Contract instance with it.
        If ABI is known, Contract's default constructor should be used instead to avoid unnecessary API calls.

<<<<<<< HEAD
        :param address: Address of the contract to be fetched.
        :param client: Client used for fetching contract.
        :param proxy_config: Proxy resolving config.
=======
        :raises ContractNotFoundError: when contract is not found.
        :raises TypeError: when given client's `get_class_by_hash` method does not return abi.
        :raises ProxyResolutionError: when given ProxyChecks were not sufficient to resolve proxy's implementation.
        :param address: Contract's address.
        :param provider: BaseAccount or Client.
        :param proxy_config: Proxy resolving config
>>>>>>> 0692307c
            If set to ``True``, will use default proxy checks
            :class:`starknet_py.proxy.proxy_check.OpenZeppelinProxyCheck`
            and :class:`starknet_py.proxy.proxy_check.ArgentProxyCheck`.

            If set to ``False``, :meth:`Contract.from_address` will not resolve proxies.

            If a valid :class:`starknet_py.contract_abi_resolver.ProxyConfig` is provided, will use its values instead.
        :param client: Client.

<<<<<<< HEAD
            .. deprecated:: 0.X.0 TODO
                This parameter has been deprecated. Use `get_implementation_func` instead.

        :param get_implementation_func: Used for resolving Proxy contracts.
            Function returning class_hash / address of the proxied implementation.

            If set to ``False``, :meth:`Contract.from_address` will not resolve Proxy contracts.

            If set to ``True``, will use :meth:`ProxyResolver.default_get_implementation_func`.

            For detailed specification of a custom `get_implementation_func` argument,
            check :meth:`ProxyResolver.default_get_implementation_func`.

        :raises AbiNotFoundError: When abi of a contract was not found.
        :return: An initialized Contract instance.
        """
        if proxy_config is not False:
            warnings.warn(
                "Parameter `proxy_config` is deprecated and will be removed in the future."
                "To resolve custom Proxies, use keyword parameter `get_implementation_func`.",
                category=DeprecationWarning,
            )
            if proxy_config is True:
                get_implementation_func = get_implementation_func or True
=======
        :return: an initialized Contract instance.
        """
        client, account = _unpack_provider(provider, client)
>>>>>>> 0692307c

        address = parse_address(address)
        proxy_func = _default_proxy_func(get_implementation_func)

        direct_abi, proxied_abi = await ContractAbiResolver(
            address=address,
            client=client,
            get_implementation_func=proxy_func,
        ).resolve()

<<<<<<< HEAD
        abi = direct_abi if proxy_func is None else proxied_abi
        if abi is None:
            raise AbiNotFoundError()
        return Contract(address=address, abi=abi, client=client)
=======
        return Contract(address=address, abi=abi, provider=account or client)
>>>>>>> 0692307c

    @staticmethod
    async def declare(
        account: Union[AccountClient, BaseAccount],
        compiled_contract: str,
        *,
        max_fee: Optional[int] = None,
        auto_estimate: bool = False,
    ) -> DeclareResult:
        """
        Declares a contract.

        :param account: An AccountClient used to sign and send declare transaction.
        :param compiled_contract: String containing compiled contract.
        :param max_fee: Max amount of Wei to be paid when executing transaction.
        :param auto_estimate: Use automatic fee estimation (not recommended, as it may lead to high costs).
        :return: DeclareResult instance.
        """
        account = _account_or_proxy(account)

        declare_tx = await account.sign_declare_transaction(
            compiled_contract=compiled_contract,
            max_fee=max_fee,
            auto_estimate=auto_estimate,
        )
        res = await account.client.declare(transaction=declare_tx)

        return DeclareResult(
            hash=res.transaction_hash,
            _client=account.client,
            class_hash=res.class_hash,
            _account=account,
            compiled_contract=compiled_contract,
        )

    @staticmethod
    async def deploy_contract(
        account: Union[AccountClient, BaseAccount],
        class_hash: Hash,
        abi: List,
        constructor_args: Optional[Union[List, Dict]] = None,
        *,
        deployer_address: AddressRepresentation = DEFAULT_DEPLOYER_ADDRESS,
        max_fee: Optional[int] = None,
        auto_estimate: bool = False,
    ) -> "DeployResult":
        """
        Deploys a contract through Universal Deployer Contract

        :param account: An AccountClient used to sign and send deploy transaction.
        :param class_hash: The class_hash of the contract to be deployed.
        :param abi: An abi of the contract to be deployed.
        :param constructor_args: a ``list`` or ``dict`` of arguments for the constructor.
        :param deployer_address: Address of the UDC. Is set to the address of
            the default UDC (same address on mainnet/testnet/devnet) by default.
            Must be set when using custom network other than ones listed above.
        :param max_fee: Max amount of Wei to be paid when executing transaction.
        :param auto_estimate: Use automatic fee estimation (not recommended, as it may lead to high costs).
        :return: DeployResult instance.
        """
        # pylint: disable=too-many-arguments
        account = _account_or_proxy(account)

        deployer = Deployer(
            deployer_address=deployer_address, account_address=account.address
        )
        deploy_call, address = deployer.create_deployment_call(
            class_hash=class_hash, abi=abi, calldata=constructor_args
        )
        res = await account.execute(
            calls=deploy_call, max_fee=max_fee, auto_estimate=auto_estimate
        )

        deployed_contract = Contract(
            provider=account,
            address=address,
            abi=abi,
        )
        deploy_result = DeployResult(
            hash=res.transaction_hash,
            _client=account.client,
            deployed_contract=deployed_contract,
        )

        return deploy_result

    @staticmethod
    def compute_address(
        salt: int,
        compilation_source: Optional[StarknetCompilationSource] = None,
        compiled_contract: Optional[str] = None,
        constructor_args: Optional[Union[List, Dict]] = None,
        search_paths: Optional[List[str]] = None,
        deployer_address: int = 0,
    ) -> int:
        """
        Computes address for given contract.
        Either `compilation_source` or `compiled_contract` is required.

        :param salt: int
        :param compilation_source: string containing source code or a list of source files paths
        :param compiled_contract: string containing compiled contract. Useful for reading compiled contract from a file.
        :param constructor_args: a ``list`` or ``dict`` of arguments for the constructor.
        :param search_paths: a ``list`` of paths used by starknet_compile to resolve dependencies within contracts.
        :param deployer_address: address of the deployer (if not provided default 0 is used)

        :raises: `ValueError` if neither compilation_source nor compiled_contract is provided.

        :return: contract's address
        """
        # pylint: disable=too-many-arguments
        compiled = create_compiled_contract(
            compilation_source, compiled_contract, search_paths
        )
        translated_args = translate_constructor_args(compiled.abi, constructor_args)
        return compute_address(
            salt=salt,
            class_hash=compute_class_hash(compiled, hash_func=pedersen_hash),
            constructor_calldata=translated_args,
            deployer_address=deployer_address,
        )

    @staticmethod
    def compute_contract_hash(
        compilation_source: Optional[StarknetCompilationSource] = None,
        compiled_contract: Optional[str] = None,
        search_paths: Optional[List[str]] = None,
    ) -> int:
        """
        Computes hash for given contract.
        Either `compilation_source` or `compiled_contract` is required.

        :param compilation_source: string containing source code or a list of source files paths
        :param compiled_contract: string containing compiled contract. Useful for reading compiled contract from a file.
        :param search_paths: a ``list`` of paths used by starknet_compile to resolve dependencies within contracts.
        :raises: `ValueError` if neither compilation_source nor compiled_contract is provided.
        :return:
        """
        compiled_contract = create_compiled_contract(
            compilation_source, compiled_contract, search_paths
        )
        return compute_class_hash(compiled_contract, hash_func=pedersen_hash)

    @classmethod
    def _make_functions(
        cls, contract_data: ContractData, client: Client, account: Optional[BaseAccount]
    ) -> FunctionsRepository:
        repository = {}

        for abi_entry in contract_data.abi:
            if abi_entry["type"] != "function":
                continue

            name = abi_entry["name"]
            repository[name] = ContractFunction(
                name=name,
                abi=abi_entry,
                contract_data=contract_data,
                client=client,
                account=account,
            )

        return repository

<<<<<<< HEAD

def _default_proxy_func(
    get_implementation_func: Union[bool, Callable]
) -> Optional[Callable]:
    if get_implementation_func is False:
        return None
    if get_implementation_func is True:
        return ProxyResolver.default_get_implementation_func
    return get_implementation_func
=======
    @staticmethod
    def _create_proxy_config(proxy_config) -> ProxyConfig:
        if proxy_config is False:
            return ProxyConfig()
        proxy_arg = ProxyConfig() if proxy_config is True else proxy_config
        return prepare_proxy_config(proxy_arg)


def _unpack_provider(
    provider: Union[BaseAccount, Client], client: Optional[Client] = None
) -> Tuple[Client, Optional[BaseAccount]]:
    """
    Get the client and optional account to be used by Contract.

    If provided with AccountClient, returns underlying Client and _AccountProxy.
    If provided with Client, returns this Client and None.
    If provided with Account, returns underlying Client and the account.
    """
    if client is not None:
        warnings.warn(
            "Argument client has been deprecated. Use provider instead.",
            category=DeprecationWarning,
        )

    if provider is not None and client is not None:
        raise ValueError("Arguments provider and client are mutually exclusive.")

    if provider is None and client is None:
        raise ValueError("One of provider or client must be provided.")

    provider = provider or client

    if isinstance(provider, Client):
        if isinstance(provider, AccountClient):
            return provider.client, AccountProxy(provider)

        return provider, None

    if isinstance(provider, BaseAccount):
        return provider.client, provider

    raise ValueError("Argument provider is not of accepted type.")


def _account_or_proxy(account: Union[BaseAccount, AccountClient]) -> BaseAccount:
    if isinstance(account, AccountClient):
        return AccountProxy(account)
    return account
>>>>>>> 0692307c
<|MERGE_RESOLUTION|>--- conflicted
+++ resolved
@@ -3,19 +3,7 @@
 import dataclasses
 import warnings
 from dataclasses import dataclass
-<<<<<<< HEAD
-from typing import (
-    List,
-    Optional,
-    TypeVar,
-    Union,
-    Dict,
-    NamedTuple,
-    Callable,
-)
-=======
-from typing import Dict, List, NamedTuple, Optional, Tuple, TypeVar, Union
->>>>>>> 0692307c
+from typing import Dict, List, NamedTuple, Optional, Tuple, TypeVar, Union, Callable
 
 from starkware.cairo.lang.compiler.identifier_manager import IdentifierManager
 from starkware.starknet.core.os.class_hash import compute_class_hash
@@ -25,16 +13,10 @@
 from starknet_py.common import create_compiled_contract
 from starknet_py.compile.compiler import StarknetCompilationSource
 from starknet_py.constants import DEFAULT_DEPLOYER_ADDRESS
-<<<<<<< HEAD
-from starknet_py.net.udc_deployer.deployer import Deployer
 from starknet_py.proxy.contract_abi_resolver import (
-    ContractAbiResolver,
-    ProxyConfig,
     AbiNotFoundError,
     ProxyResolver,
 )
-=======
->>>>>>> 0692307c
 from starknet_py.net import AccountClient
 from starknet_py.net.account._account_proxy import AccountProxy
 from starknet_py.net.account.base_account import BaseAccount
@@ -504,34 +486,20 @@
     @staticmethod
     async def from_address(
         address: AddressRepresentation,
-<<<<<<< HEAD
-        client: Client,
+        provider: Union[BaseAccount, Client] = None,  # pyright: ignore
         *,
+        client: Optional[Client] = None,
         proxy_config: Union[bool, ProxyConfig] = False,
         get_implementation_func: Union[bool, Callable] = False,
-=======
-        provider: Union[BaseAccount, Client] = None,  # pyright: ignore
-        proxy_config: Union[bool, ProxyConfig] = False,
-        *,
-        client: Optional[Client] = None,
->>>>>>> 0692307c
     ) -> "Contract":
         """
         Fetches ABI of a contract deployed at `address` and creates a new Contract instance with it.
         If ABI is known, Contract's default constructor should be used instead to avoid unnecessary API calls.
 
-<<<<<<< HEAD
         :param address: Address of the contract to be fetched.
-        :param client: Client used for fetching contract.
+        :param provider: BaseAccount or Client.
+        :param client: Client.
         :param proxy_config: Proxy resolving config.
-=======
-        :raises ContractNotFoundError: when contract is not found.
-        :raises TypeError: when given client's `get_class_by_hash` method does not return abi.
-        :raises ProxyResolutionError: when given ProxyChecks were not sufficient to resolve proxy's implementation.
-        :param address: Contract's address.
-        :param provider: BaseAccount or Client.
-        :param proxy_config: Proxy resolving config
->>>>>>> 0692307c
             If set to ``True``, will use default proxy checks
             :class:`starknet_py.proxy.proxy_check.OpenZeppelinProxyCheck`
             and :class:`starknet_py.proxy.proxy_check.ArgentProxyCheck`.
@@ -539,9 +507,7 @@
             If set to ``False``, :meth:`Contract.from_address` will not resolve proxies.
 
             If a valid :class:`starknet_py.contract_abi_resolver.ProxyConfig` is provided, will use its values instead.
-        :param client: Client.
-
-<<<<<<< HEAD
+
             .. deprecated:: 0.X.0 TODO
                 This parameter has been deprecated. Use `get_implementation_func` instead.
 
@@ -566,12 +532,8 @@
             )
             if proxy_config is True:
                 get_implementation_func = get_implementation_func or True
-=======
-        :return: an initialized Contract instance.
-        """
+
         client, account = _unpack_provider(provider, client)
->>>>>>> 0692307c
-
         address = parse_address(address)
         proxy_func = _default_proxy_func(get_implementation_func)
 
@@ -581,14 +543,10 @@
             get_implementation_func=proxy_func,
         ).resolve()
 
-<<<<<<< HEAD
         abi = direct_abi if proxy_func is None else proxied_abi
         if abi is None:
             raise AbiNotFoundError()
-        return Contract(address=address, abi=abi, client=client)
-=======
         return Contract(address=address, abi=abi, provider=account or client)
->>>>>>> 0692307c
 
     @staticmethod
     async def declare(
@@ -753,7 +711,6 @@
 
         return repository
 
-<<<<<<< HEAD
 
 def _default_proxy_func(
     get_implementation_func: Union[bool, Callable]
@@ -763,13 +720,6 @@
     if get_implementation_func is True:
         return ProxyResolver.default_get_implementation_func
     return get_implementation_func
-=======
-    @staticmethod
-    def _create_proxy_config(proxy_config) -> ProxyConfig:
-        if proxy_config is False:
-            return ProxyConfig()
-        proxy_arg = ProxyConfig() if proxy_config is True else proxy_config
-        return prepare_proxy_config(proxy_arg)
 
 
 def _unpack_provider(
@@ -811,5 +761,4 @@
 def _account_or_proxy(account: Union[BaseAccount, AccountClient]) -> BaseAccount:
     if isinstance(account, AccountClient):
         return AccountProxy(account)
-    return account
->>>>>>> 0692307c
+    return account