from __future__ import annotations

import dataclasses
from abc import ABC, abstractmethod
from dataclasses import dataclass
from functools import cached_property
from typing import Dict, List, Optional, Tuple, TypeVar, Union

from marshmallow import ValidationError

from starknet_py.abi.v0 import Abi as AbiV0
from starknet_py.abi.v0 import AbiParser as AbiParserV0
from starknet_py.abi.v1 import Abi as AbiV1
from starknet_py.abi.v1 import AbiParser as AbiParserV1
from starknet_py.abi.v2 import Abi as AbiV2
from starknet_py.abi.v2 import AbiParser as AbiParserV2
from starknet_py.abi.v2.shape import (
    FUNCTION_ENTRY,
    IMPL_ENTRY,
    INTERFACE_ENTRY,
    L1_HANDLER_ENTRY,
)
from starknet_py.common import create_compiled_contract, create_sierra_compiled_contract
from starknet_py.constants import DEFAULT_DEPLOYER_ADDRESS
from starknet_py.contract_utils import _extract_compiled_class_hash, _unpack_provider
from starknet_py.hash.selector import get_selector_from_name
from starknet_py.net.account.base_account import BaseAccount
from starknet_py.net.client import Client
from starknet_py.net.client_models import (
    Call,
    EstimatedFee,
    Hash,
    ResourceBoundsMapping,
    Tag,
)
from starknet_py.net.models import AddressRepresentation, parse_address
from starknet_py.net.models.transaction import DeclareV3, InvokeV3
from starknet_py.net.udc_deployer.deployer import Deployer
from starknet_py.proxy.contract_abi_resolver import (
    ContractAbiResolver,
    ProxyConfig,
    prepare_proxy_config,
)
from starknet_py.serialization import TupleDataclass, serializer_for_function
from starknet_py.serialization.factory import serializer_for_function_v1
from starknet_py.serialization.function_serialization_adapter import (
    FunctionSerializationAdapterV0,
    FunctionSerializationAdapterV1,
)
from starknet_py.utils.constructor_args_translator import _is_abi_v2
from starknet_py.utils.sync import add_sync_methods

# pylint: disable=too-many-lines

ABI = list
ABIEntry = dict
TypeSentTransaction = TypeVar("TypeSentTransaction", bound="SentTransaction")


@dataclass(frozen=True)
class ContractData:
    """
    Basic data of a deployed contract.
    """

    address: int
    abi: ABI
    cairo_version: int

    @cached_property
    def parsed_abi(self) -> Union[AbiV0, AbiV1, AbiV2]:
        """
        Abi parsed into proper dataclass.

        :return: Abi
        """
        if self.cairo_version == 1:
            if _is_abi_v2(self.abi):
                return AbiParserV2(self.abi).parse()
            return AbiParserV1(self.abi).parse()
        return AbiParserV0(self.abi).parse()

    @staticmethod
    def from_abi(address: int, abi: ABI, cairo_version: int = 1) -> ContractData:
        """
        Create ContractData from ABI.

        :param address: Address of the deployed contract.
        :param abi: Abi of the contract.
        :param cairo_version: Version of the Cairo in which contract is written.
        :return: ContractData instance.
        """
        return ContractData(
            address=address,
            abi=abi,
            cairo_version=cairo_version,
        )


@add_sync_methods
@dataclass(frozen=True)
class SentTransaction:
    """
    Dataclass exposing the interface of transaction related to a performed action.
    """

    hash: int
    """Hash of the transaction."""

    _client: Client
    status: Optional[str] = None
    """Status of the transaction."""

    block_number: Optional[int] = None
    """Number of the block in which transaction was included."""

    async def wait_for_acceptance(
        self: TypeSentTransaction,
        check_interval: float = 2,
        retries: int = 500,
    ) -> TypeSentTransaction:
        """
        Waits for transaction to be accepted on chain till ``ACCEPTED`` status.
        Returns a new SentTransaction instance, **does not mutate original instance**.
        """

        tx_receipt = await self._client.wait_for_tx(
            self.hash,
            check_interval=check_interval,
            retries=retries,
        )
        return dataclasses.replace(
            self,
            status=tx_receipt.finality_status,
            block_number=tx_receipt.block_number,
        )


@add_sync_methods
@dataclass(frozen=True)
class InvokeResult(SentTransaction):
    """
    Result of the Invoke transaction.
    """

    # We ensure these are not None in __post_init__
    contract: ContractData = None  # pyright: ignore
    """Additional information about the Contract that made the transaction."""

    invoke_transaction: InvokeV3 = None  # pyright: ignore
    """A InvokeTransaction instance used."""

    def __post_init__(self):
        assert self.contract is not None
        assert self.invoke_transaction is not None


@add_sync_methods
@dataclass(frozen=True)
class DeclareResult(SentTransaction):
    """
    Result of the Declare transaction.
    """

    _account: BaseAccount = None  # pyright: ignore
    _cairo_version: int = 1

    class_hash: int = None  # pyright: ignore
    """Class hash of the declared contract."""

    compiled_contract: str = None  # pyright: ignore
    """Compiled contract that was declared."""

    declare_transaction: DeclareV3 = None  # pyright: ignore
    """A Declare transaction that has been sent."""

    def __post_init__(self):
        if self._account is None:
            raise ValueError("Argument _account can't be None.")

        if self.class_hash is None:
            raise ValueError("Argument class_hash can't be None.")

        if self.compiled_contract is None:
            raise ValueError("Argument compiled_contract can't be None.")

        if self.declare_transaction is None:
            raise ValueError("Argument declare_transaction can't be None.")

    async def deploy_v3(
        self,
        *,
        deployer_address: AddressRepresentation = DEFAULT_DEPLOYER_ADDRESS,
        salt: Optional[int] = None,
        unique: bool = True,
        constructor_args: Optional[Union[List, Dict]] = None,
        nonce: Optional[int] = None,
        resource_bounds: Optional[ResourceBoundsMapping] = None,
        auto_estimate: bool = False,
    ) -> "DeployResult":
        """
        Deploys a contract.

        :param deployer_address: Address of the UDC. Is set to the address of
            the default UDC (same address on mainnet/sepolia) by default.
            Must be set when using custom network other than ones listed above.
        :param salt: Optional salt. Random value is selected if it is not provided.
        :param unique: Determines if the contract should be salted with the account address.
        :param constructor_args: a ``list`` or ``dict`` of arguments for the constructor.
        :param nonce: Nonce of the transaction with call to deployer.
        :param resource_bounds: Resource limits (L1 and L2) used when executing this transaction.
        :param auto_estimate: Use automatic fee estimation (not recommended, as it may lead to high costs).
        :return: DeployResult instance.
        """
        # pylint: disable=too-many-arguments, too-many-locals
        abi = self._get_abi()

        return await Contract.deploy_contract_v3(
            account=self._account,
            class_hash=self.class_hash,
            abi=abi,
            constructor_args=constructor_args,
            deployer_address=deployer_address,
            cairo_version=self._cairo_version,
            nonce=nonce,
            resource_bounds=resource_bounds,
            auto_estimate=auto_estimate,
            salt=salt,
            unique=unique,
        )

    def _get_abi(self) -> List:
        if self._cairo_version == 0:
            abi = create_compiled_contract(compiled_contract=self.compiled_contract).abi
        else:
            try:
                sierra_compiled_contract = create_sierra_compiled_contract(
                    compiled_contract=self.compiled_contract
                )
                abi = sierra_compiled_contract.parsed_abi

            except Exception as exc:
                raise ValueError(
                    "Contract's ABI can't be converted to format List[Dict]. "
                    "Make sure provided compiled_contract is correct."
                ) from exc
        return abi


@add_sync_methods
@dataclass(frozen=True)
class DeployResult(SentTransaction):
    """
    Result of the contract deployment.
    """

    # We ensure this is not None in __post_init__
    deployed_contract: Contract = None  # pyright: ignore
    """A Contract instance representing the deployed contract."""

    def __post_init__(self):
        if self.deployed_contract is None:
            raise ValueError("Argument deployed_contract can't be None.")


@dataclass
class PreparedCallBase(Call):
    _client: Client
    _payload_transformer: Union[
        FunctionSerializationAdapterV0, FunctionSerializationAdapterV1
    ]


@add_sync_methods
@dataclass
class PreparedFunctionCall(PreparedCallBase):
    """
    Prepared date to call a contract function.
    """

    async def call_raw(
        self,
        block_hash: Optional[str] = None,
        block_number: Optional[Union[int, Tag]] = None,
    ) -> List[int]:
        """
        Calls a method without translating the result into python values.

        :param block_hash: Optional block hash.
        :param block_number: Optional block number.
        :return: list of ints.
        """
        return await self._client.call_contract(
            call=self, block_hash=block_hash, block_number=block_number
        )

    async def call(
        self,
        block_hash: Optional[str] = None,
        block_number: Optional[Union[int, Tag]] = None,
    ) -> Union[TupleDataclass, Tuple]:
        """
        Calls a method.

        :param block_hash: Optional block hash.
        :param block_number: Optional block number.
        :return: TupleDataclass representing call result.
        """
        result = await self.call_raw(block_hash=block_hash, block_number=block_number)
        return self._payload_transformer.deserialize(result)


@add_sync_methods
@dataclass
class PreparedFunctionInvoke(ABC, PreparedCallBase):
    _contract_data: ContractData
    _account: Optional[BaseAccount]

    def __post_init__(self):
        if self._account is None:
            raise ValueError(
                "Contract instance was created without providing an Account. "
                "It is not possible to prepare and send an invoke transaction."
            )

    @property
    def get_account(self):
        if self._account is not None:
            return self._account

        raise ValueError(
            "The account is not defined. It is not possible to send an invoke transaction."
        )

    @abstractmethod
    async def estimate_fee(
        self,
        block_hash: Optional[Union[Hash, Tag]] = None,
        block_number: Optional[Union[int, Tag]] = None,
        *,
        nonce: Optional[int] = None,
    ) -> EstimatedFee:
        """
        Estimate fee for prepared function call.

        :param block_hash: Estimate fee at specific block hash.
        :param block_number: Estimate fee at given block number
            (or "latest" / "pending" for the latest / pending block), default is "pending".
        :param nonce: Nonce of the transaction.
        :return: Estimated amount of the transaction cost, either in Wei or Fri associated with executing the
            specified transaction.
        """

    async def _invoke(self, transaction: InvokeV3) -> InvokeResult:
        response = await self._client.send_transaction(transaction)

        invoke_result = InvokeResult(
            hash=response.transaction_hash,  # noinspection PyTypeChecker
            _client=self._client,
            contract=self._contract_data,
            invoke_transaction=transaction,
        )

        return invoke_result


@add_sync_methods
@dataclass
class PreparedFunctionInvokeV3(PreparedFunctionInvoke):
    """
    Prepared date to send an InvokeV3 transaction.
    """

    resource_bounds: Optional[ResourceBoundsMapping]

    async def invoke(
        self,
        resource_bounds: Optional[ResourceBoundsMapping] = None,
        auto_estimate: bool = False,
        *,
        nonce: Optional[int] = None,
    ) -> InvokeResult:
        """
        Send an Invoke transaction version 3 for the prepared data.

        :param resource_bounds: Resource limits (L1 and L2) used when executing this transaction.
        :param auto_estimate: Use automatic fee estimation (not recommended, as it may lead to high costs).
        :param nonce: Nonce of the transaction.
        :return: InvokeResult.
        """

        transaction = await self.get_account.sign_invoke_v3(
            calls=self,
            nonce=nonce,
            resource_bounds=resource_bounds or self.resource_bounds,
            auto_estimate=auto_estimate,
        )

        return await self._invoke(transaction)

    async def estimate_fee(
        self,
        block_hash: Optional[Union[Hash, Tag]] = None,
        block_number: Optional[Union[int, Tag]] = None,
        *,
        nonce: Optional[int] = None,
    ) -> EstimatedFee:
        tx = await self.get_account.sign_invoke_v3(
            calls=self,
            nonce=nonce,
            resource_bounds=ResourceBoundsMapping.init_with_zeros(),
        )
        estimate_tx = await self.get_account.sign_for_fee_estimate(transaction=tx)

        estimated_fee = await self._client.estimate_fee(
            tx=estimate_tx,
            block_hash=block_hash,
            block_number=block_number,
        )

        assert isinstance(estimated_fee, EstimatedFee)
        return estimated_fee


@add_sync_methods
class ContractFunction:
    def __init__(
        self,
        name: str,
        abi: ABIEntry,
        contract_data: ContractData,
        client: Client,
        account: Optional[BaseAccount],
        cairo_version: int = 1,
        *,
        interface_name: Optional[str] = None,
    ):
        # pylint: disable=too-many-arguments
        self.name = name
        self.abi = abi
        self.inputs = abi["inputs"]
        self.contract_data = contract_data
        self.client = client
        self.account = account

        if abi["type"] == L1_HANDLER_ENTRY:
            assert not isinstance(contract_data.parsed_abi, AbiV1)
            function = (
                contract_data.parsed_abi.l1_handler
                if contract_data.parsed_abi.l1_handler is None
                or isinstance(contract_data.parsed_abi.l1_handler, AbiV0.Function)
                else contract_data.parsed_abi.l1_handler.get(name)
            )
        elif interface_name is None:
            function = contract_data.parsed_abi.functions.get(name)
        else:
            assert isinstance(contract_data.parsed_abi, AbiV2)
            interface = contract_data.parsed_abi.interfaces[interface_name]
            function = interface.items[name]

        assert function is not None

        if cairo_version == 1:
            assert not isinstance(function, AbiV0.Function) and function is not None
            self._payload_transformer = serializer_for_function_v1(function)

        else:
            assert isinstance(function, AbiV0.Function) and function is not None
            self._payload_transformer = serializer_for_function(function)

    def prepare_call(
        self,
        *args,
        **kwargs,
    ) -> PreparedFunctionCall:
        """
        ``*args`` and ``**kwargs`` are translated into Cairo calldata.
        Creates a ``PreparedFunctionCall`` instance which exposes calldata for every argument
        and adds more arguments when calling methods.

        :return: PreparedFunctionCall.
        """

        calldata = self._payload_transformer.serialize(*args, **kwargs)
        return PreparedFunctionCall(
            contract_address=self.contract_data.address,
            calldata=calldata,
            entry_point_selector=self.get_selector(self.name),
            _client=self.client,
            _payload_transformer=self._payload_transformer,
        )

    async def call(
        self,
        *args,
        block_hash: Optional[str] = None,
        block_number: Optional[Union[int, Tag]] = None,
        **kwargs,
    ) -> Union[TupleDataclass, Tuple]:
        """
        Call contract's function. ``*args`` and ``**kwargs`` are translated into Cairo calldata.
        The result is translated from Cairo data to python values.
        Equivalent of ``.prepare_call(*args, **kwargs).call()``.

        :param block_hash: Block hash to perform the call to the contract at specific point of time.
        :param block_number: Block number to perform the call to the contract at specific point of time.
        :return: TupleDataclass representing call result.
        """
        return await self.prepare_call(*args, **kwargs).call(
            block_hash=block_hash, block_number=block_number
        )

<<<<<<< HEAD
    def prepare_invoke_v1(
        self,
        *args,
        max_fee: Optional[int] = None,
        **kwargs,
    ) -> PreparedFunctionInvokeV1:
        """
        ``*args`` and ``**kwargs`` are translated into Cairo calldata.
        Creates a ``PreparedFunctionInvokeV1`` instance which exposes calldata for every argument
        and adds more arguments when calling methods.

        :param max_fee: Max amount of Wei to be paid when executing transaction.
        :return: PreparedFunctionCall.
        """

        calldata = self._payload_transformer.serialize(*args, **kwargs)
        return PreparedFunctionInvokeV1(
            contract_address=self.contract_data.address,
            calldata=calldata,
            entry_point_selector=self.get_selector(self.name),
            max_fee=max_fee,
            _contract_data=self.contract_data,
            _client=self.client,
            _account=self.account,
            _payload_transformer=self._payload_transformer,
        )

    async def invoke_v1(
        self,
        *args,
        max_fee: Optional[int] = None,
        auto_estimate: bool = False,
        nonce: Optional[int] = None,
        **kwargs,
    ) -> InvokeResult:
        """
        Invoke contract's function. ``*args`` and ``**kwargs`` are translated into Cairo calldata.
        Equivalent of ``.prepare_invoke_v1(*args, **kwargs).invoke()``.

        :param max_fee: Max amount of Wei to be paid when executing transaction.
        :param auto_estimate: Use automatic fee estimation (not recommended, as it may lead to high costs).
        :param nonce: Nonce of the transaction.
        :return: InvokeResult.
        """
        prepared_invoke = self.prepare_invoke_v1(*args, **kwargs)
        return await prepared_invoke.invoke(
            max_fee=max_fee, nonce=nonce, auto_estimate=auto_estimate
        )

=======
>>>>>>> 768fb102
    def prepare_invoke_v3(
        self,
        *args,
        resource_bounds: Optional[ResourceBoundsMapping] = None,
        **kwargs,
    ) -> PreparedFunctionInvokeV3:
        """
        ``*args`` and ``**kwargs`` are translated into Cairo calldata.
        Creates a ``PreparedFunctionInvokeV3`` instance which exposes calldata for every argument
        and adds more arguments when calling methods.

        :param resource_bounds: Resource limits (L1 and L2) used when executing this transaction.
        :return: PreparedFunctionInvokeV3.
        """

        calldata = self._payload_transformer.serialize(*args, **kwargs)
        return PreparedFunctionInvokeV3(
            contract_address=self.contract_data.address,
            calldata=calldata,
<<<<<<< HEAD
            entry_point_selector=self.get_selector(self.name),
            l1_resource_bounds=l1_resource_bounds,
=======
            selector=self.get_selector(self.name),
            resource_bounds=resource_bounds,
>>>>>>> 768fb102
            _contract_data=self.contract_data,
            _client=self.client,
            _account=self.account,
            _payload_transformer=self._payload_transformer,
        )

    async def invoke_v3(
        self,
        *args,
        resource_bounds: Optional[ResourceBoundsMapping] = None,
        auto_estimate: bool = False,
        nonce: Optional[int] = None,
        **kwargs,
    ) -> InvokeResult:
        """
        Invoke contract's function. ``*args`` and ``**kwargs`` are translated into Cairo calldata.
        Equivalent of ``.prepare_invoke_v3(*args, **kwargs).invoke()``.

        :param resource_bounds: Resource limits (L1 and L2) used when executing this transaction.
        :param auto_estimate: Use automatic fee estimation (not recommended, as it may lead to high costs).
        :param nonce: Nonce of the transaction.
        :return: InvokeResult.
        """
        prepared_invoke = self.prepare_invoke_v3(*args, **kwargs)
        return await prepared_invoke.invoke(
            resource_bounds=resource_bounds,
            nonce=nonce,
            auto_estimate=auto_estimate,
        )

    @staticmethod
    def get_selector(function_name: str):
        """
        :param function_name: Contract function's name.
        :return: A Starknet integer selector for this function inside the contract.
        """
        return get_selector_from_name(function_name)


FunctionsRepository = Dict[str, ContractFunction]


@add_sync_methods
class Contract:
    """
    Cairo contract's model.
    """

    def __init__(
        self,
        address: AddressRepresentation,
        abi: list,
        provider: Union[BaseAccount, Client],
        *,
        cairo_version: int = 1,
    ):
        """
        Should be used instead of ``from_address`` when ABI is known statically.

        Arguments provider and client are mutually exclusive and cannot be provided at the same time.

        :param address: contract's address.
        :param abi: contract's abi.
        :param provider: BaseAccount or Client used to perform transactions.
        :param cairo_version: Version of the Cairo in which contract is written.
        """
        client, account = _unpack_provider(provider)

        self.account: Optional[BaseAccount] = account
        self.client: Client = client
        self.data = ContractData.from_abi(parse_address(address), abi, cairo_version)

        try:
            self._functions = self._make_functions(
                contract_data=self.data,
                client=self.client,
                account=self.account,
                cairo_version=cairo_version,
            )
        except ValidationError as exc:
            raise ValueError(
                "Make sure valid ABI is used to create a Contract instance"
            ) from exc

    @property
    def functions(self) -> FunctionsRepository:
        """
        :return: All functions exposed from a contract.
        """
        return self._functions

    @property
    def address(self) -> int:
        """Address of the contract."""
        return self.data.address

    @staticmethod
    async def from_address(
        address: AddressRepresentation,
        provider: Union[BaseAccount, Client] = None,  # pyright: ignore
        proxy_config: Union[bool, ProxyConfig] = False,
    ) -> Contract:
        """
        Fetches ABI for given contract and creates a new Contract instance with it. If you know ABI statically you
        should create Contract's instances directly instead of using this function to avoid unnecessary API calls.

        :raises ContractNotFoundError: when contract is not found.
        :raises TypeError: when given client's `get_class_by_hash` method does not return abi.
        :raises ProxyResolutionError: when given ProxyChecks were not sufficient to resolve proxy's implementation.
        :param address: Contract's address.
        :param provider: BaseAccount or Client.
        :param proxy_config: Proxy resolving config
            If set to ``True``, will use default proxy checks
            :class:`starknet_py.proxy.proxy_check.OpenZeppelinProxyCheck` and
            :class:`starknet_py.proxy.proxy_check.ArgentProxyCheck`.

            If set to ``False``, :meth:`Contract.from_address` will not resolve proxies.

            If a valid :class:`starknet_py.contract_abi_resolver.ProxyConfig` is provided, will use its values instead.

        :return: an initialized Contract instance.
        """
        client, account = _unpack_provider(provider)

        address = parse_address(address)
        proxy_config = Contract._create_proxy_config(proxy_config)

        abi, cairo_version = await ContractAbiResolver(
            address=address, client=client, proxy_config=proxy_config
        ).resolve()

        return Contract(
            address=address,
            abi=abi,
            provider=account or client,
            cairo_version=cairo_version,
        )

    @staticmethod
    async def declare_v3(
        account: BaseAccount,
        compiled_contract: str,
        *,
        compiled_contract_casm: Optional[str] = None,
        compiled_class_hash: Optional[int] = None,
        nonce: Optional[int] = None,
        resource_bounds: Optional[ResourceBoundsMapping] = None,
        auto_estimate: bool = False,
    ) -> DeclareResult:
        # pylint: disable=too-many-arguments

        """
        Declares a contract.

        :param account: BaseAccount used to sign and send declare transaction.
        :param compiled_contract: String containing compiled contract.
        :param compiled_contract_casm: String containing the content of the starknet-sierra-compile (.casm file).
        :param compiled_class_hash: Hash of the compiled_contract_casm.
        :param nonce: Nonce of the transaction.
        :param resource_bounds: Resource limits (L1 and L2) used when executing this transaction.
        :param auto_estimate: Use automatic fee estimation (not recommended, as it may lead to high costs).
        :return: DeclareResult instance.
        """

        compiled_class_hash = _extract_compiled_class_hash(
            compiled_contract_casm, compiled_class_hash
        )

        declare_tx = await account.sign_declare_v3(
            compiled_contract=compiled_contract,
            compiled_class_hash=compiled_class_hash,
            nonce=nonce,
            resource_bounds=resource_bounds,
            auto_estimate=auto_estimate,
        )

        return await _declare_contract(
            declare_tx, account, compiled_contract, cairo_version=1
        )

    @staticmethod
    async def deploy_contract_v3(
        account: BaseAccount,
        class_hash: Hash,
        abi: Optional[List] = None,
        constructor_args: Optional[Union[List, Dict]] = None,
        *,
        deployer_address: AddressRepresentation = DEFAULT_DEPLOYER_ADDRESS,
        cairo_version: int = 1,
        nonce: Optional[int] = None,
        resource_bounds: Optional[ResourceBoundsMapping] = None,
        auto_estimate: bool = False,
        salt: Optional[int] = None,
        unique: bool = True,
    ) -> "DeployResult":
        """
        Deploys a contract through Universal Deployer Contract.

        :param account: BaseAccount used to sign and send deploy transaction.
        :param class_hash: The class_hash of the contract to be deployed.
        :param abi: An abi of the contract to be deployed.
        :param constructor_args: a ``list`` or ``dict`` of arguments for the constructor.
        :param deployer_address: Address of the UDC. Is set to the address of
            the default UDC (same address on mainnet/sepolia) by default.
            Must be set when using custom network other than ones listed above.
        :param cairo_version: Version of the Cairo in which contract is written.
            By default, it is set to 1.
        :param nonce: Nonce of the transaction.
        :param resource_bounds: Resource limits (L1 and L2) used when executing this transaction.
        :param auto_estimate: Use automatic fee estimation (not recommended, as it may lead to high costs).
        :param salt: Optional salt. Random value is selected if it is not provided.
        :param unique: Determines if the contract should be salted with the account address.
        :return: DeployResult instance.
        """
        # pylint: disable=too-many-arguments, too-many-locals
        deployer = Deployer(
            deployer_address=deployer_address,
            account_address=account.address if unique else None,
        )
        deploy_call, address = deployer.create_contract_deployment(
            class_hash=class_hash,
            salt=salt,
            abi=abi,
            calldata=constructor_args,
            cairo_version=cairo_version,
        )

        res = await account.execute_v3(
            calls=deploy_call,
            nonce=nonce,
            resource_bounds=resource_bounds,
            auto_estimate=auto_estimate,
        )

        if abi is not None:
            deployed_contract = Contract(
                provider=account, address=address, abi=abi, cairo_version=cairo_version
            )
        else:
            deployed_contract = await Contract.from_address(
                address=address, provider=account
            )

        deploy_result = DeployResult(
            hash=res.transaction_hash,
            _client=account.client,
            deployed_contract=deployed_contract,
        )

        return deploy_result

    @classmethod
    def _make_functions(
        cls,
        contract_data: ContractData,
        client: Client,
        account: Optional[BaseAccount],
        cairo_version: int = 1,
    ) -> FunctionsRepository:
        repository = {}
        implemented_interfaces = [
            entry["interface_name"]
            for entry in contract_data.abi
            if entry["type"] == IMPL_ENTRY
        ]

        for abi_entry in contract_data.abi:
            if abi_entry["type"] in [FUNCTION_ENTRY, L1_HANDLER_ENTRY]:
                name = abi_entry["name"]
                repository[name] = ContractFunction(
                    name=name,
                    abi=abi_entry,
                    contract_data=contract_data,
                    client=client,
                    account=account,
                    cairo_version=cairo_version,
                )

            if (
                abi_entry["type"] == INTERFACE_ENTRY
                and abi_entry["name"] in implemented_interfaces
            ):
                for item in abi_entry["items"]:
                    name = item["name"]
                    repository[name] = ContractFunction(
                        name=name,
                        abi=item,
                        contract_data=contract_data,
                        client=client,
                        account=account,
                        cairo_version=cairo_version,
                        interface_name=abi_entry["name"],
                    )

        return repository

    @staticmethod
    def _create_proxy_config(proxy_config) -> ProxyConfig:
        if proxy_config is False:
            return ProxyConfig()
        proxy_arg = ProxyConfig() if proxy_config is True else proxy_config
        return prepare_proxy_config(proxy_arg)


async def _declare_contract(
    transaction: DeclareV3,
    account: BaseAccount,
    compiled_contract: str,
    cairo_version: int,
) -> DeclareResult:
    res = await account.client.declare(transaction=transaction)

    return DeclareResult(
        hash=res.transaction_hash,
        class_hash=res.class_hash,
        compiled_contract=compiled_contract,
        declare_transaction=transaction,
        _account=account,
        _client=account.client,
        _cairo_version=cairo_version,
    )<|MERGE_RESOLUTION|>--- conflicted
+++ resolved
@@ -509,59 +509,7 @@
         return await self.prepare_call(*args, **kwargs).call(
             block_hash=block_hash, block_number=block_number
         )
-
-<<<<<<< HEAD
-    def prepare_invoke_v1(
-        self,
-        *args,
-        max_fee: Optional[int] = None,
-        **kwargs,
-    ) -> PreparedFunctionInvokeV1:
-        """
-        ``*args`` and ``**kwargs`` are translated into Cairo calldata.
-        Creates a ``PreparedFunctionInvokeV1`` instance which exposes calldata for every argument
-        and adds more arguments when calling methods.
-
-        :param max_fee: Max amount of Wei to be paid when executing transaction.
-        :return: PreparedFunctionCall.
-        """
-
-        calldata = self._payload_transformer.serialize(*args, **kwargs)
-        return PreparedFunctionInvokeV1(
-            contract_address=self.contract_data.address,
-            calldata=calldata,
-            entry_point_selector=self.get_selector(self.name),
-            max_fee=max_fee,
-            _contract_data=self.contract_data,
-            _client=self.client,
-            _account=self.account,
-            _payload_transformer=self._payload_transformer,
-        )
-
-    async def invoke_v1(
-        self,
-        *args,
-        max_fee: Optional[int] = None,
-        auto_estimate: bool = False,
-        nonce: Optional[int] = None,
-        **kwargs,
-    ) -> InvokeResult:
-        """
-        Invoke contract's function. ``*args`` and ``**kwargs`` are translated into Cairo calldata.
-        Equivalent of ``.prepare_invoke_v1(*args, **kwargs).invoke()``.
-
-        :param max_fee: Max amount of Wei to be paid when executing transaction.
-        :param auto_estimate: Use automatic fee estimation (not recommended, as it may lead to high costs).
-        :param nonce: Nonce of the transaction.
-        :return: InvokeResult.
-        """
-        prepared_invoke = self.prepare_invoke_v1(*args, **kwargs)
-        return await prepared_invoke.invoke(
-            max_fee=max_fee, nonce=nonce, auto_estimate=auto_estimate
-        )
-
-=======
->>>>>>> 768fb102
+      
     def prepare_invoke_v3(
         self,
         *args,
@@ -581,13 +529,8 @@
         return PreparedFunctionInvokeV3(
             contract_address=self.contract_data.address,
             calldata=calldata,
-<<<<<<< HEAD
             entry_point_selector=self.get_selector(self.name),
-            l1_resource_bounds=l1_resource_bounds,
-=======
-            selector=self.get_selector(self.name),
             resource_bounds=resource_bounds,
->>>>>>> 768fb102
             _contract_data=self.contract_data,
             _client=self.client,
             _account=self.account,
