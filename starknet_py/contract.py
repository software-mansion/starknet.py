--- conflicted
+++ resolved
@@ -3,12 +3,8 @@
 import dataclasses
 import warnings
 from dataclasses import dataclass
-<<<<<<< HEAD
 from functools import cached_property
-from typing import Dict, List, Optional, TypeVar, Union
-=======
-from typing import Dict, List, NamedTuple, Optional, Tuple, TypeVar, Union
->>>>>>> 93c45b81
+from typing import Dict, List, Optional, Tuple, TypeVar, Union
 
 from starkware.cairo.lang.compiler.identifier_manager import IdentifierManager
 from starkware.starknet.core.os.class_hash import compute_class_hash
@@ -241,12 +237,8 @@
         calldata: List[int],
         selector: int,
         client: Client,
-<<<<<<< HEAD
+        account: Optional[BaseAccount],
         payload_transformer: FunctionSerializationAdapter,
-=======
-        account: Optional[BaseAccount],
-        payload_transformer: FunctionCallSerializer,
->>>>>>> 93c45b81
         contract_data: ContractData,
         max_fee: Optional[int],
         version: int,
@@ -262,8 +254,6 @@
         self.max_fee = max_fee
         self.version = version
 
-<<<<<<< HEAD
-=======
     @property
     def _account(self) -> BaseAccount:
         if self._internal_account is not None:
@@ -273,15 +263,6 @@
             "Contract was created without Account or with Client that is not an account."
         )
 
-    @property
-    def arguments(self) -> Dict[str, List[int]]:
-        warnings.warn(
-            "PreparedFunctionCall.arguments is deprecated and will be deleted in the future.",
-            category=DeprecationWarning,
-        )
-        return self._arguments
-
->>>>>>> 93c45b81
     async def call_raw(
         self,
         block_hash: Optional[str] = None,
@@ -374,16 +355,10 @@
         self.abi = abi
         self.inputs = abi["inputs"]
         self.contract_data = contract_data
-<<<<<<< HEAD
-        self._client = client
+        self.client = client
+        self.account = account
         self._payload_transformer = serializer_for_function(
             contract_data.parsed_abi.functions[name]
-=======
-        self.client = client
-        self.account = account
-        self._payload_transformer = FunctionCallSerializer(
-            abi=self.abi, identifier_manager=self.contract_data.identifier_manager
->>>>>>> 93c45b81
         )
 
     def prepare(
