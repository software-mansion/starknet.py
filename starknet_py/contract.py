from __future__ import annotations

import dataclasses
import sys
import warnings
from dataclasses import dataclass
from functools import lru_cache
from typing import (
    List,
    Optional,
    TypeVar,
    Union,
    Dict,
    Collection,
    NamedTuple,
)

from starkware.cairo.lang.compiler.identifier_manager import IdentifierManager
from starkware.starknet.core.os.class_hash import compute_class_hash
from starkware.starknet.public.abi import get_selector_from_name
from starkware.starknet.public.abi_structs import identifier_manager_from_abi
from starkware.starknet.services.api.contract_class import ContractClass
from starkware.starknet.services.api.feeder_gateway.feeder_gateway_client import (
    CastableToHash,
)
from starkware.starkware_utils.error_handling import StarkErrorCode
from starknet_py.compile.compiler import Compiler, create_contract_definition

<<<<<<< HEAD
# from starknet_py.net import Client
=======
from starknet_py.proxy_check import ProxyCheck, ArgentProxyCheck, OpenZeppelinProxyCheck
from starknet_py.net import Client
>>>>>>> 58072c2b
from starknet_py.net.models import (
    InvokeFunction,
    AddressRepresentation,
    parse_address,
    compute_address,
    compute_invoke_hash,
)
from starknet_py.net.models.address import BlockIdentifier
from starknet_py.compile.compiler import StarknetCompilationSource
from starknet_py.utils.crypto.facade import pedersen_hash
from starknet_py.utils.data_transformer import DataTransformer
from starknet_py.utils.sync import add_sync_methods

<<<<<<< HEAD
from starknet_py.net.base_client import BaseClient
=======
if sys.version_info >= (3, 8):
    from typing import TypedDict
else:
    from typing_extensions import TypedDict

>>>>>>> 58072c2b

ABI = list
ABIEntry = dict
TSentTransaction = TypeVar("TSentTransaction", bound="SentTransaction")


@dataclass(frozen=True)
class ContractData:
    address: int
    abi: ABI
    identifier_manager: IdentifierManager

    @staticmethod
    def from_abi(address: int, abi: ABI) -> "ContractData":
        return ContractData(
            address=address,
            abi=abi,
            identifier_manager=identifier_manager_from_abi(abi),
        )


@add_sync_methods
@dataclass(frozen=True)
class SentTransaction:
    """
    Dataclass exposing the interface of transaction related to a performed action
    """

    hash: CastableToHash
    _client: BaseClient
    status: Optional[str] = None
    block_number: Optional[int] = None

    async def wait_for_acceptance(
        self: TSentTransaction,
        wait_for_accept: Optional[bool] = False,
        check_interval=5,
    ) -> TSentTransaction:
        """
        Waits for transaction to be accepted on chain. By default, returns when status is ``PENDING`` -
        use ``wait_for_accept`` to wait till ``ACCEPTED`` status.
        Returns a new SentTransaction instance, **does not mutate original instance**.
        """
        block_number, status = await self._client.wait_for_tx(
            # int(self.hash, 16),
            self.hash,
            wait_for_accept=wait_for_accept,
            check_interval=check_interval,
        )
        return dataclasses.replace(
            self,
            status=status,
            block_number=block_number,
        )


@add_sync_methods
@dataclass(frozen=True)
class InvokeResult(SentTransaction):
    contract: ContractData = None
    invoke_transaction: InvokeFunction = None

    def __post_init__(self):
        assert self.contract is not None
        assert self.invoke_transaction is not None


InvocationResult = InvokeResult


@add_sync_methods
@dataclass(frozen=True)
class DeployResult(SentTransaction):
    deployed_contract: "Contract" = None

    def __post_init__(self):
        assert self.deployed_contract is not None


# pylint: disable=too-many-instance-attributes
@add_sync_methods
class PreparedFunctionCall:
    def __init__(
        self,
        calldata: List[int],
        arguments: Dict[str, List[int]],
        selector: int,
        client: BaseClient,
        payload_transformer: DataTransformer,
        contract_data: ContractData,
        max_fee: int,
        version: int,
    ):
        # pylint: disable=too-many-arguments
        self.calldata = calldata
        self.arguments = arguments
        self.selector = selector
        self._client = client
        self._payload_transformer = payload_transformer
        self._contract_data = contract_data
        self.max_fee = max_fee
        self.version = version

    @property
    @lru_cache()
    def hash(self) -> int:
        return compute_invoke_hash(
            contract_address=self._contract_data.address,
            entry_point_selector=self.selector,
            calldata=self.calldata,
            chain_id=self._client.chain,
            max_fee=self.max_fee if self.max_fee is not None else 0,
            version=self.version,
        )

    async def call_raw(
        self,
        signature: Optional[Collection[int]] = None,
        block_hash: Optional[str] = None,
        block_number: Optional[int] = None,
    ) -> List[int]:
        """
        Calls a method without translating the result into python values.

        :param signature: Signature to send
        :param block_hash: Optional block hash
        :param block_number: Optional block number
        :return: list of ints
        """
        tx = self._make_invoke_function(signature)
        return await self._client.call_contract(
            invoke_tx=tx, block_hash=block_hash, block_number=block_number
        )

    async def call(
        self,
        signature: Optional[Collection[int]] = None,
        block_hash: Optional[str] = None,
        block_number: Optional[BlockIdentifier] = None,
    ) -> NamedTuple:
        """
        Calls a method.

        :param signature: Signature to send
        :param block_hash: Optional block hash
        :param block_number: Optional block number or "pending" for pending block
        :return: CallResult or List[int] if return_raw is used
        """
        result = await self.call_raw(
            signature=signature, block_hash=block_hash, block_number=block_number
        )
        return self._payload_transformer.to_python(result)

    async def invoke(
        self,
        signature: Optional[Collection[int]] = None,
        max_fee: Optional[int] = None,
        auto_estimate: bool = False,
    ) -> InvokeResult:
        """
        Invokes a method.

        :param signature: Signature to send
        :param max_fee: Max amount of Wei to be paid when executing transaction
        :param auto_estimate: Use automatic fee estimation, not recommend as it may lead to high costs
        :return: InvokeResult
        """
        if auto_estimate and max_fee is not None:
            raise ValueError(
                "Max_fee and auto_estimate are exclusive and cannot be provided at the same time."
            )
        if auto_estimate and self.max_fee is not None:
            raise ValueError(
                "Auto_estimate cannot be used if max_fee was provided when preparing a function call."
            )

        if auto_estimate:
            estimate_fee = await self.estimate_fee()
            max_fee = int(estimate_fee * 1.1)

        if max_fee is not None:
            self.max_fee = max_fee

        if self.max_fee is None:
            raise ValueError("Max_fee must be specified when invoking a transaction")

        if self.max_fee == 0:
            warnings.warn(
                "Transaction will fail with max_fee set to 0. Change it to a higher value."
            )

        tx = self._make_invoke_function(signature=signature)
        response = await self._client.add_transaction(tx=tx)

        if response.code != StarkErrorCode.TRANSACTION_RECEIVED.name:
            raise Exception("Failed to send transaction. Response: {response}.")

        invoke_result = InvokeResult(
            hash=response.hash,  # noinspection PyTypeChecker
            _client=self._client,
            contract=self._contract_data,
            invoke_transaction=tx,
        )

        return invoke_result

    async def estimate_fee(self):
        """
        Estimate fee for prepared function call

        :return: Estimated amount of Wei executing specified transaction will cost
        :raises ValueError: when max_fee of PreparedFunctionCall is not None or 0.
        """
        if self.max_fee is not None and self.max_fee != 0:
            raise ValueError(
                "Cannot estimate fee of PreparedFunctionCall with max_fee not None or 0."
            )

        tx = self._make_invoke_function(signature=None)
        return await self._client.estimate_fee(tx=tx)

    def _make_invoke_function(self, signature) -> InvokeFunction:
        return InvokeFunction(
            contract_address=self._contract_data.address,
            entry_point_selector=self.selector,
            calldata=self.calldata,
            # List is required here
            signature=[*signature] if signature else [],
            max_fee=self.max_fee if self.max_fee is not None else 0,
            version=self.version,
        )


@add_sync_methods
class ContractFunction:
    def __init__(
        self, name: str, abi: ABIEntry, contract_data: ContractData, client: BaseClient
    ):
        self.name = name
        self.abi = abi
        self.inputs = abi["inputs"]
        self.contract_data = contract_data
        self._client = client
        self._payload_transformer = DataTransformer(
            abi=self.abi, identifier_manager=self.contract_data.identifier_manager
        )

    def prepare(
        self,
        *args,
        version: int = 0,
        max_fee: int = None,
        **kwargs,
    ) -> PreparedFunctionCall:
        """
        ``*args`` and ``**kwargs`` are translated into Cairo calldata.
         Creates a ``PreparedFunctionCall`` instance
         which exposes calldata for every argument and adds more arguments when calling methods.

        :param version: PreparedFunctionCall version
        :param max_fee: Max amount of Wei to be paid when executing transaction
        :return: PreparedFunctionCall
        """
        calldata, arguments = self._payload_transformer.from_python(*args, **kwargs)
        return PreparedFunctionCall(
            calldata=calldata,
            arguments=arguments,
            contract_data=self.contract_data,
            client=self._client,
            payload_transformer=self._payload_transformer,
            selector=self.get_selector(self.name),
            max_fee=max_fee,
            version=version,
        )

    async def call(
        self,
        *args,
        block_hash: Optional[str] = None,
        block_number: Optional[BlockIdentifier] = None,
        **kwargs,
    ) -> NamedTuple:
        """
        :param block_hash: Block hash to execute the contract at specific point of time
        :param block_number: Block number (or "pending" for pending block) to execute the contract function at

        Call contract's function. ``*args`` and ``**kwargs`` are translated into Cairo calldata.
        The result is translated from Cairo data to python values.
        Equivalent of ``.prepare(*args, **kwargs).call()``.
        """
        return await self.prepare(max_fee=0, version=0, *args, **kwargs).call(
            block_hash=block_hash, block_number=block_number
        )

    async def invoke(
        self, *args, max_fee: int = None, auto_estimate: bool = False, **kwargs
    ) -> InvokeResult:
        """
        Invoke contract's function. ``*args`` and ``**kwargs`` are translated into Cairo calldata.
        Equivalent of ``.prepare(*args, **kwargs).invoke()``.

        :param max_fee: Max amount of Wei to be paid when executing transaction
        :param auto_estimate: Use automatic fee estimation, not recommend as it may lead to high costs
        """
        prepared_call = self.prepare(*args, **kwargs)
        return await prepared_call.invoke(max_fee=max_fee, auto_estimate=auto_estimate)

    @staticmethod
    def get_selector(function_name: str):
        """
        :param function_name: Contract function's name
        :return: A StarkNet integer selector for this function inside the contract
        """
        return get_selector_from_name(function_name)


FunctionsRepository = Dict[str, ContractFunction]


@add_sync_methods
class Contract:
    """
    Cairo contract's model.
    """

    def __init__(self, address: AddressRepresentation, abi: list, client: BaseClient):
        """
        Should be used instead of ``from_address`` when ABI is known statically.

        :param address: contract's address
        :param abi: contract's abi
        :param client: client used for API calls
        """
        self.data = ContractData.from_abi(parse_address(address), abi)
        self._functions = self._make_functions(self.data, client)
        self.client = client

    @property
    def functions(self) -> FunctionsRepository:
        """
        :return: All functions exposed from a contract.
        """
        return self._functions

    @property
    def address(self) -> int:
        return self.data.address

    class ProxyConfig(TypedDict, total=False):
        """
        Proxy resolving configuration
        """

        max_steps: int
        """
        Max number of contracts that `Contract.from_address` will process before raising `RecursionError`.
        """
        proxy_checks: List[ProxyCheck]
        """
        List of classes implementing :class:`starknet_py.proxy_check.ProxyCheck` ABC,
        that will be used for checking if contract at the address is a proxy contract.
        """

    @staticmethod
    async def from_address(
<<<<<<< HEAD
        address: AddressRepresentation, client: BaseClient
=======
        address: AddressRepresentation,
        client: Client,
        proxy_config: Union[bool, ProxyConfig] = False,
>>>>>>> 58072c2b
    ) -> "Contract":
        """
        Fetches ABI for given contract and creates a new Contract instance with it. If you know ABI statically you
        should create Contract's instances directly instead of using this function to avoid unnecessary API calls.

        :raises BadRequest: when contract is not found
        :param address: Contract's address
        :param client: Client used
        :param proxy_config: Proxy resolving config
            If set to ``True``, will use default proxy checks and :class:
            `starknet_py.proxy_check.OpenZeppelinProxyCheck`
            and :class:`starknet_py.proxy_check.ArgentProxyCheck` and default max_steps = 5.

            If set to ``False``, :meth:`Contract.from_address` will not resolve proxies.

            If a valid `ProxyConfig` is provided, will use values from that instead supplementing
            with defaults when needed.

        :return: an initialized Contract instance
        """
<<<<<<< HEAD
        code = await client.get_code(contract_address=parse_address(address))
        return Contract(address=parse_address(address), abi=code.abi, client=client)
=======
        default_config: Contract.ProxyConfig = {
            "max_steps": 5,
            "proxy_checks": [ArgentProxyCheck(), OpenZeppelinProxyCheck()],
        }
        if isinstance(proxy_config, bool):
            proxy_config = default_config if proxy_config else {}
        else:
            proxy_config = {**default_config, **proxy_config}

        contract = await ContractFromAddressFactory(
            address=address,
            client=client,
            max_steps=proxy_config.get("max_steps", 1),
            proxy_checks=proxy_config.get("proxy_checks", []),
        ).make_contract()

        return Contract(address=address, abi=contract.data.abi, client=client)
>>>>>>> 58072c2b

    @staticmethod
    async def deploy(
        client: BaseClient,
        compilation_source: Optional[StarknetCompilationSource] = None,
        compiled_contract: Optional[str] = None,
        constructor_args: Optional[Union[List[any], dict]] = None,
        salt: Optional[int] = None,
        search_paths: Optional[List[str]] = None,
    ) -> "DeployResult":
        # pylint: disable=too-many-arguments
        """
        Deploys a contract and waits until it has ``PENDING`` status.
        Either `compilation_source` or `compiled_contract` is required.

        :param client: Client
        :param compilation_source: string containing source code or a list of source files paths
        :param compiled_contract: string containing compiled contract. Useful for reading compiled contract from a file.
        :param constructor_args: a ``list`` or ``dict`` of arguments for the constructor.
        :param salt: Optional salt. Random value is selected if it is not provided.
        :param search_paths: a ``list`` of paths used by starknet_compile to resolve dependencies within contracts.
        :raises: `ValueError` if neither compilation_source nor compiled_contract is provided.
        :return: DeployResult instance
        """
        if not compiled_contract and not compilation_source:
            raise ValueError(
                "One of compiled_contract or compilation_source is required."
            )

        if not compiled_contract:
            compiled_contract = Compiler(
                contract_source=compilation_source, cairo_path=search_paths
            ).compile_contract()
        definition = create_contract_definition(compiled_contract)

        translated_args = Contract._translate_constructor_args(
            definition, constructor_args
        )
        res = await client.deploy(
            contract=definition,
            constructor_calldata=translated_args,
            salt=salt,
        )
        contract_address = res.address

        deployed_contract = Contract(
            client=client,
            address=contract_address,
            abi=definition.abi,
        )
        deploy_result = DeployResult(
            hash=res.hash,
            _client=client,
            deployed_contract=deployed_contract,
        )

        return deploy_result

    @staticmethod
    def compute_address(
        salt: int,
        compilation_source: Optional[StarknetCompilationSource] = None,
        compiled_contract: Optional[str] = None,
        constructor_args: Optional[Union[List[any], dict]] = None,
        search_paths: Optional[List[str]] = None,
    ) -> int:
        """
        Computes address for given contract.
        Either `compilation_source` or `compiled_contract` is required.

        :param salt: int
        :param compilation_source: string containing source code or a list of source files paths
        :param compiled_contract: string containing compiled contract. Useful for reading compiled contract from a file.
        :param constructor_args: a ``list`` or ``dict`` of arguments for the constructor.
        :param search_paths: a ``list`` of paths used by starknet_compile to resolve dependencies within contracts.
        :raises: `ValueError` if neither compilation_source nor compiled_contract is provided.
        :return: contract's address
        """

        if not compiled_contract and not compilation_source:
            raise ValueError(
                "One of compiled_contract or compilation_source is required."
            )

        if not compiled_contract:
            compiled_contract = Compiler(
                contract_source=compilation_source, cairo_path=search_paths
            ).compile_contract()
        definition = create_contract_definition(compiled_contract)

        translated_args = Contract._translate_constructor_args(
            definition, constructor_args
        )
        return compute_address(
            salt=salt,
            contract_hash=compute_class_hash(definition, hash_func=pedersen_hash),
            constructor_calldata=translated_args,
        )

    @staticmethod
    def compute_contract_hash(
        compilation_source: Optional[StarknetCompilationSource] = None,
        compiled_contract: Optional[str] = None,
        search_paths: Optional[List[str]] = None,
    ) -> int:
        """
        Computes hash for given contract.
        Either `compilation_source` or `compiled_contract` is required.

        :param compilation_source: string containing source code or a list of source files paths
        :param compiled_contract: string containing compiled contract. Useful for reading compiled contract from a file.
        :param search_paths: a ``list`` of paths used by starknet_compile to resolve dependencies within contracts.
        :raises: `ValueError` if neither compilation_source nor compiled_contract is provided.
        :return:
        """
        if not compiled_contract and not compilation_source:
            raise ValueError(
                "One of compiled_contract or compilation_source is required."
            )

        if not compiled_contract:
            compiled_contract = Compiler(
                contract_source=compilation_source, cairo_path=search_paths
            ).compile_contract()
        definition = create_contract_definition(compiled_contract)

        return compute_class_hash(definition, hash_func=pedersen_hash)

    @staticmethod
    def _translate_constructor_args(
        contract: ContractClass, constructor_args: any
    ) -> List[int]:
        constructor_abi = next(
            (member for member in contract.abi if member["type"] == "constructor"),
            None,
        )

        # Constructor might not accept any arguments
        if not constructor_abi or not constructor_abi["inputs"]:
            return []

        if not constructor_args:
            raise ValueError(
                "Provided contract has a constructor and no args were provided."
            )

        args, kwargs = (
            ([], constructor_args)
            if isinstance(constructor_args, dict)
            else (constructor_args, {})
        )
        calldata, _args = DataTransformer(
            constructor_abi, identifier_manager_from_abi(contract.abi)
        ).from_python(*args, **kwargs)
        return calldata

    @classmethod
    def _make_functions(
        cls, contract_data: ContractData, client: BaseClient
    ) -> FunctionsRepository:
        repository = {}

        for abi_entry in contract_data.abi:
            if abi_entry["type"] != "function":
                continue

            name = abi_entry["name"]
            repository[name] = ContractFunction(
                name=name,
                abi=abi_entry,
                contract_data=contract_data,
                client=client,
            )

        return repository


class ContractFromAddressFactory:
    def __init__(
        self,
        address: AddressRepresentation,
        client: Client,
        max_steps: int,
        proxy_checks: List[ProxyCheck],
    ):
        self._address = address
        self._client = client
        self._max_steps = max_steps
        self._proxy_checks = proxy_checks
        self._processed_addresses = set()

    async def make_contract(self) -> Contract:
        return await self._make_contract_recursively(step=1, address=self._address)

    async def _make_contract_recursively(
        self, step: int, address: AddressRepresentation
    ) -> Contract:
        if address in self._processed_addresses:
            raise RecursionError("Proxy cycle detected while resolving proxies")

        if step > self._max_steps:
            raise RecursionError("Max number of steps exceeded while resolving proxies")

        code = await self._client.get_code(contract_address=parse_address(address))
        contract = Contract(
            address=parse_address(address), abi=code["abi"], client=self._client
        )
        self._processed_addresses.add(address)

        is_proxy = False
        address = 0
        for proxy_check in self._proxy_checks:
            if await proxy_check.is_proxy(contract):
                is_proxy = True
                address = await proxy_check.implementation_address(contract)
                break

        if not is_proxy:
            return contract

        return await self._make_contract_recursively(
            address=address,
            step=step + 1,
        )<|MERGE_RESOLUTION|>--- conflicted
+++ resolved
@@ -26,12 +26,9 @@
 from starkware.starkware_utils.error_handling import StarkErrorCode
 from starknet_py.compile.compiler import Compiler, create_contract_definition
 
-<<<<<<< HEAD
 # from starknet_py.net import Client
-=======
 from starknet_py.proxy_check import ProxyCheck, ArgentProxyCheck, OpenZeppelinProxyCheck
 from starknet_py.net import Client
->>>>>>> 58072c2b
 from starknet_py.net.models import (
     InvokeFunction,
     AddressRepresentation,
@@ -45,15 +42,13 @@
 from starknet_py.utils.data_transformer import DataTransformer
 from starknet_py.utils.sync import add_sync_methods
 
-<<<<<<< HEAD
 from starknet_py.net.base_client import BaseClient
-=======
+
 if sys.version_info >= (3, 8):
     from typing import TypedDict
 else:
     from typing_extensions import TypedDict
 
->>>>>>> 58072c2b
 
 ABI = list
 ABIEntry = dict
@@ -419,13 +414,9 @@
 
     @staticmethod
     async def from_address(
-<<<<<<< HEAD
-        address: AddressRepresentation, client: BaseClient
-=======
         address: AddressRepresentation,
-        client: Client,
+        client: BaseClient,
         proxy_config: Union[bool, ProxyConfig] = False,
->>>>>>> 58072c2b
     ) -> "Contract":
         """
         Fetches ABI for given contract and creates a new Contract instance with it. If you know ABI statically you
@@ -446,10 +437,6 @@
 
         :return: an initialized Contract instance
         """
-<<<<<<< HEAD
-        code = await client.get_code(contract_address=parse_address(address))
-        return Contract(address=parse_address(address), abi=code.abi, client=client)
-=======
         default_config: Contract.ProxyConfig = {
             "max_steps": 5,
             "proxy_checks": [ArgentProxyCheck(), OpenZeppelinProxyCheck()],
@@ -467,7 +454,6 @@
         ).make_contract()
 
         return Contract(address=address, abi=contract.data.abi, client=client)
->>>>>>> 58072c2b
 
     @staticmethod
     async def deploy(
