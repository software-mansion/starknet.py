--- conflicted
+++ resolved
@@ -517,22 +517,14 @@
 
         :return: contract's address
         """
-<<<<<<< HEAD
+        # pylint: disable=too-many-arguments
         compiled = create_compiled_contract(
-=======
-        # pylint: disable=too-many-arguments
-        compiled_contract = create_compiled_contract(
->>>>>>> 1ae94910
             compilation_source, compiled_contract, search_paths
         )
         translated_args = translate_constructor_args(compiled.abi, constructor_args)
         return compute_address(
             salt=salt,
-<<<<<<< HEAD
-            contract_hash=compute_class_hash(compiled, hash_func=pedersen_hash),
-=======
-            class_hash=compute_class_hash(compiled_contract, hash_func=pedersen_hash),
->>>>>>> 1ae94910
+            class_hash=compute_class_hash(compiled, hash_func=pedersen_hash),
             constructor_calldata=translated_args,
             deployer_address=deployer_address,
         )
