from __future__ import annotations

import dataclasses
import sys
from dataclasses import dataclass
from typing import (
    List,
    Optional,
    TypeVar,
    Union,
    Dict,
    Collection,
    NamedTuple,
)

from starkware.cairo.lang.compiler.identifier_manager import IdentifierManager
from starkware.starknet.core.os.class_hash import compute_class_hash
from starkware.starknet.public.abi import get_selector_from_name
from starkware.starknet.public.abi_structs import identifier_manager_from_abi
from starkware.starknet.services.api.contract_class import ContractClass
from starkware.starknet.services.api.feeder_gateway.feeder_gateway_client import (
    CastableToHash,
)

from starknet_py.common import create_compiled_contract
from starknet_py.net import AccountClient

from starknet_py.proxy_check import ProxyCheck, ArgentProxyCheck, OpenZeppelinProxyCheck
from starknet_py.net.models import (
    InvokeFunction,
    AddressRepresentation,
    parse_address,
    compute_address,
)
from starknet_py.compile.compiler import StarknetCompilationSource
from starknet_py.transactions.deploy import make_deploy_tx
from starknet_py.utils.crypto.facade import pedersen_hash, Call
from starknet_py.utils.data_transformer import FunctionCallSerializer
from starknet_py.utils.sync import add_sync_methods

from starknet_py.net.client import Client

if sys.version_info >= (3, 8):
    from typing import TypedDict
else:
    from typing_extensions import TypedDict


ABI = list
ABIEntry = dict
TSentTransaction = TypeVar("TSentTransaction", bound="SentTransaction")


@dataclass(frozen=True)
class ContractData:
    address: int
    abi: ABI
    identifier_manager: IdentifierManager

    @staticmethod
    def from_abi(address: int, abi: ABI) -> "ContractData":
        return ContractData(
            address=address,
            abi=abi,
            identifier_manager=identifier_manager_from_abi(abi),
        )


@add_sync_methods
@dataclass(frozen=True)
class SentTransaction:
    """
    Dataclass exposing the interface of transaction related to a performed action
    """

    hash: CastableToHash
    _client: Client
    status: Optional[str] = None
    block_number: Optional[int] = None

    async def wait_for_acceptance(
        self: TSentTransaction,
        wait_for_accept: Optional[bool] = False,
        check_interval=5,
    ) -> TSentTransaction:
        """
        Waits for transaction to be accepted on chain. By default, returns when status is ``PENDING`` -
        use ``wait_for_accept`` to wait till ``ACCEPTED`` status.
        Returns a new SentTransaction instance, **does not mutate original instance**.
        """
        block_number, status = await self._client.wait_for_tx(
            self.hash,
            wait_for_accept=wait_for_accept,
            check_interval=check_interval,
        )
        return dataclasses.replace(
            self,
            status=status,
            block_number=block_number,
        )


@add_sync_methods
@dataclass(frozen=True)
class InvokeResult(SentTransaction):
    contract: ContractData = None
    invoke_transaction: InvokeFunction = None

    def __post_init__(self):
        assert self.contract is not None
        assert self.invoke_transaction is not None


InvocationResult = InvokeResult


@add_sync_methods
@dataclass(frozen=True)
class DeployResult(SentTransaction):
    deployed_contract: "Contract" = None

    def __post_init__(self):
        assert self.deployed_contract is not None


# pylint: disable=too-many-instance-attributes
@add_sync_methods
class PreparedFunctionCall(Call):
    def __init__(
        self,
        calldata: List[int],
        arguments: Dict[str, List[int]],
        selector: int,
        client: Client,
        payload_transformer: FunctionCallSerializer,
        contract_data: ContractData,
        max_fee: int,
        version: int,
    ):
        # pylint: disable=too-many-arguments
        super().__init__(
            to_addr=contract_data.address, selector=selector, calldata=calldata
        )
        self.arguments = arguments
        self._client = client
        self._payload_transformer = payload_transformer
        self._contract_data = contract_data
        self.max_fee = max_fee
        self.version = version

    async def call_raw(
        self,
        signature: Optional[Collection[int]] = None,
        block_hash: Optional[str] = None,
    ) -> List[int]:
        """
        Calls a method without translating the result into python values.

        :param signature: Signature to send
        :param block_hash: Optional block hash
        :return: list of ints
        """
        tx = self._make_invoke_function(signature)
        return await self._client.call_contract(invoke_tx=tx, block_hash=block_hash)

    async def call(
        self,
        signature: Optional[Collection[int]] = None,
        block_hash: Optional[str] = None,
    ) -> NamedTuple:
        """
        Calls a method.

        :param signature: Signature to send
        :param block_hash: Optional block hash
        :return: CallResult or List[int] if return_raw is used
        """
        result = await self.call_raw(signature=signature, block_hash=block_hash)
        return self._payload_transformer.to_python(result)

    async def invoke(
        self,
        max_fee: Optional[int] = None,
        auto_estimate: bool = False,
    ) -> InvokeResult:
        """
        Invokes a method.

        :param max_fee: Max amount of Wei to be paid when executing transaction
        :param auto_estimate: Use automatic fee estimation, not recommend as it may lead to high costs
        :return: InvokeResult
        """
        self._assert_can_invoke()

        if max_fee is not None:
            self.max_fee = max_fee

        transaction = await self._client.sign_transaction(
            self, self.max_fee, auto_estimate, self.version
        )
        response = await self._client.send_transaction(transaction)

        invoke_result = InvokeResult(
            hash=response.transaction_hash,  # noinspection PyTypeChecker
            _client=self._client,
            contract=self._contract_data,
            invoke_transaction=transaction,
        )

        return invoke_result

    async def estimate_fee(self):
        """
        Estimate fee for prepared function call

        :return: Estimated amount of Wei executing specified transaction will cost
        :raises ValueError: when max_fee of PreparedFunctionCall is not None or 0.
        """
        self._assert_can_invoke()

        if self.max_fee is not None and self.max_fee != 0:
            raise ValueError(
                "Cannot estimate fee of PreparedFunctionCall with max_fee not None or 0."
            )

        tx = await self._client.sign_transaction(self, max_fee=0, version=self.version)

        return await self._client.estimate_fee(tx=tx)

    def _make_invoke_function(self, signature) -> InvokeFunction:
        return InvokeFunction(
            contract_address=self._contract_data.address,
            entry_point_selector=self.selector,
            calldata=self.calldata,
            # List is required here
            signature=[*signature] if signature else [],
            max_fee=self.max_fee if self.max_fee is not None else 0,
            version=self.version,
        )

    def _assert_can_invoke(self):
        if not isinstance(self._client, AccountClient):
            raise ValueError(
                "Contract uses an account that can't invoke transactions. You need to use AccountClient for that."
            )


@add_sync_methods
class ContractFunction:
    def __init__(
        self, name: str, abi: ABIEntry, contract_data: ContractData, client: Client
    ):
        self.name = name
        self.abi = abi
        self.inputs = abi["inputs"]
        self.contract_data = contract_data
        self._client = client
        self._payload_transformer = FunctionCallSerializer(
            abi=self.abi, identifier_manager=self.contract_data.identifier_manager
        )

    def prepare(
        self,
        *args,
<<<<<<< HEAD
        version: Optional[int] = None,
=======
        version: int = 0,
>>>>>>> c3d02a61
        max_fee: Optional[int] = None,
        **kwargs,
    ) -> PreparedFunctionCall:
        """
        ``*args`` and ``**kwargs`` are translated into Cairo calldata.
         Creates a ``PreparedFunctionCall`` instance
         which exposes calldata for every argument and adds more arguments when calling methods.

        :param version: PreparedFunctionCall version
        :param max_fee: Max amount of Wei to be paid when executing transaction
        :return: PreparedFunctionCall
        """
        if version is None:
            version = (
                self._client.supported_tx_version
                if isinstance(self._client, AccountClient)
                else 0
            )

        calldata, arguments = self._payload_transformer.from_python(*args, **kwargs)
        return PreparedFunctionCall(
            calldata=calldata,
            arguments=arguments,
            contract_data=self.contract_data,
            client=self._client,
            payload_transformer=self._payload_transformer,
            selector=self.get_selector(self.name),
            max_fee=max_fee,
            version=version,
        )

    async def call(
        self,
        *args,
        block_hash: Optional[str] = None,
        version: Optional[int] = None,
        **kwargs,
    ) -> NamedTuple:
        """
        :param block_hash: Block hash to execute the contract at specific point of time
        :param version: Call version

        Call contract's function. ``*args`` and ``**kwargs`` are translated into Cairo calldata.
        The result is translated from Cairo data to python values.
        Equivalent of ``.prepare(*args, **kwargs).call()``.
        """
        return await self.prepare(max_fee=0, version=version, *args, **kwargs).call(
            block_hash=block_hash
        )

    async def invoke(
        self,
        *args,
        max_fee: Optional[int] = None,
        auto_estimate: bool = False,
        **kwargs,
    ) -> InvokeResult:
        """
        Invoke contract's function. ``*args`` and ``**kwargs`` are translated into Cairo calldata.
        Equivalent of ``.prepare(*args, **kwargs).invoke()``.

        :param max_fee: Max amount of Wei to be paid when executing transaction
        :param auto_estimate: Use automatic fee estimation, not recommend as it may lead to high costs
        """
        prepared_call = self.prepare(*args, **kwargs)
        return await prepared_call.invoke(max_fee=max_fee, auto_estimate=auto_estimate)

    @staticmethod
    def get_selector(function_name: str):
        """
        :param function_name: Contract function's name
        :return: A StarkNet integer selector for this function inside the contract
        """
        return get_selector_from_name(function_name)


FunctionsRepository = Dict[str, ContractFunction]


@add_sync_methods
class Contract:
    """
    Cairo contract's model.
    """

    def __init__(self, address: AddressRepresentation, abi: list, client: Client):
        """
        Should be used instead of ``from_address`` when ABI is known statically.

        :param address: contract's address
        :param abi: contract's abi
        :param client: client used for API calls
        """
        self.data = ContractData.from_abi(parse_address(address), abi)
        self._functions = self._make_functions(self.data, client)
        self.client = client

    @property
    def functions(self) -> FunctionsRepository:
        """
        :return: All functions exposed from a contract.
        """
        return self._functions

    @property
    def address(self) -> int:
        return self.data.address

    class ProxyConfig(TypedDict, total=False):
        """
        Proxy resolving configuration
        """

        max_steps: int
        """
        Max number of contracts that `Contract.from_address` will process before raising `RecursionError`.
        """
        proxy_checks: List[ProxyCheck]
        """
        List of classes implementing :class:`starknet_py.proxy_check.ProxyCheck` ABC,
        that will be used for checking if contract at the address is a proxy contract.
        """

    @staticmethod
    async def from_address(
        address: AddressRepresentation,
        client: Client,
        proxy_config: Union[bool, ProxyConfig] = False,
    ) -> "Contract":
        """
        Fetches ABI for given contract and creates a new Contract instance with it. If you know ABI statically you
        should create Contract's instances directly instead of using this function to avoid unnecessary API calls.

        :raises ContractNotFoundError: when contract is not found
        :param address: Contract's address
        :param client: Client
        :param proxy_config: Proxy resolving config
            If set to ``True``, will use default proxy checks and :class:
            `starknet_py.proxy_check.OpenZeppelinProxyCheck`
            and :class:`starknet_py.proxy_check.ArgentProxyCheck` and default max_steps = 5.

            If set to ``False``, :meth:`Contract.from_address` will not resolve proxies.

            If a valid `ProxyConfig` is provided, will use values from that instead supplementing
            with defaults when needed.

        :return: an initialized Contract instance
        """
        default_config: Contract.ProxyConfig = {
            "max_steps": 5,
            "proxy_checks": [ArgentProxyCheck(), OpenZeppelinProxyCheck()],
        }
        if isinstance(proxy_config, bool):
            proxy_config = default_config if proxy_config else {}
        else:
            proxy_config = {**default_config, **proxy_config}

        contract = await ContractFromAddressFactory(
            address=address,
            client=client,
            max_steps=proxy_config.get("max_steps", 1),
            proxy_checks=proxy_config.get("proxy_checks", []),
        ).make_contract()

        return Contract(address=address, abi=contract.data.abi, client=client)

    @staticmethod
    async def deploy(
        client: Client,
        compilation_source: Optional[StarknetCompilationSource] = None,
        compiled_contract: Optional[str] = None,
        constructor_args: Optional[Union[List[any], dict]] = None,
        salt: Optional[int] = None,
        search_paths: Optional[List[str]] = None,
    ) -> "DeployResult":
        # pylint: disable=too-many-arguments
        """
        Deploys a contract and waits until it has ``PENDING`` status.
        Either `compilation_source` or `compiled_contract` is required.

        :param client: Client
        :param compilation_source: string containing source code or a list of source files paths
        :param compiled_contract: string containing compiled contract. Useful for reading compiled contract from a file.
        :param constructor_args: a ``list`` or ``dict`` of arguments for the constructor.
        :param salt: Optional salt. Random value is selected if it is not provided.
        :param search_paths: a ``list`` of paths used by starknet_compile to resolve dependencies within contracts.
        :raises: `ValueError` if neither compilation_source nor compiled_contract is provided.
        :return: DeployResult instance
        """
        compiled_contract = create_compiled_contract(
            compilation_source, compiled_contract, search_paths
        )
        translated_args = Contract._translate_constructor_args(
            compiled_contract, constructor_args
        )
        deploy_tx = make_deploy_tx(
            compiled_contract=compiled_contract,
            constructor_calldata=translated_args,
            salt=salt,
        )
        res = await client.deploy(deploy_tx)
        contract_address = res.contract_address

        deployed_contract = Contract(
            client=client,
            address=contract_address,
            abi=compiled_contract.abi,
        )
        deploy_result = DeployResult(
            hash=res.transaction_hash,
            _client=client,
            deployed_contract=deployed_contract,
        )

        return deploy_result

    @staticmethod
    def compute_address(
        salt: int,
        compilation_source: Optional[StarknetCompilationSource] = None,
        compiled_contract: Optional[str] = None,
        constructor_args: Optional[Union[List[any], dict]] = None,
        search_paths: Optional[List[str]] = None,
    ) -> int:
        """
        Computes address for given contract.
        Either `compilation_source` or `compiled_contract` is required.

        :param salt: int
        :param compilation_source: string containing source code or a list of source files paths
        :param compiled_contract: string containing compiled contract. Useful for reading compiled contract from a file.
        :param constructor_args: a ``list`` or ``dict`` of arguments for the constructor.
        :param search_paths: a ``list`` of paths used by starknet_compile to resolve dependencies within contracts.
        :raises: `ValueError` if neither compilation_source nor compiled_contract is provided.
        :return: contract's address
        """
        compiled_contract = create_compiled_contract(
            compilation_source, compiled_contract, search_paths
        )
        translated_args = Contract._translate_constructor_args(
            compiled_contract, constructor_args
        )
        return compute_address(
            salt=salt,
            contract_hash=compute_class_hash(
                compiled_contract, hash_func=pedersen_hash
            ),
            constructor_calldata=translated_args,
        )

    @staticmethod
    def compute_contract_hash(
        compilation_source: Optional[StarknetCompilationSource] = None,
        compiled_contract: Optional[str] = None,
        search_paths: Optional[List[str]] = None,
    ) -> int:
        """
        Computes hash for given contract.
        Either `compilation_source` or `compiled_contract` is required.

        :param compilation_source: string containing source code or a list of source files paths
        :param compiled_contract: string containing compiled contract. Useful for reading compiled contract from a file.
        :param search_paths: a ``list`` of paths used by starknet_compile to resolve dependencies within contracts.
        :raises: `ValueError` if neither compilation_source nor compiled_contract is provided.
        :return:
        """
        compiled_contract = create_compiled_contract(
            compilation_source, compiled_contract, search_paths
        )
        return compute_class_hash(compiled_contract, hash_func=pedersen_hash)

    @staticmethod
    def _translate_constructor_args(
        contract: ContractClass, constructor_args: any
    ) -> List[int]:
        constructor_abi = next(
            (member for member in contract.abi if member["type"] == "constructor"),
            None,
        )

        # Constructor might not accept any arguments
        if not constructor_abi or not constructor_abi["inputs"]:
            return []

        if not constructor_args:
            raise ValueError(
                "Provided contract has a constructor and no args were provided."
            )

        args, kwargs = (
            ([], constructor_args)
            if isinstance(constructor_args, dict)
            else (constructor_args, {})
        )
        calldata, _args = FunctionCallSerializer(
            constructor_abi, identifier_manager_from_abi(contract.abi)
        ).from_python(*args, **kwargs)
        return calldata

    @classmethod
    def _make_functions(
        cls, contract_data: ContractData, client: Client
    ) -> FunctionsRepository:
        repository = {}

        for abi_entry in contract_data.abi:
            if abi_entry["type"] != "function":
                continue

            name = abi_entry["name"]
            repository[name] = ContractFunction(
                name=name,
                abi=abi_entry,
                contract_data=contract_data,
                client=client,
            )

        return repository


class ContractFromAddressFactory:
    def __init__(
        self,
        address: AddressRepresentation,
        client: Client,
        max_steps: int,
        proxy_checks: List[ProxyCheck],
    ):
        self._address = address
        self._client = client
        self._max_steps = max_steps
        self._proxy_checks = proxy_checks
        self._processed_addresses = set()

    async def make_contract(self) -> Contract:
        return await self._make_contract_recursively(step=1, address=self._address)

    async def _make_contract_recursively(
        self, step: int, address: AddressRepresentation
    ) -> Contract:
        if address in self._processed_addresses:
            raise RecursionError("Proxy cycle detected while resolving proxies")

        if step > self._max_steps:
            raise RecursionError("Max number of steps exceeded while resolving proxies")

        code = await self._client.get_code(contract_address=parse_address(address))
        contract = Contract(
            address=parse_address(address), abi=code.abi, client=self._client
        )
        self._processed_addresses.add(address)

        is_proxy = False
        address = 0
        for proxy_check in self._proxy_checks:
            if await proxy_check.is_proxy(contract):
                is_proxy = True
                address = await proxy_check.implementation_address(contract)
                break

        if not is_proxy:
            return contract

        return await self._make_contract_recursively(
            address=address,
            step=step + 1,
        )<|MERGE_RESOLUTION|>--- conflicted
+++ resolved
@@ -262,11 +262,7 @@
     def prepare(
         self,
         *args,
-<<<<<<< HEAD
         version: Optional[int] = None,
-=======
-        version: int = 0,
->>>>>>> c3d02a61
         max_fee: Optional[int] = None,
         **kwargs,
     ) -> PreparedFunctionCall:
