from __future__ import annotations

import dataclasses
import warnings
from dataclasses import dataclass
from typing import (
    List,
    Optional,
    TypeVar,
    Union,
    Dict,
    NamedTuple,
<<<<<<< HEAD
    Any,
    Tuple,
=======
>>>>>>> 52b5d3fb
)

from starkware.cairo.lang.compiler.identifier_manager import IdentifierManager
from starkware.starknet.core.os.class_hash import compute_class_hash
from starkware.starknet.public.abi import get_selector_from_name
from starkware.starknet.public.abi_structs import identifier_manager_from_abi
from starkware.starknet.services.api.feeder_gateway.feeder_gateway_client import (
    CastableToHash,
)

from starknet_py.common import create_compiled_contract
from starknet_py.compile.compiler import StarknetCompilationSource
<<<<<<< HEAD
from starknet_py.net.account._account_proxy import AccountProxy
from starknet_py.net.account.base_account import BaseAccount

=======
from starknet_py.constants import DEFAULT_DEPLOYER_ADDRESS
from starknet_py.net.udc_deployer.deployer import Deployer
from starknet_py.proxy.contract_abi_resolver import (
    ProxyConfig,
    ContractAbiResolver,
    prepare_proxy_config,
)
>>>>>>> 52b5d3fb
from starknet_py.net import AccountClient
from starknet_py.net.client import Client
from starknet_py.net.client_models import Hash, Tag
from starknet_py.net.models import (
    InvokeFunction,
    AddressRepresentation,
    parse_address,
    compute_address,
)
from starknet_py.transactions.deploy import make_deploy_tx
from starknet_py.utils.contructor_args_translator import translate_constructor_args
from starknet_py.utils.crypto.facade import pedersen_hash, Call
from starknet_py.utils.data_transformer import FunctionCallSerializer
from starknet_py.utils.sync import add_sync_methods

ABI = list
ABIEntry = dict
TSentTransaction = TypeVar("TSentTransaction", bound="SentTransaction")


@dataclass(frozen=True)
class ContractData:
    address: int
    abi: ABI
    identifier_manager: IdentifierManager

    @staticmethod
    def from_abi(address: int, abi: ABI) -> "ContractData":
        return ContractData(
            address=address,
            abi=abi,
            identifier_manager=identifier_manager_from_abi(abi),
        )


@add_sync_methods
@dataclass(frozen=True)
class SentTransaction:
    """
    Dataclass exposing the interface of transaction related to a performed action
    """

    hash: CastableToHash
    _client: Client
    status: Optional[str] = None
    block_number: Optional[int] = None

    async def wait_for_acceptance(
        self: TSentTransaction,
        wait_for_accept: Optional[bool] = False,
        check_interval=5,
    ) -> TSentTransaction:
        """
        Waits for transaction to be accepted on chain. By default, returns when status is ``PENDING`` -
        use ``wait_for_accept`` to wait till ``ACCEPTED`` status.
        Returns a new SentTransaction instance, **does not mutate original instance**.
        """
        block_number, status = await self._client.wait_for_tx(
            self.hash,
            wait_for_accept=wait_for_accept,
            check_interval=check_interval,
        )
        return dataclasses.replace(
            self,
            status=status,
            block_number=block_number,
        )


@add_sync_methods
@dataclass(frozen=True)
class InvokeResult(SentTransaction):
    # We ensure these are not None in __post_init__
    contract: ContractData = None  # pyright: ignore
    invoke_transaction: InvokeFunction = None  # pyright: ignore

    def __post_init__(self):
        assert self.contract is not None
        assert self.invoke_transaction is not None


InvocationResult = InvokeResult


@add_sync_methods
@dataclass(frozen=True)
class DeclareResult(SentTransaction):
    _account: AccountClient = None  # pyright: ignore
    class_hash: int = None  # pyright: ignore
    compiled_contract: str = None  # pyright: ignore

    def __post_init__(self):
        if any(
            field is None
            for field in [self.class_hash, self._account, self.compiled_contract]
        ):
            raise ValueError(
                "None of the account, class_hash and compiled_contract fields can be None"
            )

    async def deploy(
        self,
        *,
        deployer_address: AddressRepresentation = DEFAULT_DEPLOYER_ADDRESS,
        salt: Optional[int] = None,
        unique: bool = True,
        constructor_args: Optional[Union[List, Dict]] = None,
        max_fee: Optional[int] = None,
        auto_estimate: bool = False,
    ) -> "DeployResult":
        """
        Deploys a contract

        :param deployer_address: Address of the UDC. Is set to the address of
            the default UDC (same address on mainnet/testnet/devnet) by default.
            Must be set when using custom network other than ones listed above.
        :param salt: Optional salt. Random value is selected if it is not provided.
        :param unique: Determines if the contract should be salted with the account address.
        :param constructor_args: a ``list`` or ``dict`` of arguments for the constructor.
        :param max_fee: Max amount of Wei to be paid when executing transaction.
        :param auto_estimate: Use automatic fee estimation (not recommended, as it may lead to high costs).
        :return: DeployResult instance
        """
        # pylint: disable=too-many-arguments
        abi = create_compiled_contract(compiled_contract=self.compiled_contract).abi

        deployer = Deployer(
            deployer_address=deployer_address,
            account_address=self._account.address if unique else None,
        )
        deploy_call, address = deployer.create_deployment_call(
            class_hash=self.class_hash, salt=salt, abi=abi, calldata=constructor_args
        )
        res = await self._account.execute(
            calls=deploy_call, max_fee=max_fee, auto_estimate=auto_estimate
        )

        deployed_contract = Contract(
            client=self._account,
            address=address,
            abi=abi,
        )
        deploy_result = DeployResult(
            hash=res.transaction_hash,
            _client=self._account.client,
            deployed_contract=deployed_contract,
        )

        return deploy_result


@add_sync_methods
@dataclass(frozen=True)
class DeployResult(SentTransaction):
    # We ensure this is not None in __post_init__
    deployed_contract: "Contract" = None  # pyright: ignore

    def __post_init__(self):
        if self.deployed_contract is None:
            raise ValueError("deployed_contract can't be None")


# pylint: disable=too-many-instance-attributes
@add_sync_methods
class PreparedFunctionCall(Call):
    def __init__(
        self,
        calldata: List[int],
        arguments: Dict[str, List[int]],
        selector: int,
        client: Client,
        account: Optional[BaseAccount],
        payload_transformer: FunctionCallSerializer,
        contract_data: ContractData,
        max_fee: Optional[int],
        version: int,
    ):
        # pylint: disable=too-many-arguments
        super().__init__(
            to_addr=contract_data.address, selector=selector, calldata=calldata
        )
        self.arguments = arguments
        self._client = client
        self._internal_account = account
        self._payload_transformer = payload_transformer
        self._contract_data = contract_data
        self.max_fee = max_fee
        self.version = version

    @property
    def _account(self) -> BaseAccount:
        if self._internal_account is not None:
            return self._internal_account

        raise ValueError(
            "Contract was created without Account provided or with Client that is not an account."
        )

    async def call_raw(
        self,
        block_hash: Optional[str] = None,
    ) -> List[int]:
        """
        Calls a method without translating the result into python values.

        :param block_hash: Optional block hash
        :return: list of ints
        """
        return await self._client.call_contract(call=self, block_hash=block_hash)

    async def call(
        self,
        block_hash: Optional[str] = None,
    ) -> NamedTuple:
        """
        Calls a method.

        :param block_hash: Optional block hash
        :return: CallResult or List[int] if return_raw is used
        """
        result = await self.call_raw(block_hash=block_hash)
        return self._payload_transformer.to_python(result)

    async def invoke(
        self,
        max_fee: Optional[int] = None,
        auto_estimate: bool = False,
    ) -> InvokeResult:
        """
        Invokes a method.

        :param max_fee: Max amount of Wei to be paid when executing transaction
        :param auto_estimate: Use automatic fee estimation, not recommend as it may lead to high costs
        :return: InvokeResult
        """
        if max_fee is not None:
            self.max_fee = max_fee

        if isinstance(self._account, AccountProxy):
            # noinspection PyArgumentList
            transaction = await self._account.sign_invoke_transaction(
                calls=self,
                max_fee=self.max_fee,
                auto_estimate=auto_estimate,
                version=self.version,
            )
        else:
            transaction = await self._account.sign_invoke_transaction(
                calls=self,
                max_fee=self.max_fee,
                auto_estimate=auto_estimate,
            )

        response = await self._client.send_transaction(transaction)

        invoke_result = InvokeResult(
            hash=response.transaction_hash,  # noinspection PyTypeChecker
            _client=self._client,
            contract=self._contract_data,
            invoke_transaction=transaction,
        )

        return invoke_result

    async def estimate_fee(
        self,
        block_hash: Optional[Union[Hash, Tag]] = None,
        block_number: Optional[Union[int, Tag]] = None,
    ):
        """
        Estimate fee for prepared function call

        :param block_hash: Estimate fee at specific block hash
        :param block_number: Estimate fee at given block number (or "pending" for pending block), default is "pending"
        :return: Estimated amount of Wei executing specified transaction will cost
        :raises ValueError: when max_fee of PreparedFunctionCall is not None or 0.
        """
        if self.max_fee is not None and self.max_fee != 0:
            raise ValueError(
                "Cannot estimate fee of PreparedFunctionCall with max_fee not None or 0."
            )

        if isinstance(self._account, AccountProxy):
            # noinspection PyArgumentList
            tx = await self._account.sign_invoke_transaction(
                calls=self, max_fee=0, version=self.version
            )
        else:
            tx = await self._account.sign_invoke_transaction(calls=self, max_fee=0)

        return await self._client.estimate_fee(
            tx=tx, block_hash=block_hash, block_number=block_number
        )


@add_sync_methods
class ContractFunction:
    def __init__(
        self,
        name: str,
        abi: ABIEntry,
        contract_data: ContractData,
        client: Client,
        account: Optional[BaseAccount],
    ):
        # pylint: disable=too-many-arguments
        self.name = name
        self.abi = abi
        self.inputs = abi["inputs"]
        self.contract_data = contract_data
        self.client = client
        self.account = account
        self._payload_transformer = FunctionCallSerializer(
            abi=self.abi, identifier_manager=self.contract_data.identifier_manager
        )

    def prepare(
        self,
        *args,
        version: Optional[int] = None,
        max_fee: Optional[int] = None,
        **kwargs,
    ) -> PreparedFunctionCall:
        """
        ``*args`` and ``**kwargs`` are translated into Cairo calldata.
         Creates a ``PreparedFunctionCall`` instance
         which exposes calldata for every argument and adds more arguments when calling methods.

        :param version: PreparedFunctionCall version
        :param max_fee: Max amount of Wei to be paid when executing transaction
        :return: PreparedFunctionCall
        """
        if version is None:
            version = (
                self.account.supported_tx_version if self.account is not None else 0
            )

        if version == 0:
            warnings.warn(
                "Transaction with version 0 is deprecated and will be removed in the future. "
                "Use AccountClient supporting the transaction version 1",
                category=DeprecationWarning,
            )

        calldata, arguments = self._payload_transformer.from_python(*args, **kwargs)
        return PreparedFunctionCall(
            calldata=calldata,
            arguments=arguments,
            contract_data=self.contract_data,
            client=self.client,
            account=self.account,
            payload_transformer=self._payload_transformer,
            selector=self.get_selector(self.name),
            max_fee=max_fee,
            version=version,
        )

    async def call(
        self,
        *args,
        block_hash: Optional[str] = None,
        version: Optional[int] = None,
        **kwargs,
    ) -> NamedTuple:
        """
        :param block_hash: Block hash to execute the contract at specific point of time
        :param version: Call version

        Call contract's function. ``*args`` and ``**kwargs`` are translated into Cairo calldata.
        The result is translated from Cairo data to python values.
        Equivalent of ``.prepare(*args, **kwargs).call()``.
        """
        return await self.prepare(max_fee=0, version=version, *args, **kwargs).call(
            block_hash=block_hash
        )

    async def invoke(
        self,
        *args,
        max_fee: Optional[int] = None,
        auto_estimate: bool = False,
        **kwargs,
    ) -> InvokeResult:
        """
        Invoke contract's function. ``*args`` and ``**kwargs`` are translated into Cairo calldata.
        Equivalent of ``.prepare(*args, **kwargs).invoke()``.

        :param max_fee: Max amount of Wei to be paid when executing transaction
        :param auto_estimate: Use automatic fee estimation, not recommend as it may lead to high costs
        """
        prepared_call = self.prepare(*args, **kwargs)
        return await prepared_call.invoke(max_fee=max_fee, auto_estimate=auto_estimate)

    @staticmethod
    def get_selector(function_name: str):
        """
        :param function_name: Contract function's name
        :return: A StarkNet integer selector for this function inside the contract
        """
        return get_selector_from_name(function_name)


FunctionsRepository = Dict[str, ContractFunction]


@add_sync_methods
class Contract:
    """
    Cairo contract's model.
    """

    def __init__(
        self,
        address: AddressRepresentation,
        abi: list,
        client: Optional[Client] = None,
        account: Optional[BaseAccount] = None,
    ):
        """
        Should be used instead of ``from_address`` when ABI is known statically.

        :param address: contract's address
        :param abi: contract's abi
        :param client: client used for API calls
        """
        client, account = _unpack_client_and_account(client, account)

        self.account: Optional[BaseAccount] = account
        self.client: Client = client
        self.data = ContractData.from_abi(parse_address(address), abi)
        self._functions = self._make_functions(self.data, self.client, self.account)

    @property
    def functions(self) -> FunctionsRepository:
        """
        :return: All functions exposed from a contract.
        """
        return self._functions

    @property
    def address(self) -> int:
        return self.data.address

    @staticmethod
    async def from_address(
        address: AddressRepresentation,
        client: Optional[Client] = None,
        proxy_config: Union[bool, ProxyConfig] = False,
        account: Optional[BaseAccount] = None,
    ) -> "Contract":
        """
        Fetches ABI for given contract and creates a new Contract instance with it. If you know ABI statically you
        should create Contract's instances directly instead of using this function to avoid unnecessary API calls.

        :raises ContractNotFoundError: when contract is not found
        :raises TypeError: when given client's `get_class_by_hash` method does not return abi
        :raises ProxyResolutionError: when given ProxyChecks were not sufficient to resolve proxy's implementation
        :param address: Contract's address
        :param client: Client
        :param proxy_config: Proxy resolving config
            If set to ``True``, will use default proxy checks
            :class:`starknet_py.proxy.proxy_check.OpenZeppelinProxyCheck`
            and :class:`starknet_py.proxy.proxy_check.ArgentProxyCheck`.

            If set to ``False``, :meth:`Contract.from_address` will not resolve proxies.

            If a valid :class:`starknet_py.contract_abi_resolver.ProxyConfig` is provided, will use its values instead.

        :return: an initialized Contract instance
        """
<<<<<<< HEAD
        client, account = _unpack_client_and_account(client, account)

        default_config: Contract.ProxyConfig = {
            "max_steps": 5,
            "proxy_checks": [ArgentProxyCheck(), OpenZeppelinProxyCheck()],
        }
        if isinstance(proxy_config, bool):
            proxy_config = default_config if proxy_config else {}
        else:
            proxy_config = {**default_config, **proxy_config}

        if not isinstance(client, GatewayClient):
            raise TypeError(
                "Contract.from_address only supports GatewayClient or AccountClients using GatewayClient"
            )
=======
        address = parse_address(address)
        proxy_config = Contract._create_proxy_config(proxy_config)

        abi = await ContractAbiResolver(
            address=address, client=client, proxy_config=proxy_config
        ).resolve()

        return Contract(address=address, abi=abi, client=client)

    @staticmethod
    async def declare(
        account: AccountClient,
        compiled_contract: str,
        *,
        max_fee: Optional[int] = None,
        auto_estimate: bool = False,
    ) -> DeclareResult:
        """
        Declares a contract
>>>>>>> 52b5d3fb

        :param account: An AccountClient used to sign and send declare transaction.
        :param compiled_contract: String containing compiled contract.
        :param max_fee: Max amount of Wei to be paid when executing transaction.
        :param auto_estimate: Use automatic fee estimation (not recommended, as it may lead to high costs).
        :return: DeclareResult instance
        """
        declare_tx = await account.sign_declare_transaction(
            compiled_contract=compiled_contract,
            max_fee=max_fee,
            auto_estimate=auto_estimate,
        )
        res = await account.declare(transaction=declare_tx)

        return DeclareResult(
            hash=res.transaction_hash,
            _client=account.client,
            class_hash=res.class_hash,
            _account=account,
            compiled_contract=compiled_contract,
        )

    @staticmethod
    async def deploy_contract(
        account: AccountClient,
        class_hash: Hash,
        abi: List,
        constructor_args: Optional[Union[List, Dict]] = None,
        *,
        deployer_address: AddressRepresentation = DEFAULT_DEPLOYER_ADDRESS,
        max_fee: Optional[int] = None,
        auto_estimate: bool = False,
    ) -> "DeployResult":
        """
        Deploys a contract through Universal Deployer Contract

        :param account: An AccountClient used to sign and send deploy transaction.
        :param class_hash: The class_hash of the contract to be deployed.
        :param abi: An abi of the contract to be deployed.
        :param constructor_args: a ``list`` or ``dict`` of arguments for the constructor.
        :param deployer_address: Address of the UDC. Is set to the address of
            the default UDC (same address on mainnet/testnet/devnet) by default.
            Must be set when using custom network other than ones listed above.
        :param max_fee: Max amount of Wei to be paid when executing transaction.
        :param auto_estimate: Use automatic fee estimation (not recommended, as it may lead to high costs).
        :return: DeployResult instance
        """
        # pylint: disable=too-many-arguments
        deployer = Deployer(
            deployer_address=deployer_address, account_address=account.address
        )
        deploy_call, address = deployer.create_deployment_call(
            class_hash=class_hash, abi=abi, calldata=constructor_args
        )
        res = await account.execute(
            calls=deploy_call, max_fee=max_fee, auto_estimate=auto_estimate
        )

        deployed_contract = Contract(
            client=account,
            address=address,
<<<<<<< HEAD
            client=client,
            account=account,
            max_steps=proxy_config.get("max_steps", 1),
            proxy_checks=proxy_config.get("proxy_checks", []),
        ).make_contract()

        if account is not None:
            return Contract(address=address, abi=contract.data.abi, account=account)
        return Contract(address=address, abi=contract.data.abi, client=client)
=======
            abi=abi,
        )
        deploy_result = DeployResult(
            hash=res.transaction_hash,
            _client=account.client,
            deployed_contract=deployed_contract,
        )

        return deploy_result
>>>>>>> 52b5d3fb

    @staticmethod
    async def deploy(
        client: Client,
        compilation_source: Optional[StarknetCompilationSource] = None,
        compiled_contract: Optional[str] = None,
        constructor_args: Optional[Union[List, Dict]] = None,
        salt: Optional[int] = None,
        search_paths: Optional[List[str]] = None,
    ) -> "DeployResult":
        # pylint: disable=too-many-arguments
        """
        Deploys a contract and waits until it has ``PENDING`` status.
        Either `compilation_source` or `compiled_contract` is required.

        :param client: Client
        :param compilation_source: string containing source code or a list of source files paths
        :param compiled_contract: string containing compiled contract. Useful for reading compiled contract from a file.
        :param constructor_args: a ``list`` or ``dict`` of arguments for the constructor.
        :param salt: Optional salt. Random value is selected if it is not provided.
        :param search_paths: a ``list`` of paths used by starknet_compile to resolve dependencies within contracts.
        :raises: `ValueError` if neither compilation_source nor compiled_contract is provided.
        :return: DeployResult instance

        .. deprecated:: 0.8.0
            This method has been deprecated in favor of deploying through cairo syscall.
            To deploy a contract use `Contract.deploy_contract`.
        """
        warnings.warn(
            "In the future versions of StarkNet, Deploy transaction will not be supported."
            "To deploy a contract use cairo syscall",
            category=DeprecationWarning,
        )

        compiled = create_compiled_contract(
            compilation_source, compiled_contract, search_paths
        )
        translated_args = translate_constructor_args(compiled.abi, constructor_args)
        deploy_tx = make_deploy_tx(
            compiled_contract=compiled,
            constructor_calldata=translated_args,
            salt=salt,
        )
        res = await client.deploy(deploy_tx)
        contract_address = res.contract_address

        deployed_contract = Contract(
            client=client,
            address=contract_address,
            abi=compiled.abi,
        )
        deploy_result = DeployResult(
            hash=res.transaction_hash,
            _client=client,
            deployed_contract=deployed_contract,
        )

        return deploy_result

    @staticmethod
    def compute_address(
        salt: int,
        compilation_source: Optional[StarknetCompilationSource] = None,
        compiled_contract: Optional[str] = None,
        constructor_args: Optional[Union[List, Dict]] = None,
        search_paths: Optional[List[str]] = None,
        deployer_address: int = 0,
    ) -> int:
        """
        Computes address for given contract.
        Either `compilation_source` or `compiled_contract` is required.

        :param salt: int
        :param compilation_source: string containing source code or a list of source files paths
        :param compiled_contract: string containing compiled contract. Useful for reading compiled contract from a file.
        :param constructor_args: a ``list`` or ``dict`` of arguments for the constructor.
        :param search_paths: a ``list`` of paths used by starknet_compile to resolve dependencies within contracts.
        :param deployer_address: address of the deployer (if not provided default 0 is used)

        :raises: `ValueError` if neither compilation_source nor compiled_contract is provided.

        :return: contract's address
        """
        # pylint: disable=too-many-arguments
        compiled = create_compiled_contract(
            compilation_source, compiled_contract, search_paths
        )
        translated_args = translate_constructor_args(compiled.abi, constructor_args)
        return compute_address(
            salt=salt,
            class_hash=compute_class_hash(compiled, hash_func=pedersen_hash),
            constructor_calldata=translated_args,
            deployer_address=deployer_address,
        )

    @staticmethod
    def compute_contract_hash(
        compilation_source: Optional[StarknetCompilationSource] = None,
        compiled_contract: Optional[str] = None,
        search_paths: Optional[List[str]] = None,
    ) -> int:
        """
        Computes hash for given contract.
        Either `compilation_source` or `compiled_contract` is required.

        :param compilation_source: string containing source code or a list of source files paths
        :param compiled_contract: string containing compiled contract. Useful for reading compiled contract from a file.
        :param search_paths: a ``list`` of paths used by starknet_compile to resolve dependencies within contracts.
        :raises: `ValueError` if neither compilation_source nor compiled_contract is provided.
        :return:
        """
        compiled_contract = create_compiled_contract(
            compilation_source, compiled_contract, search_paths
        )
        return compute_class_hash(compiled_contract, hash_func=pedersen_hash)

    @classmethod
    def _make_functions(
        cls, contract_data: ContractData, client: Client, account: Optional[BaseAccount]
    ) -> FunctionsRepository:
        repository = {}

        for abi_entry in contract_data.abi:
            if abi_entry["type"] != "function":
                continue

            name = abi_entry["name"]
            repository[name] = ContractFunction(
                name=name,
                abi=abi_entry,
                contract_data=contract_data,
                client=client,
                account=account,
            )

        return repository

<<<<<<< HEAD

class ContractFromAddressFactory:
    def __init__(
        self,
        address: AddressRepresentation,
        client: GatewayClient,
        max_steps: int,
        proxy_checks: List[ProxyCheck],
        account: Optional[BaseAccount] = None,
    ):
        # pylint: disable=too-many-arguments
        self._address = address
        self._client = client
        self._max_steps = max_steps
        self._proxy_checks = proxy_checks
        self._processed_addresses = set()
        self._account = account

    async def make_contract(self) -> Contract:
        return await self._make_contract_recursively(step=1, address=self._address)

    async def _make_contract_recursively(
        self, step: int, address: AddressRepresentation
    ) -> Contract:
        if address in self._processed_addresses:
            raise RecursionError("Proxy cycle detected while resolving proxies")

        if step > self._max_steps:
            raise RecursionError("Max number of steps exceeded while resolving proxies")

        code = await self._client.get_code(contract_address=parse_address(address))

        if self._account is not None:
            contract = Contract(
                address=parse_address(address),
                abi=code.abi,
                account=self._account,
            )
        else:
            contract = Contract(
                address=parse_address(address),
                abi=code.abi,
                client=self._client,
            )

        self._processed_addresses.add(address)

        is_proxy = False
        address = 0
        for proxy_check in self._proxy_checks:
            if await proxy_check.is_proxy(contract):
                is_proxy = True
                address = await proxy_check.implementation_address(contract)
                break

        if not is_proxy:
            return contract

        return await self._make_contract_recursively(
            address=address,
            step=step + 1,
        )


def _unpack_client_and_account(
    client: Optional[Client] = None, account: Optional[BaseAccount] = None
) -> Tuple[Client, Optional[BaseAccount]]:
    """
    Get the client and optional account to be used by Contract

    If provided with AccountClient, returns underlying Client and _AccountProxy
    If provided with Client, returns this Client and None
    If provided with Account, returns underlying Client and the account
    """
    if client is not None and account is not None:
        raise ValueError("Account and client are mutually exclusive")

    if client is None and account is None:
        raise ValueError("One of client or account must be provided")

    if client is not None:
        if isinstance(client, AccountClient):
            return client.client, AccountProxy(client)

        return client, None

    if account is not None:
        return account.client, account

    raise ValueError()  # This is needed for typechecker
=======
    @staticmethod
    def _create_proxy_config(proxy_config) -> ProxyConfig:
        if proxy_config is False:
            return ProxyConfig()
        proxy_arg = ProxyConfig() if proxy_config is True else proxy_config
        return prepare_proxy_config(proxy_arg)
>>>>>>> 52b5d3fb
<|MERGE_RESOLUTION|>--- conflicted
+++ resolved
@@ -10,11 +10,8 @@
     Union,
     Dict,
     NamedTuple,
-<<<<<<< HEAD
     Any,
     Tuple,
-=======
->>>>>>> 52b5d3fb
 )
 
 from starkware.cairo.lang.compiler.identifier_manager import IdentifierManager
@@ -27,11 +24,6 @@
 
 from starknet_py.common import create_compiled_contract
 from starknet_py.compile.compiler import StarknetCompilationSource
-<<<<<<< HEAD
-from starknet_py.net.account._account_proxy import AccountProxy
-from starknet_py.net.account.base_account import BaseAccount
-
-=======
 from starknet_py.constants import DEFAULT_DEPLOYER_ADDRESS
 from starknet_py.net.udc_deployer.deployer import Deployer
 from starknet_py.proxy.contract_abi_resolver import (
@@ -39,7 +31,9 @@
     ContractAbiResolver,
     prepare_proxy_config,
 )
->>>>>>> 52b5d3fb
+from starknet_py.net.account._account_proxy import AccountProxy
+from starknet_py.net.account.base_account import BaseAccount
+
 from starknet_py.net import AccountClient
 from starknet_py.net.client import Client
 from starknet_py.net.client_models import Hash, Tag
@@ -486,9 +480,8 @@
     @staticmethod
     async def from_address(
         address: AddressRepresentation,
-        client: Optional[Client] = None,
+        client: Client,
         proxy_config: Union[bool, ProxyConfig] = False,
-        account: Optional[BaseAccount] = None,
     ) -> "Contract":
         """
         Fetches ABI for given contract and creates a new Contract instance with it. If you know ABI statically you
@@ -510,23 +503,6 @@
 
         :return: an initialized Contract instance
         """
-<<<<<<< HEAD
-        client, account = _unpack_client_and_account(client, account)
-
-        default_config: Contract.ProxyConfig = {
-            "max_steps": 5,
-            "proxy_checks": [ArgentProxyCheck(), OpenZeppelinProxyCheck()],
-        }
-        if isinstance(proxy_config, bool):
-            proxy_config = default_config if proxy_config else {}
-        else:
-            proxy_config = {**default_config, **proxy_config}
-
-        if not isinstance(client, GatewayClient):
-            raise TypeError(
-                "Contract.from_address only supports GatewayClient or AccountClients using GatewayClient"
-            )
-=======
         address = parse_address(address)
         proxy_config = Contract._create_proxy_config(proxy_config)
 
@@ -546,7 +522,6 @@
     ) -> DeclareResult:
         """
         Declares a contract
->>>>>>> 52b5d3fb
 
         :param account: An AccountClient used to sign and send declare transaction.
         :param compiled_contract: String containing compiled contract.
@@ -608,17 +583,6 @@
         deployed_contract = Contract(
             client=account,
             address=address,
-<<<<<<< HEAD
-            client=client,
-            account=account,
-            max_steps=proxy_config.get("max_steps", 1),
-            proxy_checks=proxy_config.get("proxy_checks", []),
-        ).make_contract()
-
-        if account is not None:
-            return Contract(address=address, abi=contract.data.abi, account=account)
-        return Contract(address=address, abi=contract.data.abi, client=client)
-=======
             abi=abi,
         )
         deploy_result = DeployResult(
@@ -628,7 +592,6 @@
         )
 
         return deploy_result
->>>>>>> 52b5d3fb
 
     @staticmethod
     async def deploy(
@@ -766,69 +729,12 @@
 
         return repository
 
-<<<<<<< HEAD
-
-class ContractFromAddressFactory:
-    def __init__(
-        self,
-        address: AddressRepresentation,
-        client: GatewayClient,
-        max_steps: int,
-        proxy_checks: List[ProxyCheck],
-        account: Optional[BaseAccount] = None,
-    ):
-        # pylint: disable=too-many-arguments
-        self._address = address
-        self._client = client
-        self._max_steps = max_steps
-        self._proxy_checks = proxy_checks
-        self._processed_addresses = set()
-        self._account = account
-
-    async def make_contract(self) -> Contract:
-        return await self._make_contract_recursively(step=1, address=self._address)
-
-    async def _make_contract_recursively(
-        self, step: int, address: AddressRepresentation
-    ) -> Contract:
-        if address in self._processed_addresses:
-            raise RecursionError("Proxy cycle detected while resolving proxies")
-
-        if step > self._max_steps:
-            raise RecursionError("Max number of steps exceeded while resolving proxies")
-
-        code = await self._client.get_code(contract_address=parse_address(address))
-
-        if self._account is not None:
-            contract = Contract(
-                address=parse_address(address),
-                abi=code.abi,
-                account=self._account,
-            )
-        else:
-            contract = Contract(
-                address=parse_address(address),
-                abi=code.abi,
-                client=self._client,
-            )
-
-        self._processed_addresses.add(address)
-
-        is_proxy = False
-        address = 0
-        for proxy_check in self._proxy_checks:
-            if await proxy_check.is_proxy(contract):
-                is_proxy = True
-                address = await proxy_check.implementation_address(contract)
-                break
-
-        if not is_proxy:
-            return contract
-
-        return await self._make_contract_recursively(
-            address=address,
-            step=step + 1,
-        )
+    @staticmethod
+    def _create_proxy_config(proxy_config) -> ProxyConfig:
+        if proxy_config is False:
+            return ProxyConfig()
+        proxy_arg = ProxyConfig() if proxy_config is True else proxy_config
+        return prepare_proxy_config(proxy_arg)
 
 
 def _unpack_client_and_account(
@@ -856,12 +762,4 @@
     if account is not None:
         return account.client, account
 
-    raise ValueError()  # This is needed for typechecker
-=======
-    @staticmethod
-    def _create_proxy_config(proxy_config) -> ProxyConfig:
-        if proxy_config is False:
-            return ProxyConfig()
-        proxy_arg = ProxyConfig() if proxy_config is True else proxy_config
-        return prepare_proxy_config(proxy_arg)
->>>>>>> 52b5d3fb
+    raise ValueError()  # This is needed for typechecker