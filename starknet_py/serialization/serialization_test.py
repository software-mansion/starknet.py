"""
The purpose of this file is to test serialization for complex abi.
"""

import json
from typing import NamedTuple

from starknet_py.abi.v0 import AbiParser as AbiParserV0
from starknet_py.abi.v1 import AbiParser as AbiParserV1
from starknet_py.abi.v2 import AbiParser as AbiParserV2
from starknet_py.cairo.felt import encode_shortstring
from starknet_py.serialization.factory import (
    serializer_for_event,
    serializer_for_function,
)
from starknet_py.serialization.tuple_dataclass import TupleDataclass
<<<<<<< HEAD
from starknet_py.tests.e2e.fixtures.constants import CAIRO_0_ABI_DIR
=======
from starknet_py.tests.e2e.fixtures.abi_v1_structures import event_abi_v1
from starknet_py.tests.e2e.fixtures.constants import CAIRO_0_CONTRACTS_ABI_DIR
>>>>>>> d8b24365
from starknet_py.tests.e2e.fixtures.misc import (
    ContractVersion,
    load_contract,
    read_contract,
)

dog = {"name": encode_shortstring("Cooper"), "species": encode_shortstring("dog")}
dog_serialized = [dog["name"], dog["species"]]

cat = {"name": encode_shortstring("Bob"), "species": encode_shortstring("cat")}
cat_serialized = [cat["name"], cat["species"]]

bird = {
    "name": encode_shortstring("Yacub"),
    "species": encode_shortstring("Parus major"),
}
bird_serialized = [bird["name"], bird["species"]]

ceo = {"name": encode_shortstring("Scrooge McDuck"), "pets": (dog, cat, bird)}
ceo_serialized = [ceo["name"], *dog_serialized, *cat_serialized, *bird_serialized]

company = {
    "id": 2**254 + 1234567890123457890,
    "name": encode_shortstring("McDuck Enterprises"),
    "address": encode_shortstring("Duckburg"),
    "owner": ceo,
    "company_structure": (1, (2, (3, 4, 5), 6, (7, 8), 9, (10,))),
}
company_serialized = [
    company["id"] % 2**128,
    company["id"] // 2**128,
    company["name"],
    company["address"],
    *ceo_serialized,
    *range(1, 11),
]


class School(NamedTuple):
    location: int
    name: int


class Education(NamedTuple):
    school: School
    level: int


university = School(
    location=encode_shortstring("Calisota"), name=encode_shortstring("Duckiversity")
)
university_serialized = [university.location, university.name]

education = Education(university, encode_shortstring("PhD"))
education_serialized = [*university_serialized, education.level]

person_gyro = {
    "name": encode_shortstring("Gyro Gearloose"),
    "education": education,
    "occupation": TupleDataclass.from_dict(
        {"company": company, "position": encode_shortstring("inventor")}
    ),
    "pets": (cat, dog),
}
person_gyro_serialized = [
    person_gyro["name"],
    *education_serialized,
    *company_serialized,
    person_gyro["occupation"].position,
    *cat_serialized,
    *dog_serialized,
]

person_donald = {
    "name": encode_shortstring("Donald Duck"),
    "education": education,
    "occupation": TupleDataclass.from_dict(
        {"company": company, "position": encode_shortstring("dunno")}
    ),
    "pets": (dog, dog),
}
person_donald_serialized = [
    person_donald["name"],
    *education_serialized,
    *company_serialized,
    person_donald["occupation"].position,
    *dog_serialized,
    *dog_serialized,
]

<<<<<<< HEAD
abi = json.loads(read_contract("complex_abi_abi.json", directory=CAIRO_0_ABI_DIR))
parsed_abi = AbiParserV0(abi).parse()

abi_v1 = [
    {
        "type": "event",
        "name": "Approval",
        "inputs": [
            {
                "name": "owner",
                "type": "core::starknet::contract_address::ContractAddress",
            },
            {
                "name": "spender",
                "type": "core::starknet::contract_address::ContractAddress",
            },
            {"name": "value", "type": "core::integer::u256"},
        ],
    }
]
parsed_abi_v1 = AbiParserV1(abi_v1).parse()
=======
abi = json.loads(
    read_contract("complex_contract_abi.json", directory=CAIRO_0_CONTRACTS_ABI_DIR)
)
parsed_abi = AbiParserV0(abi).parse()

parsed_abi_v1 = AbiParserV1(event_abi_v1).parse()
>>>>>>> d8b24365

abi_v2 = json.loads(
    load_contract(contract_name="NewSyntaxTestContract", version=ContractVersion.V2)[
        "sierra"
    ]
)["abi"]

parsed_abi_v2 = AbiParserV2(abi_v2).parse()


def test_fn_serialization():
    expected_serialized = [
        2,
        *person_donald_serialized,
        *person_gyro_serialized,
        *company_serialized,
    ]
    serializer = serializer_for_function(parsed_abi.functions["hire"])

    assert expected_serialized == serializer.serialize(
        [person_donald, person_gyro], company
    )
    assert ([person_donald, person_gyro], company) == serializer.deserialize(
        expected_serialized
    )


def test_event_serialization_v0():
    expected_serialized = [
        *person_gyro_serialized,
        *company_serialized,
    ]
    serializer = serializer_for_event(parsed_abi.events["PersonHired"])
    payload = {"person": person_gyro, "company": company}

    assert expected_serialized == serializer.serialize(payload)
    assert TupleDataclass.from_dict(payload) == serializer.deserialize(
        expected_serialized
    )


def test_event_serialization_v1():
    serializer = serializer_for_event(parsed_abi_v1.events["Approval"])

    approval = {"owner": 1, "spender": 2, "value": 3}
    serialized = serializer.serialize(approval)
    assert serialized == [1, 2, 3, 0]

    assert serializer.deserialize(serialized).as_dict() == approval


def test_event_serialization_v2():
    serializer = serializer_for_event(
        parsed_abi_v2.events[
            "contracts_v2::new_syntax_test_contract::"
            "NewSyntaxTestContract::CounterIncreased"
        ]
    )

    serialized = serializer.serialize({"amount": 5})
    assert serialized == [5]

    assert serializer.deserialize(serialized).as_dict() == {"amount": 5}<|MERGE_RESOLUTION|>--- conflicted
+++ resolved
@@ -14,12 +14,8 @@
     serializer_for_function,
 )
 from starknet_py.serialization.tuple_dataclass import TupleDataclass
-<<<<<<< HEAD
-from starknet_py.tests.e2e.fixtures.constants import CAIRO_0_ABI_DIR
-=======
 from starknet_py.tests.e2e.fixtures.abi_v1_structures import event_abi_v1
 from starknet_py.tests.e2e.fixtures.constants import CAIRO_0_CONTRACTS_ABI_DIR
->>>>>>> d8b24365
 from starknet_py.tests.e2e.fixtures.misc import (
     ContractVersion,
     load_contract,
@@ -110,36 +106,12 @@
     *dog_serialized,
 ]
 
-<<<<<<< HEAD
-abi = json.loads(read_contract("complex_abi_abi.json", directory=CAIRO_0_ABI_DIR))
-parsed_abi = AbiParserV0(abi).parse()
-
-abi_v1 = [
-    {
-        "type": "event",
-        "name": "Approval",
-        "inputs": [
-            {
-                "name": "owner",
-                "type": "core::starknet::contract_address::ContractAddress",
-            },
-            {
-                "name": "spender",
-                "type": "core::starknet::contract_address::ContractAddress",
-            },
-            {"name": "value", "type": "core::integer::u256"},
-        ],
-    }
-]
-parsed_abi_v1 = AbiParserV1(abi_v1).parse()
-=======
 abi = json.loads(
-    read_contract("complex_contract_abi.json", directory=CAIRO_0_CONTRACTS_ABI_DIR)
+    read_contract("complex_abi_abi.json", directory=CAIRO_0_CONTRACTS_ABI_DIR)
 )
 parsed_abi = AbiParserV0(abi).parse()
 
 parsed_abi_v1 = AbiParserV1(event_abi_v1).parse()
->>>>>>> d8b24365
 
 abi_v2 = json.loads(
     load_contract(contract_name="NewSyntaxTestContract", version=ContractVersion.V2)[
