from sys import platform
from unittest.mock import MagicMock, Mock

import pytest

from starknet_py.hash.selector import get_selector_from_name
from starknet_py.net.client_models import Call
from starknet_py.net.full_node_client import FullNodeClient
from starknet_py.net.models import DeclareV3, DeployAccountV3, InvokeV3, StarknetChainId
from starknet_py.net.signer.ledger_signer import BlindSigningModeWarning
from starknet_py.tests.e2e.fixtures.accounts import mint_token_on_devnet
from starknet_py.tests.e2e.fixtures.constants import (
    MAX_RESOURCE_BOUNDS,
    MAX_RESOURCE_BOUNDS_L1,
    STRK_FEE_CONTRACT_ADDRESS,
)

LEDGER_ACCOUNT_ADDRESS_SEPOLIA = (
    0x07D2B5E579BB434976E352811D4C3A9DAD7F5966AC2BED4FBBFB7A3B1A0E90DE
)


@pytest.mark.parametrize(
    "transaction",
    [
        InvokeV3(
            version=3,
            signature=[],
            nonce=1,
            resource_bounds=MAX_RESOURCE_BOUNDS,
            calldata=[
                1,
                2009894490435840142178314390393166646092438090257831307886760648929397478285,
                232670485425082704932579856502088130646006032362877466777181098476241604910,
                3,
                0x123,
                100,
                0,
            ],
            sender_address=0x123,
        ),
        DeployAccountV3(
            class_hash=0x123,
            contract_address_salt=0x123,
            constructor_calldata=[1, 2, 3],
            version=3,
            signature=[],
            nonce=0,
            resource_bounds=MAX_RESOURCE_BOUNDS,
        ),
    ],
)
# TODO (#1425): Currently Ledger tests are skipped on Windows due to different Speculos setup.
@pytest.mark.skipif(
    platform == "win32",
    reason="Testing Ledger is skipped on Windows due to different Speculos setup.",
)
def test_clear_sign_transaction(transaction):
    # pylint: disable=redefined-outer-name, unused-import, import-outside-toplevel
    # docs: start
    from starknet_py.net.signer.ledger_signer import LedgerSigner, LedgerSigningMode

    # Create a `LedgerSigner` instance and pass chain id
    signer = LedgerSigner(
        chain_id=StarknetChainId.SEPOLIA,
    )

    # Sign the transaction
    signature = signer.sign_transaction(transaction)
    # docs: end

    assert isinstance(signature, list)
    assert len(signature) == 2
    assert all(isinstance(i, int) for i in signature)
    assert all(i != 0 for i in signature)


@pytest.mark.parametrize(
    "transaction",
    [
        Mock(spec=InvokeV3, calculate_hash=MagicMock(return_value=111)),
        Mock(spec=DeployAccountV3, calculate_hash=MagicMock(return_value=222)),
        Mock(spec=DeclareV3, calculate_hash=MagicMock(return_value=333)),
    ],
)
# TODO (#1425): Currently Ledger tests are skipped on Windows due to different Speculos setup.
@pytest.mark.skipif(
    platform == "win32",
    reason="Testing Ledger is skipped on Windows due to different Speculos setup.",
)
def test_blind_sign_transaction(transaction):
    # pylint: disable=import-outside-toplevel
    from starknet_py.net.signer.ledger_signer import LedgerSigner, LedgerSigningMode

    signer = LedgerSigner(
        chain_id=StarknetChainId.SEPOLIA,
    )
    # docs: start

    # Ledger also allows to blind sign transactions, but keep in mind that blind signing
    # is not recommended. It's unsafe because it lets you approve transactions or
    # messages without seeing their full contents.
    # ⚠️ Use blind signing at your own risk
    signer.signing_mode = LedgerSigningMode.BLIND
    signature = signer.sign_transaction(transaction)
    # docs: end

    assert isinstance(signature, list)
    assert len(signature) == 2
    assert all(isinstance(i, int) for i in signature)
    assert all(i != 0 for i in signature)


# TODO (#1425): Currently Ledger tests are skipped on Windows due to different Speculos setup.
@pytest.mark.skipif(
    platform == "win32",
    reason="Testing Ledger is skipped on Windows due to different Speculos setup.",
)
def test_blind_sign_warning():
    # pylint: disable=import-outside-toplevel, redefined-outer-name
    from starknet_py.net.signer.ledger_signer import LedgerSigner, LedgerSigningMode

    signer = LedgerSigner(
        chain_id=StarknetChainId.SEPOLIA,
    )
    signer.signing_mode = LedgerSigningMode.BLIND

    pattern = (
        "Signing in blind mode is not recommended. It prevents you from verifying "
        "the contents and leaving you vulnerable to unknowingly authorizing malicious transactions. "
        "⚠️ Use at your own risk"
    )

    tx = InvokeV3(
        version=3,
        signature=[],
        nonce=1,
        resource_bounds=MAX_RESOURCE_BOUNDS,
        calldata=[
            1,
            2009894490435840142178314390393166646092438090257831307886760648929397478285,
            232670485425082704932579856502088130646006032362877466777181098476241604910,
            3,
            0x123,
            100,
            0,
        ],
        sender_address=0x123,
    )
    with pytest.warns(BlindSigningModeWarning, match=pattern):
        signer.sign_transaction(tx)


# TODO (#1425): Currently Ledger tests are skipped on Windows due to different Speculos setup.
@pytest.mark.skipif(
    platform == "win32",
    reason="Testing Ledger is skipped on Windows due to different Speculos setup.",
)
def test_create_account_with_ledger_signer():
    # pylint: disable=unused-variable, import-outside-toplevel, redefined-outer-name, reimported
    from starknet_py.net.account.account import Account
    from starknet_py.net.full_node_client import FullNodeClient
    from starknet_py.net.signer.ledger_signer import LedgerSigner

    signer = LedgerSigner(
        chain_id=StarknetChainId.SEPOLIA,
    )

    # docs: start

    client = FullNodeClient(node_url="https://your.node.url")

    # Create an `Account` instance with the ledger signer
    account = Account(
        client=client,
        address=0x1111,
        signer=signer,
        chain=StarknetChainId.SEPOLIA,
    )
    # Now you can use Account as you'd always do
    # docs: end


async def _get_account_balance_strk(client: FullNodeClient, address: int):
    balance = await client.call_contract(
        call=Call(
            to_addr=int(STRK_FEE_CONTRACT_ADDRESS, 16),
            calldata=[address],
            selector=get_selector_from_name("balanceOf"),
        )
    )
    return balance


@pytest.mark.asyncio
# TODO (#1425): Currently Ledger tests are skipped on Windows due to different Speculos setup.
@pytest.mark.skipif(
    platform == "win32",
    reason="Testing Ledger is skipped on Windows due to different Speculos setup.",
)
async def test_deploy_account_and_transfer(client):
    # pylint: disable=import-outside-toplevel, reimported, redefined-outer-name, too-many-locals
    # docs-deploy-account-and-transfer: start
    from starknet_py.contract import Contract
    from starknet_py.hash.address import compute_address
    from starknet_py.net.account.account import Account
    from starknet_py.net.full_node_client import FullNodeClient
    from starknet_py.net.signer.ledger_signer import LedgerSigner

    rpc_client = FullNodeClient(node_url="https://your.node.url")
    # docs-deploy-account-and-transfer: end
    rpc_client = client
    # docs-deploy-account-and-transfer: start
    signer = LedgerSigner(
        chain_id=StarknetChainId.SEPOLIA,
    )
<<<<<<< HEAD
    # argent v0.4.0 class hash
=======
>>>>>>> 645c2e0f
    class_hash = 0x061DAC032F228ABEF9C6626F995015233097AE253A7F72D68552DB02F2971B8F
    salt = 1
    calldata = [signer.public_key]
    address = compute_address(
        salt=salt,
        class_hash=class_hash,
        constructor_calldata=calldata,
    )
    account = Account(
        address=address,
        client=rpc_client,
        signer=signer,
        chain=StarknetChainId.SEPOLIA,
    )

    # Remember to prefund the account
    # docs-deploy-account-and-transfer: end
    # Here we prefund the devnet account for test purposes
    await mint_token_on_devnet(
        url=rpc_client.url.replace("/rpc", ""),
        address=address,
        amount=50000000000000000000000000,
        unit="FRI",
    )
    # docs-deploy-account-and-transfer: start
    signed_tx = await account.sign_deploy_account_v3(
        class_hash=class_hash,
        contract_address_salt=salt,
        constructor_calldata=calldata,
        l1_resource_bounds=MAX_RESOURCE_BOUNDS_L1,
    )

    await rpc_client.deploy_account(signed_tx)

    recipient_address = 0x123
    # docs-deploy-account-and-transfer: end
    recipient_balance_before = (
        await _get_account_balance_strk(rpc_client, recipient_address)
    )[0]
    # docs-deploy-account-and-transfer: start
    contract = await Contract.from_address(
        provider=account, address=STRK_FEE_CONTRACT_ADDRESS
    )
    invocation = await contract.functions["transfer"].invoke_v3(
        recipient_address,
        100,
        l1_resource_bounds=MAX_RESOURCE_BOUNDS_L1,
    )
    await invocation.wait_for_acceptance()
    # docs-deploy-account-and-transfer: end
    recipient_balance_after = (
        await _get_account_balance_strk(rpc_client, recipient_address)
    )[0]

    assert recipient_balance_before + 100 == recipient_balance_after


@pytest.mark.asyncio
# TODO (#1425): Currently Ledger tests are skipped on Windows due to different Speculos setup.
@pytest.mark.skipif(
    platform == "win32",
    reason="Testing Ledger is skipped on Windows due to different Speculos setup.",
)
async def test_invoke_v3_long_calldata(client_fork_mode):
    # pylint: disable=import-outside-toplevel, redefined-outer-name, reimported
    from starknet_py.contract import Contract
    from starknet_py.net.account.account import Account
    from starknet_py.net.signer.ledger_signer import LedgerSigner

    # Contract deployed on Sepolia
    contract_address = (
        0x042C25F2DD9C4AA010E7A4ADA1BFB1C99E5DBEA2850C59D8FD9F59F554CC268E
    )

    signer = LedgerSigner(
        chain_id=StarknetChainId.SEPOLIA,
    )

    account = Account(
        address=LEDGER_ACCOUNT_ADDRESS_SEPOLIA,
        client=client_fork_mode,
        signer=signer,
        chain=StarknetChainId.SEPOLIA,
    )

    contract = await Contract.from_address(provider=account, address=contract_address)

    # `fn_with_many_args` accepts 17 arguments
    args = list(range(1, 18))

    invocation = await contract.functions["fn_with_many_args"].invoke_v3(
        *args,
        auto_estimate=True,
    )
    await invocation.wait_for_acceptance()


@pytest.mark.asyncio
# TODO (#1425): Currently Ledger tests are skipped on Windows due to different Speculos setup.
@pytest.mark.skipif(
    platform == "win32",
    reason="Testing Ledger is skipped on Windows due to different Speculos setup.",
)
async def test_deploy_account_v3_long_calldata(client_fork_mode):
    # pylint: disable=import-outside-toplevel, redefined-outer-name, reimported
    from starknet_py.contract import Contract
    from starknet_py.net.account.account import Account
    from starknet_py.net.signer.ledger_signer import LedgerSigner

    # Contract declared on Sepolia
    class_hash = 0x040ACE4954F5F7D8BF202A87EAD2AD4BA77F245740A35DD11AFD6912DEB08ABF

    signer = LedgerSigner(
        chain_id=StarknetChainId.SEPOLIA,
    )

    account = Account(
        address=LEDGER_ACCOUNT_ADDRESS_SEPOLIA,
        client=client_fork_mode,
        signer=signer,
        chain=StarknetChainId.SEPOLIA,
    )

    # constructor accepts 17 arguments
    constructor_args = list(range(1, 18))

    deploy_result = await Contract.deploy_contract_v3(
        account=account,
        class_hash=class_hash,
        constructor_args=constructor_args,
        auto_estimate=True,
    )
    await deploy_result.wait_for_acceptance()<|MERGE_RESOLUTION|>--- conflicted
+++ resolved
@@ -214,10 +214,6 @@
     signer = LedgerSigner(
         chain_id=StarknetChainId.SEPOLIA,
     )
-<<<<<<< HEAD
-    # argent v0.4.0 class hash
-=======
->>>>>>> 645c2e0f
     class_hash = 0x061DAC032F228ABEF9C6626F995015233097AE253A7F72D68552DB02F2971B8F
     salt = 1
     calldata = [signer.public_key]
