# fmt: off
import pytest
from semver import Version

from starknet_py.common import create_casm_class
from starknet_py.hash.casm_class_hash import (
    compute_casm_class_hash,
    get_casm_hash_method_for_starknet_version,
)
from starknet_py.hash.hash_method import HashMethod
from starknet_py.tests.e2e.fixtures.constants import PRECOMPILED_CONTRACTS_DIR
from starknet_py.tests.e2e.fixtures.misc import (
    ContractVersion,
    load_contract,
    read_contract,
)


@pytest.mark.parametrize(
    "contract, expected_casm_class_hash_poseidon",
    [
        ("Account", 0x778bce178afd1b39abd9729b80931e8c71661103b16de928c3187057254f601),
        ("ERC20", 0x3748ca8b6c53d65b5862e6f17850033baa117075e887708474aba110cc0e77a),
        ("HelloStarknet", 0x467aa3aa331f2d1f9ca24168ad6e9836685af53c35c53a4a828f3564efe79cd),
        ("TestContract", 0x5ab6a30579a54901b6e8be599d7cbdf00a1e05445e95e1d429ca0d70b408af7),
        ("TokenBridge", 0xf364f0d735b07f5a9a50a886e1f5bf6f0d82175d1955dc737f998d33990f8e),
    ],
)
def test_compute_casm_class_hash_with_poseidon(contract, expected_casm_class_hash_poseidon):
    casm_contract_class_str = load_contract(
        contract, version=ContractVersion.V2
    )['casm']

    casm_class = create_casm_class(casm_contract_class_str)
    casm_class_hash = compute_casm_class_hash(casm_class)
    assert casm_class_hash == expected_casm_class_hash_poseidon

@pytest.mark.parametrize(
    "casm_contract_class_source, expected_casm_class_hash_poseidon",
    [
        ("minimal_contract_compiled_v2_1.casm",
         0x186f6c4ca3af40dbcbf3f08f828ab0ee072938aaaedccc74ef3b9840cbd9fb3),
        ("minimal_contract_compiled_v2_5_4.casm",
         0x1d055a90aa90db474fa08a931d5e63753c6f762fa3e9597b26c8d4b003a2de6),
        ("starknet_contract_v2_6.casm", 0x603dd72504d8b0bc54df4f1102fdcf87fc3b2b94750a9083a5876913eec08e4),
    ],
)
def test_precompiled_compute_casm_class_hash_with_poseidon(casm_contract_class_source, expected_casm_class_hash_poseidon): # pylint: disable=line-too-long
    casm_contract_class_str = read_contract(
        casm_contract_class_source, directory=PRECOMPILED_CONTRACTS_DIR
    )

    casm_class = create_casm_class(casm_contract_class_str)
    casm_class_hash = compute_casm_class_hash(casm_class)
    assert casm_class_hash == expected_casm_class_hash_poseidon


@pytest.mark.parametrize(
<<<<<<< HEAD
    "rpc_version, expected_hash_method",
=======
    "starknet_version, expected_hash_method",
>>>>>>> 8469bc5c
    [
        ("0.13.5", HashMethod.POSEIDON),
        ("0.14.0", HashMethod.POSEIDON),
        ("0.14.1", HashMethod.BLAKE2S),
        ("0.15.0", HashMethod.BLAKE2S),
        ("1.0.0", HashMethod.BLAKE2S),
        ("1.10.0", HashMethod.BLAKE2S),
    ],
)
<<<<<<< HEAD
def test_get_casm_hash_method_for_starknet_version(rpc_version, expected_hash_method):
    """Test that the correct hash method is returned for different Starknet versions."""
    hash_method = get_casm_hash_method_for_starknet_version(rpc_version)
=======
def test_get_casm_hash_method_for_starknet_version(starknet_version, expected_hash_method):
    """Test that the correct hash method is returned for different Starknet versions."""
    starknet_version = Version.parse(starknet_version)
    hash_method = get_casm_hash_method_for_starknet_version(starknet_version)
>>>>>>> 8469bc5c
    assert hash_method == expected_hash_method


@pytest.mark.parametrize(
    "contract, expected_casm_class_hash_blake2s",
    [
        ("Account", 0x714c833f7b359955f6a4a495ba995cca2114158db2178aff587f643daa19c80),
        ("ERC20", 0x44312efaec9c719168eee3586314b01ed7a1fd7e31d3cf0c5a17e0a5b4fbe7d),
        ("HelloStarknet", 0x5aaedd0566b5dd234f5f8d3d6b8cfd299cf0a99541aa9ca34db9259d546e82f),
        ("TestContract", 0x3135acde04efbc96d422c01822a517ae5b4e61f132d26bf8542e3b9d0d1500f),
        ("TokenBridge", 0x6409448fd244060b15748b02b6e0bdb185d5271be231492ca33a7147e43994c),
    ],
)

def test_compute_casm_class_hash_with_blake2s(contract, expected_casm_class_hash_blake2s):
    casm_contract_class_str = load_contract(
        contract, version=ContractVersion.V2
    )['casm']

    casm_class = create_casm_class(casm_contract_class_str)
    casm_class_hash = compute_casm_class_hash(casm_class, hash_method=HashMethod.BLAKE2S)
    assert casm_class_hash == expected_casm_class_hash_blake2s

@pytest.mark.parametrize(
    "casm_contract_class_source, expected_casm_class_hash_blake2s",
    [
        ("minimal_contract_compiled_v2_1.casm",
         0x195cfeec43b384e0f0ec83937149a1a4d88571772b2806ed7e4f41a1ecb4c74),
        ("minimal_contract_compiled_v2_5_4.casm",
         0x5ac03c50c46fc7b374d4e11d15693ae0d21e13f61c1704700294d1f378980f7),
        ("starknet_contract_v2_6.casm", 0xf8c27dd667e50ba127e5e0e469381606ffece27d8c5148548b6bbc4cacf717),
    ],
)
def test_precompiled_compute_casm_class_hash_with_blake2s(casm_contract_class_source, expected_casm_class_hash_blake2s):
    casm_contract_class_str = read_contract(
        casm_contract_class_source, directory=PRECOMPILED_CONTRACTS_DIR
    )

    casm_class = create_casm_class(casm_contract_class_str)
    casm_class_hash = compute_casm_class_hash(casm_class, hash_method=HashMethod.BLAKE2S)
    assert casm_class_hash == expected_casm_class_hash_blake2s<|MERGE_RESOLUTION|>--- conflicted
+++ resolved
@@ -56,11 +56,7 @@
 
 
 @pytest.mark.parametrize(
-<<<<<<< HEAD
-    "rpc_version, expected_hash_method",
-=======
     "starknet_version, expected_hash_method",
->>>>>>> 8469bc5c
     [
         ("0.13.5", HashMethod.POSEIDON),
         ("0.14.0", HashMethod.POSEIDON),
@@ -70,16 +66,10 @@
         ("1.10.0", HashMethod.BLAKE2S),
     ],
 )
-<<<<<<< HEAD
-def test_get_casm_hash_method_for_starknet_version(rpc_version, expected_hash_method):
-    """Test that the correct hash method is returned for different Starknet versions."""
-    hash_method = get_casm_hash_method_for_starknet_version(rpc_version)
-=======
 def test_get_casm_hash_method_for_starknet_version(starknet_version, expected_hash_method):
     """Test that the correct hash method is returned for different Starknet versions."""
     starknet_version = Version.parse(starknet_version)
     hash_method = get_casm_hash_method_for_starknet_version(starknet_version)
->>>>>>> 8469bc5c
     assert hash_method == expected_hash_method
 
 
