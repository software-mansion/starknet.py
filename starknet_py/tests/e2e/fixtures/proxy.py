# pylint: disable=redefined-outer-name

import pytest
import pytest_asyncio
from starkware.starknet.public.abi import get_selector_from_name

from starknet_py.contract import Contract, DeployResult
from starknet_py.net import AccountClient
from starknet_py.tests.e2e.fixtures.constants import CONTRACTS_PRECOMPILED_DIR, MAX_FEE
from starknet_py.tests.e2e.fixtures.misc import read_contract


@pytest.fixture(
    params=["argent_proxy_compiled.json", "oz_proxy_compiled.json"],
    scope="session",
)
def compiled_proxy(request) -> str:
    """
    Returns source code of compiled proxy contract
    """
    return read_contract(request.param)


@pytest.fixture(scope="session")
def custom_proxy() -> str:
    """
    Returns compiled source code of a custom proxy
    """
    return read_contract("oz_proxy_custom_compiled.json")


@pytest.fixture(scope="session")
def old_proxy() -> str:
    """
    Returns compiled (using starknet-compile 0.8.1) source code of OpenZeppelin's proxy using address and delegate_call.
    """
    return read_contract(
        "oz_proxy_address_0.8.1_compiled.json", directory=CONTRACTS_PRECOMPILED_DIR
    )


@pytest_asyncio.fixture(
    params=[
        ("oz_proxy_compiled.json", "map_compiled.json"),
        ("argent_proxy_compiled.json", "map_compiled.json"),
    ]
)
async def deploy_proxy_to_contract_oz_argent(
<<<<<<< HEAD
    request, new_gateway_account_client
=======
    request, new_gateway_account_client: AccountClient
>>>>>>> dc3f3877
) -> DeployResult:
    """
    Declares a contract and deploys a proxy (OZ, Argent) pointing to that contract.
    """
    compiled_proxy_name, compiled_contract_name = request.param
    return await deploy_proxy_to_contract(
        compiled_proxy_name, compiled_contract_name, new_gateway_account_client
    )


@pytest_asyncio.fixture(params=[("oz_proxy_custom_compiled.json", "map_compiled.json")])
async def deploy_proxy_to_contract_custom(
<<<<<<< HEAD
    request, new_gateway_account_client
=======
    request, new_gateway_account_client: AccountClient
>>>>>>> dc3f3877
) -> DeployResult:
    """
    Declares a contract and deploys a custom proxy pointing to that contract.
    """
    compiled_proxy_name, compiled_contract_name = request.param
    return await deploy_proxy_to_contract(
        compiled_proxy_name, compiled_contract_name, new_gateway_account_client
    )


async def deploy_proxy_to_contract(
<<<<<<< HEAD
    compiled_proxy_name, compiled_contract_name, gateway_account_client: AccountClient
=======
    compiled_proxy_name: str,
    compiled_contract_name: str,
    gateway_account_client: AccountClient,
>>>>>>> dc3f3877
) -> DeployResult:
    """
    Declares a contract and deploys a proxy pointing to that contract.
    """
    compiled_proxy = read_contract(compiled_proxy_name)
    compiled_contract = read_contract(compiled_contract_name)

    declare_tx = await gateway_account_client.sign_declare_transaction(
        compiled_contract=compiled_contract, max_fee=MAX_FEE
    )
    declare_result = await gateway_account_client.declare(declare_tx)
    await gateway_account_client.wait_for_tx(declare_result.transaction_hash)

    declare_proxy_result = await Contract.declare(
        account=gateway_account_client,
        compiled_contract=compiled_proxy,
        max_fee=MAX_FEE,
    )
    await declare_proxy_result.wait_for_acceptance()
    deploy_result = await declare_proxy_result.deploy(
        constructor_args=[
            declare_result.class_hash,
            get_selector_from_name("put"),
            [69, 420],
        ],
        max_fee=MAX_FEE,
    )
    await deploy_result.wait_for_acceptance()
    return deploy_result<|MERGE_RESOLUTION|>--- conflicted
+++ resolved
@@ -46,11 +46,7 @@
     ]
 )
 async def deploy_proxy_to_contract_oz_argent(
-<<<<<<< HEAD
-    request, new_gateway_account_client
-=======
     request, new_gateway_account_client: AccountClient
->>>>>>> dc3f3877
 ) -> DeployResult:
     """
     Declares a contract and deploys a proxy (OZ, Argent) pointing to that contract.
@@ -63,11 +59,7 @@
 
 @pytest_asyncio.fixture(params=[("oz_proxy_custom_compiled.json", "map_compiled.json")])
 async def deploy_proxy_to_contract_custom(
-<<<<<<< HEAD
-    request, new_gateway_account_client
-=======
     request, new_gateway_account_client: AccountClient
->>>>>>> dc3f3877
 ) -> DeployResult:
     """
     Declares a contract and deploys a custom proxy pointing to that contract.
@@ -79,13 +71,9 @@
 
 
 async def deploy_proxy_to_contract(
-<<<<<<< HEAD
-    compiled_proxy_name, compiled_contract_name, gateway_account_client: AccountClient
-=======
     compiled_proxy_name: str,
     compiled_contract_name: str,
     gateway_account_client: AccountClient,
->>>>>>> dc3f3877
 ) -> DeployResult:
     """
     Declares a contract and deploys a proxy pointing to that contract.
