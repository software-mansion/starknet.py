--- conflicted
+++ resolved
@@ -204,11 +204,7 @@
 
 @pytest_asyncio.fixture(scope="package")
 async def map_class_hash(account: BaseAccount) -> int:
-<<<<<<< HEAD
-    contract = load_contract(contract_name="Map")
-=======
-    contract = load_contract("Map")
->>>>>>> d8b24365
+    contract = load_contract("Map")
     class_hash, _ = await declare_cairo1_contract(
         account,
         contract["sierra"],
@@ -227,13 +223,8 @@
 
 
 @pytest_asyncio.fixture(scope="package")
-<<<<<<< HEAD
-async def cairo1_map_contract_abi() -> List:
-    contract = load_contract(contract_name="Map")
-=======
 async def map_abi() -> List:
     contract = load_contract("Map")
->>>>>>> d8b24365
     compiled_contract = create_sierra_compiled_contract(
         compiled_contract=contract["sierra"]
     )
@@ -251,8 +242,6 @@
     )
 
 
-<<<<<<< HEAD
-=======
 @pytest.fixture(scope="package")
 def map_compiled_contract_casm() -> str:
     contract = load_contract("Map")
@@ -260,7 +249,6 @@
     return contract["casm"]
 
 
->>>>>>> d8b24365
 @pytest_asyncio.fixture(scope="package")
 async def simple_storage_with_event_class_hash(account: BaseAccount) -> int:
     contract = load_contract("SimpleStorageWithEvent")
