# pylint: disable=redefined-outer-name
from typing import Any, Dict, List, Optional, Tuple

import pytest
import pytest_asyncio

from starknet_py.cairo.felt import encode_shortstring
from starknet_py.common import create_casm_class, create_sierra_compiled_contract
from starknet_py.contract import Contract
from starknet_py.hash.casm_class_hash import compute_casm_class_hash
from starknet_py.net.account.base_account import BaseAccount
from starknet_py.net.models import DeclareV3
from starknet_py.net.udc_deployer.deployer import Deployer
from starknet_py.tests.e2e.fixtures.constants import (
    MAX_RESOURCE_BOUNDS,
    PRECOMPILED_CONTRACTS_DIR,
)
from starknet_py.tests.e2e.fixtures.misc import (
    ContractVersion,
    load_contract,
    read_contract,
)


async def declare_contract(
    account: BaseAccount, compiled_contract: str, compiled_contract_casm: str
) -> Tuple[int, int]:
    casm_class_hash = compute_casm_class_hash(create_casm_class(compiled_contract_casm))

    declare_tx = await account.sign_declare_v3(
        compiled_contract=compiled_contract,
        compiled_class_hash=casm_class_hash,
        resource_bounds=MAX_RESOURCE_BOUNDS,
    )
    assert declare_tx.version == 3

    resp = await account.client.declare(declare_tx)
    await account.client.wait_for_tx(resp.transaction_hash)

    return resp.class_hash, resp.transaction_hash


@pytest_asyncio.fixture(scope="package")
async def erc20_class_hash(account: BaseAccount) -> int:
    contract = load_contract("ERC20")
    class_hash, _ = await declare_contract(
        account, contract["sierra"], contract["casm"]
    )
    return class_hash


@pytest_asyncio.fixture(scope="package")
async def constructor_with_arguments_class_hash(account: BaseAccount) -> int:
    contract = load_contract("ConstructorWithArguments")
    class_hash, _ = await declare_contract(
        account, contract["sierra"], contract["casm"]
    )
    return class_hash


@pytest.fixture(scope="package")
def constructor_with_arguments_abi() -> List:
    """
    Returns an abi of the constructor_with_arguments.cairo.
    """
    compiled_contract = create_sierra_compiled_contract(
        compiled_contract=load_contract("ConstructorWithArguments")["sierra"]
    )
    assert compiled_contract.parsed_abi is not None
    return compiled_contract.parsed_abi


@pytest_asyncio.fixture(scope="package")
async def declare_v3_hello_starknet(account: BaseAccount) -> DeclareV3:
    contract = load_contract("HelloStarknet")
    casm_class_hash = compute_casm_class_hash(create_casm_class(contract["casm"]))

    declare_tx = await account.sign_declare_v3(
        contract["sierra"], casm_class_hash, resource_bounds=MAX_RESOURCE_BOUNDS
    )
    return declare_tx


@pytest_asyncio.fixture(scope="package")
async def hello_starknet_class_hash_tx_hash(
    account: BaseAccount, declare_v3_hello_starknet: DeclareV3
) -> Tuple[int, int]:
    resp = await account.client.declare(declare_v3_hello_starknet)
    await account.client.wait_for_tx(resp.transaction_hash)

    return resp.class_hash, resp.transaction_hash


@pytest_asyncio.fixture(scope="package")
async def hello_starknet_abi() -> List:
    contract = load_contract("HelloStarknet")
    compiled_contract = create_sierra_compiled_contract(
        compiled_contract=contract["sierra"]
    )
    assert compiled_contract.parsed_abi is not None
    return compiled_contract.parsed_abi


@pytest.fixture(scope="package")
def hello_starknet_class_hash(hello_starknet_class_hash_tx_hash) -> int:
    class_hash, _ = hello_starknet_class_hash_tx_hash
    return class_hash


@pytest.fixture(scope="package")
def hello_starknet_tx_hash(hello_starknet_class_hash_tx_hash) -> int:
    _, tx_hash = hello_starknet_class_hash_tx_hash
    return tx_hash


@pytest_asyncio.fixture(scope="package")
async def minimal_contract_class_hash(account: BaseAccount) -> int:
    contract = load_contract("MinimalContract")
    class_hash, _ = await declare_contract(
        account,
        contract["sierra"],
        contract["casm"],
    )
    return class_hash


@pytest_asyncio.fixture(scope="package")
async def test_enum_class_hash(account: BaseAccount) -> int:
    contract = load_contract("TestEnum")
    class_hash, _ = await declare_contract(
        account,
        contract["sierra"],
        contract["casm"],
    )
    return class_hash


@pytest_asyncio.fixture(scope="package")
async def test_option_class_hash(account: BaseAccount) -> int:
    contract = load_contract("TestOption")
    class_hash, _ = await declare_contract(
        account,
        contract["sierra"],
        contract["casm"],
    )
    return class_hash


@pytest_asyncio.fixture(scope="package")
async def token_bridge_class_hash(account: BaseAccount) -> int:
    contract = load_contract("TokenBridge")
    class_hash, _ = await declare_contract(
        account,
        contract["sierra"],
        contract["casm"],
    )
    return class_hash


@pytest_asyncio.fixture(scope="package")
async def erc20_contract(account, erc20_class_hash):
    calldata = {
        "name_": encode_shortstring("erc20_basic"),
        "symbol_": encode_shortstring("ERC20B"),
        "decimals_": 10,
        "initial_supply": 200,
        "recipient": account.address,
    }
    return await deploy_v3_contract(
        account=account,
        contract_name="ERC20",
        class_hash=erc20_class_hash,
        calldata=calldata,
    )


@pytest_asyncio.fixture(scope="package")
async def hello_starknet_contract(account: BaseAccount, hello_starknet_class_hash):
    return await deploy_v3_contract(
        account=account,
        contract_name="HelloStarknet",
        class_hash=hello_starknet_class_hash,
    )


@pytest_asyncio.fixture(scope="package", name="string_contract_class_hash")
async def declare_string_contract(account: BaseAccount) -> int:
    contract = load_contract("MyString", version=ContractVersion.V2)
    class_hash, _ = await declare_contract(
        account, contract["sierra"], contract["casm"]
    )
    return class_hash


@pytest_asyncio.fixture(scope="package", name="string_contract")
async def deploy_string_contract(
    account: BaseAccount, string_contract_class_hash
) -> Contract:
    return await deploy_v3_contract(
        account=account,
        contract_name="MyString",
        class_hash=string_contract_class_hash,
    )


@pytest_asyncio.fixture(scope="package")
async def map_class_hash(account: BaseAccount) -> int:
    contract = load_contract("Map")
    class_hash, _ = await declare_contract(
        account,
        contract["sierra"],
        contract["casm"],
    )
    return class_hash


@pytest_asyncio.fixture(scope="package")
async def map_contract(account: BaseAccount, map_class_hash) -> Contract:
    return await deploy_v3_contract(
        account=account,
        contract_name="Map",
        class_hash=map_class_hash,
    )


@pytest_asyncio.fixture(scope="package")
async def map_abi() -> List:
    contract = load_contract("Map")
    compiled_contract = create_sierra_compiled_contract(
        compiled_contract=contract["sierra"]
    )
    assert compiled_contract.parsed_abi is not None
    return compiled_contract.parsed_abi


@pytest.fixture(scope="package")
def map_compiled_contract_and_class_hash() -> Tuple[str, int]:
    contract = load_contract("Map")

    return (
        contract["sierra"],
        compute_casm_class_hash(create_casm_class(contract["casm"])),
    )


@pytest.fixture(scope="package")
def map_compiled_contract_and_class_hash_copy_1() -> Tuple[str, int]:
    contract = load_contract("MapCopy1")

    return (
        contract["sierra"],
        compute_casm_class_hash(create_casm_class(contract["casm"])),
    )


@pytest.fixture(scope="package")
def map_compiled_contract_and_class_hash_copy_2() -> Tuple[str, int]:
    contract = load_contract("MapCopy2")

    return (
        contract["sierra"],
        compute_casm_class_hash(create_casm_class(contract["casm"])),
    )


@pytest.fixture(scope="package")
def map_compiled_contract_casm() -> str:
    contract = load_contract("Map")

    return contract["casm"]


@pytest_asyncio.fixture(scope="package")
async def simple_storage_with_event_class_hash(account: BaseAccount) -> int:
    contract = load_contract("SimpleStorageWithEvent")
    class_hash, _ = await declare_contract(
        account, contract["sierra"], contract["casm"]
    )
    return class_hash


@pytest_asyncio.fixture(scope="function")
async def simple_storage_with_event_contract(
    account: BaseAccount,
    simple_storage_with_event_class_hash: int,
) -> Contract:
    return await deploy_v3_contract(
        account=account,
        contract_name="SimpleStorageWithEvent",
        class_hash=simple_storage_with_event_class_hash,
    )


@pytest.fixture(scope="package")
def sierra_minimal_compiled_contract_and_class_hash() -> Tuple[str, int]:
    """
    Returns minimal contract compiled to sierra and its compiled class hash.
    """
    contract = load_contract("MinimalContract")

    return (
        contract["sierra"],
        compute_casm_class_hash(create_casm_class(contract["casm"])),
    )


@pytest.fixture(scope="package")
def abi_types_compiled_contract_and_class_hash() -> Tuple[str, int]:
    """
    Returns abi_types contract compiled to sierra and its compiled class hash.
    """
    contract = load_contract(contract_name="AbiTypes", version=ContractVersion.V2)

    return (
        contract["sierra"],
        compute_casm_class_hash(create_casm_class(contract["casm"])),
    )


async def declare_account(
    account: BaseAccount, compiled_contract: str, compiled_class_hash: int
) -> int:
    """
    Declares a specified account.
    """

    declare_tx = await account.sign_declare_v3(
        compiled_contract,
        compiled_class_hash,
        resource_bounds=MAX_RESOURCE_BOUNDS,
    )
    resp = await account.client.declare(transaction=declare_tx)
    await account.client.wait_for_tx(resp.transaction_hash)

    return resp.class_hash


async def account_declare_class_hash(
    account: BaseAccount,
    compiled_account_contract: str,
    compiled_account_contract_casm: str,
) -> int:
    """
    Declares a specified Cairo1 account.
    """

    casm_class = create_casm_class(compiled_account_contract_casm)
    casm_class_hash = compute_casm_class_hash(casm_class)
    declare_v3_transaction = await account.sign_declare_v3(
        compiled_contract=compiled_account_contract,
        compiled_class_hash=casm_class_hash,
        resource_bounds=MAX_RESOURCE_BOUNDS,
    )
    resp = await account.client.declare(transaction=declare_v3_transaction)
    await account.client.wait_for_tx(resp.transaction_hash)
    return resp.class_hash


@pytest_asyncio.fixture(scope="package")
async def account_with_validate_deploy_class_hash(
    pre_deployed_account_with_validate_deploy: BaseAccount,
) -> int:
    contract = load_contract("Account")
    casm_class_hash = compute_casm_class_hash(create_casm_class(contract["casm"]))

    return await declare_account(
        pre_deployed_account_with_validate_deploy, contract["sierra"], casm_class_hash
    )


<<<<<<< HEAD
@pytest_asyncio.fixture(scope="package")
async def argent_account_class_hash(
    account: BaseAccount,
) -> int:
    # Use precompiled argent account contracts
    # we don't have the source code for this contract
    compiled_contract = read_contract(
        "argent_account.json", directory=PRECOMPILED_CONTRACTS_DIR
    )
    compiled_contract_casm = read_contract(
        "argent_account.casm", directory=PRECOMPILED_CONTRACTS_DIR
    )
    return await account_declare_class_hash(
        account=account,
        compiled_account_contract=compiled_contract,
        compiled_account_contract_casm=compiled_contract_casm,
    )


=======
>>>>>>> 118ad51b
async def deploy_v3_contract(
    account: BaseAccount,
    contract_name: str,
    class_hash: int,
    calldata: Optional[Dict[str, Any]] = None,
) -> Contract:
    """
    Deploys Cairo1 contract.

    :param account: An account which will be used to deploy the Contract.
    :param contract_name: Name of the contract from project mocks (e.g. `ERC20`).
    :param class_hash: class_hash of the contract to be deployed.
    :param calldata: Dict with constructor arguments (can be empty).
    :returns: Instance of the deployed contract.
    """
    contract_sierra = load_contract(contract_name)["sierra"]

    abi = create_sierra_compiled_contract(contract_sierra).parsed_abi

    deployer = Deployer()
    deploy_call, address = deployer.create_contract_deployment(
        class_hash=class_hash,
        abi=abi,
        calldata=calldata,
    )
    res = await account.execute_v3(
        calls=deploy_call, resource_bounds=MAX_RESOURCE_BOUNDS
    )
    await account.client.wait_for_tx(res.transaction_hash)

    return Contract(address, abi, provider=account)


@pytest_asyncio.fixture(scope="package")
async def argent_account_v040_class_hash(
    account: BaseAccount,
) -> int:
    # Use precompiled argent account contracts
    # we don't have the source code for this contract
    compiled_contract = read_contract(
        "ArgentAccount.json", directory=PRECOMPILED_CONTRACTS_DIR / "argent-0.4.0"
    )
    compiled_contract_casm = read_contract(
        "ArgentAccount.casm", directory=PRECOMPILED_CONTRACTS_DIR / "argent-0.4.0"
    )
    return await account_declare_class_hash(
        account=account,
        compiled_account_contract=compiled_contract,
        compiled_account_contract_casm=compiled_contract_casm,
    )<|MERGE_RESOLUTION|>--- conflicted
+++ resolved
@@ -368,28 +368,6 @@
     )
 
 
-<<<<<<< HEAD
-@pytest_asyncio.fixture(scope="package")
-async def argent_account_class_hash(
-    account: BaseAccount,
-) -> int:
-    # Use precompiled argent account contracts
-    # we don't have the source code for this contract
-    compiled_contract = read_contract(
-        "argent_account.json", directory=PRECOMPILED_CONTRACTS_DIR
-    )
-    compiled_contract_casm = read_contract(
-        "argent_account.casm", directory=PRECOMPILED_CONTRACTS_DIR
-    )
-    return await account_declare_class_hash(
-        account=account,
-        compiled_account_contract=compiled_contract,
-        compiled_account_contract_casm=compiled_contract_casm,
-    )
-
-
-=======
->>>>>>> 118ad51b
 async def deploy_v3_contract(
     account: BaseAccount,
     contract_name: str,
