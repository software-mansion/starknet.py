--- conflicted
+++ resolved
@@ -59,12 +59,8 @@
 TYPED_DATA_DIR = MOCK_DIR / "typed_data"
 CONTRACTS_DIR = MOCK_DIR / "contracts"
 CONTRACTS_COMPILED_V0_DIR = MOCK_DIR / "contracts_compiled"
-<<<<<<< HEAD
-CAIRO_0_ABI_DIR = MOCK_DIR / "cairo_0_abi"
-=======
 CAIRO_0_CONTRACTS_ABI_DIR = MOCK_DIR / "cairo_0_contracts_abi"
 
->>>>>>> 790ff24c
 
 # PRECOMPILED_CONTRACTS are contracts compiled with various Sierras
 # They are mainly used to verify if we compute class_hash for older Sierras correctly
