import dataclasses
import re
from unittest.mock import Mock

import pytest

from starknet_py.common import create_sierra_compiled_contract
from starknet_py.contract import Contract, DeclareResult
<<<<<<< HEAD
from starknet_py.net.client_models import InvokeTransactionV1
from starknet_py.net.models import DeclareV2
from starknet_py.tests.e2e.fixtures.constants import MAX_FEE, MAX_RESOURCE_BOUNDS
=======
from starknet_py.net.client_models import InvokeTransactionV3
from starknet_py.net.models import DeclareV3
from starknet_py.tests.e2e.fixtures.constants import MAX_RESOURCE_BOUNDS_L1
>>>>>>> 39af4143
from starknet_py.tests.e2e.fixtures.misc import load_contract


@pytest.mark.asyncio
async def test_declare_deploy_v3(
    account,
    minimal_contract_class_hash: int,
):
    compiled_contract = load_contract("MinimalContract")["sierra"]

    declare_result = DeclareResult(
        _account=account,
        _client=account.client,
        _cairo_version=1,
        class_hash=minimal_contract_class_hash,
        compiled_contract=compiled_contract,
        hash=0,
        declare_transaction=Mock(spec=DeclareV3),
    )

    deploy_result = await declare_result.deploy_v3(resource_bounds=MAX_RESOURCE_BOUNDS)
    await deploy_result.wait_for_acceptance()

    assert isinstance(deploy_result.hash, int)
    assert deploy_result.hash != 0
    assert deploy_result.deployed_contract.address != 0


@pytest.mark.asyncio
async def test_throws_on_wrong_abi(account, minimal_contract_class_hash: int):
    compiled_contract = load_contract("MinimalContract")["sierra"]

    declare_result = DeclareResult(
        _account=account,
        _client=account.client,
        _cairo_version=1,
        class_hash=minimal_contract_class_hash,
        compiled_contract=compiled_contract,
        hash=0,
        declare_transaction=Mock(spec=DeclareV3),
    )

    compiled_contract = compiled_contract.replace('"abi":[', '"api": ')

    declare_result = dataclasses.replace(
        declare_result, compiled_contract=compiled_contract
    )
    with pytest.raises(
        ValueError,
        match=re.escape(
            "Contract's ABI can't be converted to format List[Dict]. "
            "Make sure provided compiled_contract is correct."
        ),
    ):
        await declare_result.deploy_v3(l1_resource_bounds=MAX_RESOURCE_BOUNDS_L1)


@pytest.mark.asyncio
async def test_deploy_contract_v3(account, hello_starknet_class_hash: int):
    compiled_contract = load_contract("HelloStarknet")["sierra"]
    abi = create_sierra_compiled_contract(
        compiled_contract=compiled_contract
    ).parsed_abi

    deploy_result = await Contract.deploy_contract_v3(
        class_hash=hello_starknet_class_hash,
        account=account,
        abi=abi,
        l1_resource_bounds=MAX_RESOURCE_BOUNDS_L1,
    )
    await deploy_result.wait_for_acceptance()

    contract = deploy_result.deployed_contract

    assert isinstance(contract.address, int)
    assert len(contract.functions) != 0

    transaction = await account.client.get_transaction(tx_hash=deploy_result.hash)
    assert isinstance(transaction, InvokeTransactionV3)

    class_hash = await account.client.get_class_hash_at(
        contract_address=contract.address
    )
    assert class_hash == hello_starknet_class_hash<|MERGE_RESOLUTION|>--- conflicted
+++ resolved
@@ -6,15 +6,9 @@
 
 from starknet_py.common import create_sierra_compiled_contract
 from starknet_py.contract import Contract, DeclareResult
-<<<<<<< HEAD
-from starknet_py.net.client_models import InvokeTransactionV1
-from starknet_py.net.models import DeclareV2
-from starknet_py.tests.e2e.fixtures.constants import MAX_FEE, MAX_RESOURCE_BOUNDS
-=======
 from starknet_py.net.client_models import InvokeTransactionV3
 from starknet_py.net.models import DeclareV3
-from starknet_py.tests.e2e.fixtures.constants import MAX_RESOURCE_BOUNDS_L1
->>>>>>> 39af4143
+from starknet_py.tests.e2e.fixtures.constants import MAX_RESOURCE_BOUNDS
 from starknet_py.tests.e2e.fixtures.misc import load_contract
 
 
@@ -69,7 +63,7 @@
             "Make sure provided compiled_contract is correct."
         ),
     ):
-        await declare_result.deploy_v3(l1_resource_bounds=MAX_RESOURCE_BOUNDS_L1)
+        await declare_result.deploy_v3(resource_bounds=MAX_RESOURCE_BOUNDS)
 
 
 @pytest.mark.asyncio
@@ -83,7 +77,7 @@
         class_hash=hello_starknet_class_hash,
         account=account,
         abi=abi,
-        l1_resource_bounds=MAX_RESOURCE_BOUNDS_L1,
+        resource_bounds=MAX_RESOURCE_BOUNDS,
     )
     await deploy_result.wait_for_acceptance()
 
