--- conflicted
+++ resolved
@@ -33,8 +33,6 @@
     deploy_result = await declare_result.deploy_v3(
         resource_bounds=MAX_RESOURCE_BOUNDS, tip=tip
     )
-<<<<<<< HEAD
-=======
     await deploy_result.wait_for_acceptance()
 
     assert isinstance(deploy_result.hash, int)
@@ -71,7 +69,6 @@
             resource_bounds=MAX_RESOURCE_BOUNDS, auto_estimate_tip=True
         )
 
->>>>>>> de1f05a4
     await deploy_result.wait_for_acceptance()
 
     assert isinstance(deploy_result.hash, int)
@@ -79,11 +76,7 @@
     assert deploy_result.deployed_contract.address != 0
     transaction = await account.client.get_transaction(deploy_result.hash)
     assert isinstance(transaction, InvokeTransactionV3)
-<<<<<<< HEAD
-    assert transaction.tip == tip
-=======
     assert transaction.tip == 2
->>>>>>> de1f05a4
 
 
 @pytest.mark.asyncio
