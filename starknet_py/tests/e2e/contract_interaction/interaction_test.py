import asyncio
from unittest.mock import patch, MagicMock

import pytest
from starkware.starknet.public.abi import get_selector_from_name
from starkware.starkware_utils.error_handling import StarkErrorCode

from starknet_py.net.client_models import SentTransactionResponse, Call
from starknet_py.tests.e2e.conftest import directory_with_contracts
from starknet_py.transaction_exceptions import (
    TransactionRejectedError,
    TransactionNotReceivedError,
)
from starknet_py.contract import Contract
from starknet_py.net.client_errors import ClientError, ContractNotFoundError

MAX_FEE = int(1e20)


@pytest.mark.asyncio
async def test_max_fee_is_set_in_sent_invoke(map_contract):
    key = 2
    value = 3

    prepared_call = map_contract.functions["put"].prepare(key, value, max_fee=100)
    assert prepared_call.max_fee == 100
    invocation = await prepared_call.invoke()
    assert invocation.invoke_transaction.max_fee == 100

    invocation = await map_contract.functions["put"].invoke(key, value, max_fee=200)
    assert invocation.invoke_transaction.max_fee == 200

    prepared_call = map_contract.functions["put"].prepare(key, value, max_fee=300)
    assert prepared_call.max_fee == 300
    invocation = await prepared_call.invoke(max_fee=400)
    assert invocation.invoke_transaction.max_fee == 400


@pytest.mark.asyncio
async def test_auto_fee_estimation(map_contract):
    key = 2
    value = 3

    prepared_call = map_contract.functions["put"].prepare(key, value)
    invocation = await prepared_call.invoke(auto_estimate=True)

    assert invocation.invoke_transaction.max_fee is not None


@pytest.mark.asyncio
async def test_throws_on_estimate_with_positive_max_fee(map_contract):
    key = 2
    value = 3

    prepared_call = map_contract.functions["put"].prepare(key, value, max_fee=100)
    with pytest.raises(ValueError) as exinfo:
        await prepared_call.estimate_fee()

    assert (
        "Cannot estimate fee of PreparedFunctionCall with max_fee not None or 0."
        in str(exinfo.value)
    )


@pytest.mark.asyncio
async def test_throws_on_both_max_fee_and_auto_estimate(map_contract):
    key = 2
    value = 3

    invocation = map_contract.functions["put"].prepare(key, value)
    with pytest.raises(ValueError) as exinfo:
        await invocation.invoke(max_fee=10, auto_estimate=True)

    assert (
        "Max_fee and auto_estimate are exclusive and cannot be provided at the same time."
        in str(exinfo.value)
    )


@pytest.mark.asyncio
async def test_throws_on_both_max_fee_in_prepare_and_auto_estimate(map_contract):
    key = 2
    value = 3

    invocation = map_contract.functions["put"].prepare(key, value, max_fee=2000)
    with pytest.raises(ValueError) as exinfo:
        await invocation.invoke(auto_estimate=True)

    assert (
        "Max_fee and auto_estimate are exclusive and cannot be provided at the same time."
        in str(exinfo.value)
    )


@pytest.mark.asyncio
async def test_throws_on_call_without_max_fee(map_contract):
    key = 2
    value = 3

    with pytest.raises(ValueError) as exinfo:
        await map_contract.functions["put"].invoke(key, value)

    assert "Max_fee must be specified when invoking a transaction" in str(exinfo.value)


@pytest.mark.asyncio
async def test_throws_on_prepared_call_without_max_fee(map_contract):
    key = 2
    value = 3

    prepared_call = map_contract.functions["put"].prepare(key, value)

    with pytest.raises(ValueError) as exinfo:
        await prepared_call.invoke()

    assert "Max_fee must be specified when invoking a transaction" in str(exinfo.value)


@pytest.mark.asyncio
async def test_latest_max_fee_takes_precedence(map_contract):
    key = 2
    value = 3

    prepared_function = map_contract.functions["put"].prepare(key, value, max_fee=20)
    invocation = await prepared_function.invoke(max_fee=50)

    assert invocation.invoke_transaction.max_fee == 50


@pytest.mark.asyncio
async def test_prepare_without_max_fee(map_contract):
    key = 2
    value = 3

    prepared_call = map_contract.functions["put"].prepare(key, value)

    assert prepared_call.max_fee is None


@pytest.mark.asyncio
@pytest.mark.parametrize("key, value", ((2, 13), (412312, 32134), (12345, 3567)))
async def test_invoke_and_call(key, value, map_contract):

    invocation = await map_contract.functions["put"].invoke(key, value, max_fee=MAX_FEE)
    await invocation.wait_for_acceptance(wait_for_accept=True)
    (response,) = await map_contract.functions["get"].call(key)

    assert response == value


user_auth_source = (directory_with_contracts / "user_auth.cairo").read_text("utf-8")


@pytest.mark.asyncio
async def test_get_code_not_found(account_client):
    with pytest.raises(ContractNotFoundError) as exinfo:
        await Contract.from_address(1, account_client)

    assert "No contract found" in str(exinfo.value)


@pytest.mark.asyncio
async def test_call_uninitialized_contract(account_client):
    with pytest.raises(ClientError) as err:
        await account_client.call_contract(
            Call(
                to_addr=1,
                selector=get_selector_from_name("get_nonce"),
                calldata=[],
<<<<<<< HEAD
=======
                signature=[],
                max_fee=0,
                version=0,
                nonce=None,
>>>>>>> d42003d8
            )
        )

    assert "500" in str(err.value)
    assert "StarknetErrorCode.UNINITIALIZED_CONTRACT" in err.value.message


@pytest.mark.asyncio
async def test_deploy_throws_on_no_compilation_source(account_client):
    with pytest.raises(ValueError) as exinfo:
        await Contract.deploy(client=account_client)

    assert "One of compiled_contract or compilation_source is required." in str(
        exinfo.value
    )


@pytest.mark.asyncio
async def test_wait_for_tx(account_client, map_source_code):
    deployment = await Contract.deploy(
        compilation_source=map_source_code, client=account_client
    )
    await account_client.wait_for_tx(deployment.hash)


@pytest.mark.asyncio
async def test_wait_for_tx_throws_on_transaction_rejected(account_client, map_contract):
    invoke = map_contract.functions["put"].prepare(key=0x1, value=0x1, max_fee=MAX_FEE)

    # modify selector so that transaction will get rejected
    invoke.selector = 0x0123
    transaction = await invoke.invoke()

    with pytest.raises(TransactionRejectedError) as err:
        await account_client.wait_for_tx(transaction.hash)

    assert "Entry point 0x123 not found in contract" in err.value.message


@pytest.mark.asyncio
async def test_warning_when_max_fee_equals_to_zero(map_contract):
    with pytest.warns(
        DeprecationWarning,
        match=r"Transaction will fail with max_fee set to 0. Change it to a higher value.",
    ):
        # try except have to be added because when running on integration it will throw an error (max_fee=0)
        try:
            await map_contract.functions["put"].invoke(10, 20, max_fee=0)
        except ClientError:
            pass


@pytest.mark.asyncio
async def test_transaction_not_received_error(map_contract):
    with patch(
        "starknet_py.net.account.account_client.AccountClient.send_transaction",
        MagicMock(),
    ) as mocked_send_transaction:
        result = asyncio.Future()
        result.set_result(
            SentTransactionResponse(
                code=StarkErrorCode.TRANSACTION_CANCELLED.value, transaction_hash=0x123
            )
        )

        mocked_send_transaction.return_value = result

        with pytest.raises(TransactionNotReceivedError) as tx_not_received:
            result = await map_contract.functions["put"].invoke(10, 20, max_fee=MAX_FEE)
            await result.wait_for_acceptance()

        assert "Transaction not received" == tx_not_received.value.message


@pytest.mark.asyncio
async def test_error_when_invoking_without_account_client(gateway_client, map_contract):
    contract = await Contract.from_address(map_contract.address, gateway_client)

    with pytest.raises(ValueError) as wrong_client_error:
        await contract.functions["put"].prepare(key=10, value=10).invoke(
            max_fee=MAX_FEE
        )

    assert (
        "Contract uses an account that can't invoke transactions. You need to use AccountClient for that."
        in str(wrong_client_error)
    )


@pytest.mark.asyncio
async def test_error_when_estimating_fee_while_not_using_account_client(
    gateway_client, map_contract
):
    contract = await Contract.from_address(map_contract.address, gateway_client)

    with pytest.raises(ValueError) as wrong_client_error:
        await contract.functions["put"].prepare(key=10, value=10).estimate_fee()

    assert (
        "Contract uses an account that can't invoke transactions. You need to use AccountClient for that."
        in str(wrong_client_error)
    )<|MERGE_RESOLUTION|>--- conflicted
+++ resolved
@@ -167,13 +167,6 @@
                 to_addr=1,
                 selector=get_selector_from_name("get_nonce"),
                 calldata=[],
-<<<<<<< HEAD
-=======
-                signature=[],
-                max_fee=0,
-                version=0,
-                nonce=None,
->>>>>>> d42003d8
             )
         )
 
