import os
from pathlib import Path

import pytest
from starkware.starknet.public.abi import get_selector_from_name

from starknet_py.transaction_exceptions import TransactionRejectedError
from starknet_py.contract import Contract
from starknet_py.net.client import BadRequest, Client
from starknet_py.net.models import InvokeFunction
from starknet_py.tests.e2e.utils import DevnetClientFactory
from starknet_py.utils.crypto.facade import sign_calldata

directory = os.path.dirname(__file__)

map_source = Path(directory, "map.cairo").read_text("utf-8")


@pytest.mark.asyncio
async def test_max_fee_is_set_in_sent_invoke(run_devnet):
    client = await DevnetClientFactory(run_devnet).make_devnet_client()
    key = 2
    value = 3

    deployment_result = await Contract.deploy(
        client=client, compilation_source=map_source
    )
    deployment_result = await deployment_result.wait_for_acceptance()
    contract = deployment_result.deployed_contract
    contract = await Contract.from_address(contract.address, client)

    prepared_call = contract.functions["put"].prepare(key, value, max_fee=100)
    assert prepared_call.max_fee == 100
    invocation = await prepared_call.invoke()
    assert invocation.invoke_transaction.max_fee == 100

    invocation = await contract.functions["put"].invoke(key, value, max_fee=200)
    assert invocation.invoke_transaction.max_fee == 200

    prepared_call = contract.functions["put"].prepare(key, value, max_fee=300)
    assert prepared_call.max_fee == 300
    invocation = await prepared_call.invoke(max_fee=400)
    assert invocation.invoke_transaction.max_fee == 400


@pytest.mark.asyncio
async def test_auto_fee_estimation(run_devnet):
    client = await DevnetClientFactory(run_devnet).make_devnet_client()
    key = 2
    value = 3

    deployment_result = await Contract.deploy(
        client=client, compilation_source=map_source
    )
    deployment_result = await deployment_result.wait_for_acceptance()
    contract = deployment_result.deployed_contract
    contract = await Contract.from_address(contract.address, client)

    prepared_call = contract.functions["put"].prepare(key, value)
    invocation = await prepared_call.invoke(auto_estimate=True)

    assert invocation.invoke_transaction.max_fee is not None


@pytest.mark.asyncio
async def test_throws_on_estimate_with_positive_max_fee(run_devnet):
    client = await DevnetClientFactory(run_devnet).make_devnet_client()
    key = 2
    value = 3

    deployment_result = await Contract.deploy(
        client=client, compilation_source=map_source
    )
    deployment_result = await deployment_result.wait_for_acceptance()
    contract = deployment_result.deployed_contract
    contract = await Contract.from_address(contract.address, client)

    prepared_call = contract.functions["put"].prepare(key, value, max_fee=100)
    with pytest.raises(ValueError) as exinfo:
        await prepared_call.estimate_fee()

    assert (
        "Cannot estimate fee of PreparedFunctionCall with max_fee not None or 0."
        in str(exinfo.value)
    )


@pytest.mark.asyncio
async def test_throws_on_both_max_fee_and_auto_estimate(run_devnet):
    client = await DevnetClientFactory(run_devnet).make_devnet_client()
    key = 2
    value = 3

    deployment_result = await Contract.deploy(
        client=client, compilation_source=map_source
    )
    deployment_result = await deployment_result.wait_for_acceptance()
    contract = deployment_result.deployed_contract
    contract = await Contract.from_address(contract.address, client)

    invocation = contract.functions["put"].prepare(key, value)
    with pytest.raises(ValueError) as exinfo:
        await invocation.invoke(max_fee=10, auto_estimate=True)

    assert (
        "Max_fee and auto_estimate are exclusive and cannot be provided at the same time."
        in str(exinfo.value)
    )


@pytest.mark.asyncio
async def test_throws_on_both_max_fee_in_prepare_and_auto_estimate(run_devnet):
    client = await DevnetClientFactory(run_devnet).make_devnet_client()
    key = 2
    value = 3

    deployment_result = await Contract.deploy(
        client=client, compilation_source=map_source
    )
    deployment_result = await deployment_result.wait_for_acceptance()
    contract = deployment_result.deployed_contract
    contract = await Contract.from_address(contract.address, client)

    invocation = contract.functions["put"].prepare(key, value, max_fee=2000)
    with pytest.raises(ValueError) as exinfo:
        await invocation.invoke(auto_estimate=True)

    assert (
        "Auto_estimate cannot be used if max_fee was provided when preparing a function call."
        in str(exinfo.value)
    )


@pytest.mark.asyncio
async def test_throws_on_call_without_max_fee(run_devnet):
    client = await DevnetClientFactory(run_devnet).make_devnet_client()
    key = 2
    value = 3

    deployment_result = await Contract.deploy(
        client=client, compilation_source=map_source
    )
    deployment_result = await deployment_result.wait_for_acceptance()
    contract = deployment_result.deployed_contract
    contract = await Contract.from_address(contract.address, client)

    with pytest.raises(ValueError) as exinfo:
        await contract.functions["put"].invoke(key, value)

    assert "Max_fee must be specified when invoking a transaction" in str(exinfo.value)


@pytest.mark.asyncio
async def test_throws_on_prepared_call_without_max_fee(run_devnet):
    client = await DevnetClientFactory(run_devnet).make_devnet_client()
    key = 2
    value = 3

    deployment_result = await Contract.deploy(
        client=client, compilation_source=map_source
    )
    deployment_result = await deployment_result.wait_for_acceptance()
    contract = deployment_result.deployed_contract
    contract = await Contract.from_address(contract.address, client)
    prepared_call = contract.functions["put"].prepare(key, value)

    with pytest.raises(ValueError) as exinfo:
        await prepared_call.invoke()

    assert "Max_fee must be specified when invoking a transaction" in str(exinfo.value)


@pytest.mark.asyncio
async def test_latest_max_fee_takes_precedence(run_devnet):
    client = await DevnetClientFactory(run_devnet).make_devnet_client()
    key = 2
    value = 3

    deployment_result = await Contract.deploy(
        client=client, compilation_source=map_source
    )
    deployment_result = await deployment_result.wait_for_acceptance()
    contract = deployment_result.deployed_contract
    contract = await Contract.from_address(contract.address, client)

    prepared_function = contract.functions["put"].prepare(key, value, max_fee=20)
    invocation = await prepared_function.invoke(max_fee=50)

    assert invocation.invoke_transaction.max_fee == 50


@pytest.mark.asyncio
async def test_prepare_without_max_fee(run_devnet):
    client = await DevnetClientFactory(run_devnet).make_devnet_client()
    key = 2
    value = 3

    deployment_result = await Contract.deploy(
        client=client, compilation_source=map_source
    )
    deployment_result = await deployment_result.wait_for_acceptance()
    contract = deployment_result.deployed_contract
    contract = await Contract.from_address(contract.address, client)
    prepared_call = contract.functions["put"].prepare(key, value)

    assert prepared_call.max_fee is None


@pytest.mark.asyncio
@pytest.mark.parametrize("key, value", ((2, 13), (412312, 32134), (12345, 3567)))
async def test_invoke_and_call(key, value, run_devnet):
    client = await DevnetClientFactory(run_devnet).make_devnet_client()

    # Deploy simple k-v store
    deployment_result = await Contract.deploy(
        client=client, compilation_source=map_source
    )
    deployment_result = await deployment_result.wait_for_acceptance()
    contract = deployment_result.deployed_contract
    contract = await Contract.from_address(contract.address, client)
    invocation = await contract.functions["put"].invoke(key, value, max_fee=0)
    await invocation.wait_for_acceptance()
    (response,) = await contract.functions["get"].call(key)

    assert response == value


user_auth_source = Path(directory, "user_auth.cairo").read_text("utf-8")


@pytest.mark.asyncio
async def test_signature(run_devnet):
    """
    Based on https://www.cairo-lang.org/docs/hello_starknet/user_auth.html#interacting-with-the-contract
    but replaced with struct
    """
    client = await DevnetClientFactory(run_devnet).make_devnet_client_without_account()
    private_key = 12345
    public_key = (
        1628448741648245036800002906075225705100596136133912895015035902954123957052
    )
    details = {"favourite_number": 1, "favourite_tuple": (2, 3, 4)}

    deployment_result = await Contract.deploy(
        client=client, compilation_source=user_auth_source
    )
    deployment_result = await deployment_result.wait_for_acceptance()
    contract = deployment_result.deployed_contract

    contract = await Contract.from_address(contract.address, client)

    fun_call = contract.functions["set_details"].prepare(
        public_key, details, max_fee=0, version=0
    )

    # Verify that it doesn't work with proper signature
    with pytest.raises(Exception):
        invocation = await fun_call.invoke(signature=[1, 2])
        await invocation.wait_for_acceptance()

    signature = sign_calldata(fun_call.arguments["details"], private_key)
    invocation = await fun_call.invoke(signature=signature)
    await invocation.wait_for_acceptance()

    (balance,) = await contract.functions["get_details"].call(public_key)

    assert balance == details


@pytest.mark.asyncio
async def test_get_code_not_found(run_devnet):
    client = await DevnetClientFactory(run_devnet).make_devnet_client()

    with pytest.raises(BadRequest) as exinfo:
        await Contract.from_address(1, client)

    assert "not found" in str(exinfo.value)


@pytest.mark.asyncio
async def test_call_unitinialized_contract(run_devnet):
    client = await DevnetClientFactory(run_devnet).make_devnet_client()

    with pytest.raises(BadRequest) as exinfo:
        await client.call_contract(
            InvokeFunction(
                contract_address=1,
                entry_point_selector=get_selector_from_name("get_nonce"),
                calldata=[],
                signature=[],
                max_fee=50000,
                version=0,
            )
        )

    assert "500" in str(exinfo.value)


@pytest.mark.asyncio
<<<<<<< HEAD
async def test_wait_for_tx_devnet():
    client = await DevnetClient.make_devnet_client()

    deployment = await Contract.deploy(compilation_source=map_source, client=client)
    await client.wait_for_tx(deployment.hash)


@pytest.mark.asyncio
async def test_wait_for_tx_testnet():
    client = Client(net="testnet")

    deployment = await Contract.deploy(compilation_source=map_source, client=client)
    await client.wait_for_tx(deployment.hash)


@pytest.mark.asyncio
async def test_wait_for_tx_throws_on_transaction_rejected():
    client = await DevnetClient.make_devnet_client()
    deploy = await Contract.deploy(compilation_source=map_source, client=client)
    contract = deploy.deployed_contract
    invoke = contract.functions["put"].prepare(key=0x1, value=0x1, max_fee=0)

    # modify selector so that transaction will get rejected
    invoke.selector = 0x0123
    transaction = await invoke.invoke()

    with pytest.raises(TransactionRejectedError):
        await client.wait_for_tx(transaction.hash)
=======
async def test_deploy_throws_on_no_compilation_source(run_devnet):
    client = await DevnetClientFactory(run_devnet).make_devnet_client()

    with pytest.raises(ValueError) as exinfo:
        await Contract.deploy(client=client)

    assert "One of compiled_contract or compilation_source is required." in str(
        exinfo.value
    )
>>>>>>> bd4a1b52
<|MERGE_RESOLUTION|>--- conflicted
+++ resolved
@@ -297,9 +297,20 @@
 
 
 @pytest.mark.asyncio
-<<<<<<< HEAD
-async def test_wait_for_tx_devnet():
-    client = await DevnetClient.make_devnet_client()
+async def test_deploy_throws_on_no_compilation_source(run_devnet):
+    client = await DevnetClientFactory(run_devnet).make_devnet_client()
+
+    with pytest.raises(ValueError) as exinfo:
+        await Contract.deploy(client=client)
+
+    assert "One of compiled_contract or compilation_source is required." in str(
+        exinfo.value
+    )
+
+
+@pytest.mark.asyncio
+async def test_wait_for_tx_devnet(run_devnet):
+    client = await DevnetClientFactory(run_devnet).make_devnet_client()
 
     deployment = await Contract.deploy(compilation_source=map_source, client=client)
     await client.wait_for_tx(deployment.hash)
@@ -314,8 +325,8 @@
 
 
 @pytest.mark.asyncio
-async def test_wait_for_tx_throws_on_transaction_rejected():
-    client = await DevnetClient.make_devnet_client()
+async def test_wait_for_tx_throws_on_transaction_rejected(run_devnet):
+    client = await DevnetClientFactory(run_devnet).make_devnet_client()
     deploy = await Contract.deploy(compilation_source=map_source, client=client)
     contract = deploy.deployed_contract
     invoke = contract.functions["put"].prepare(key=0x1, value=0x1, max_fee=0)
@@ -325,15 +336,4 @@
     transaction = await invoke.invoke()
 
     with pytest.raises(TransactionRejectedError):
-        await client.wait_for_tx(transaction.hash)
-=======
-async def test_deploy_throws_on_no_compilation_source(run_devnet):
-    client = await DevnetClientFactory(run_devnet).make_devnet_client()
-
-    with pytest.raises(ValueError) as exinfo:
-        await Contract.deploy(client=client)
-
-    assert "One of compiled_contract or compilation_source is required." in str(
-        exinfo.value
-    )
->>>>>>> bd4a1b52
+        await client.wait_for_tx(transaction.hash)