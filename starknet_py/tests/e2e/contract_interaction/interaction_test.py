--- conflicted
+++ resolved
@@ -48,22 +48,6 @@
 
 
 @pytest.mark.asyncio
-<<<<<<< HEAD
-async def test_throws_on_estimate_with_positive_max_fee(map_contract):
-    key = 2
-    value = 3
-
-    prepared_call = map_contract.functions["put"].prepare(key, value, max_fee=100)
-    with pytest.raises(
-        ValueError,
-        match="Cannot estimate fee of PreparedFunctionCall with max_fee not None or 0.",
-    ):
-        await prepared_call.estimate_fee()
-
-
-@pytest.mark.asyncio
-=======
->>>>>>> 24d5c70b
 async def test_throws_on_both_max_fee_and_auto_estimate(map_contract):
     key = 2
     value = 3
