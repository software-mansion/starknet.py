import asyncio
from unittest.mock import patch, MagicMock

import pytest
from starkware.starknet.public.abi import get_selector_from_name
from starkware.starkware_utils.error_handling import StarkErrorCode

from starknet_py.net.client_models import SentTransactionResponse, Call
<<<<<<< HEAD
=======
from starknet_py.net.gateway_client import GatewayClient
from starknet_py.tests.e2e.fixtures.constants import CONTRACTS_DIR
>>>>>>> 0a05a536
from starknet_py.transaction_exceptions import (
    TransactionRejectedError,
    TransactionNotReceivedError,
)
from starknet_py.contract import Contract
from starknet_py.net.client_errors import ClientError, ContractNotFoundError

MAX_FEE = int(1e20)


@pytest.mark.asyncio
async def test_max_fee_is_set_in_sent_invoke(map_contract):
    key = 2
    value = 3

    prepared_call = map_contract.functions["put"].prepare(key, value, max_fee=100)
    assert prepared_call.max_fee == 100
    invocation = await prepared_call.invoke()
    assert invocation.invoke_transaction.max_fee == 100

    invocation = await map_contract.functions["put"].invoke(key, value, max_fee=200)
    assert invocation.invoke_transaction.max_fee == 200

    prepared_call = map_contract.functions["put"].prepare(key, value, max_fee=300)
    assert prepared_call.max_fee == 300
    invocation = await prepared_call.invoke(max_fee=400)
    assert invocation.invoke_transaction.max_fee == 400


@pytest.mark.asyncio
async def test_auto_fee_estimation(map_contract):
    key = 2
    value = 3

    prepared_call = map_contract.functions["put"].prepare(key, value)
    invocation = await prepared_call.invoke(auto_estimate=True)

    assert invocation.invoke_transaction.max_fee is not None


@pytest.mark.asyncio
async def test_throws_on_estimate_with_positive_max_fee(map_contract):
    key = 2
    value = 3

    prepared_call = map_contract.functions["put"].prepare(key, value, max_fee=100)
    with pytest.raises(ValueError) as exinfo:
        await prepared_call.estimate_fee()

    assert (
        "Cannot estimate fee of PreparedFunctionCall with max_fee not None or 0."
        in str(exinfo.value)
    )


@pytest.mark.asyncio
async def test_throws_on_both_max_fee_and_auto_estimate(map_contract):
    key = 2
    value = 3

    invocation = map_contract.functions["put"].prepare(key, value)
    with pytest.raises(ValueError) as exinfo:
        await invocation.invoke(max_fee=10, auto_estimate=True)

    assert (
        "Max_fee and auto_estimate are exclusive and cannot be provided at the same time."
        in str(exinfo.value)
    )


@pytest.mark.asyncio
async def test_throws_on_both_max_fee_in_prepare_and_auto_estimate(map_contract):
    key = 2
    value = 3

    invocation = map_contract.functions["put"].prepare(key, value, max_fee=2000)
    with pytest.raises(ValueError) as exinfo:
        await invocation.invoke(auto_estimate=True)

    assert (
        "Max_fee and auto_estimate are exclusive and cannot be provided at the same time."
        in str(exinfo.value)
    )


@pytest.mark.asyncio
async def test_throws_on_call_without_max_fee(map_contract):
    key = 2
    value = 3

    with pytest.raises(ValueError) as exinfo:
        await map_contract.functions["put"].invoke(key, value)

    assert "Max_fee must be specified when invoking a transaction" in str(exinfo.value)


@pytest.mark.asyncio
async def test_throws_on_prepared_call_without_max_fee(map_contract):
    key = 2
    value = 3

    prepared_call = map_contract.functions["put"].prepare(key, value)

    with pytest.raises(ValueError) as exinfo:
        await prepared_call.invoke()

    assert "Max_fee must be specified when invoking a transaction" in str(exinfo.value)


@pytest.mark.asyncio
async def test_latest_max_fee_takes_precedence(map_contract):
    key = 2
    value = 3

    prepared_function = map_contract.functions["put"].prepare(key, value, max_fee=20)
    invocation = await prepared_function.invoke(max_fee=50)

    assert invocation.invoke_transaction.max_fee == 50


@pytest.mark.asyncio
async def test_prepare_without_max_fee(map_contract):
    key = 2
    value = 3

    prepared_call = map_contract.functions["put"].prepare(key, value)

    assert prepared_call.max_fee is None


@pytest.mark.asyncio
@pytest.mark.parametrize("key, value", ((2, 13), (412312, 32134), (12345, 3567)))
async def test_invoke_and_call(key, value, map_contract):

    invocation = await map_contract.functions["put"].invoke(key, value, max_fee=MAX_FEE)
    await invocation.wait_for_acceptance(wait_for_accept=True)
    (response,) = await map_contract.functions["get"].call(key)

    assert response == value


<<<<<<< HEAD
=======
user_auth_source = (CONTRACTS_DIR / "user_auth.cairo").read_text("utf-8")


>>>>>>> 0a05a536
@pytest.mark.asyncio
async def test_get_code_not_found(gateway_account_client):
    with pytest.raises(ContractNotFoundError) as exinfo:
        await Contract.from_address(1, gateway_account_client)

    assert "No contract found" in str(exinfo.value)


@pytest.mark.asyncio
async def test_call_uninitialized_contract(gateway_account_client):
    with pytest.raises(ClientError) as err:
        await gateway_account_client.call_contract(
            Call(
                to_addr=1,
                selector=get_selector_from_name("get_nonce"),
                calldata=[],
            ),
            block_hash="latest",
        )

    assert "500" in str(err.value)
    assert "Requested contract address 0x1 is not deployed." in err.value.message


@pytest.mark.asyncio
async def test_deploy_throws_on_no_compilation_source(account_client):
    with pytest.raises(ValueError) as exinfo:
        await Contract.deploy(client=account_client)

    assert "One of compiled_contract or compilation_source is required." in str(
        exinfo.value
    )


@pytest.mark.asyncio
async def test_wait_for_tx(account_client, map_compiled_contract):
    deployment = await Contract.deploy(
        compiled_contract=map_compiled_contract, client=account_client
    )
    await account_client.wait_for_tx(deployment.hash)


@pytest.mark.asyncio
async def test_wait_for_tx_throws_on_transaction_rejected(account_client, map_contract):
    invoke = map_contract.functions["put"].prepare(key=0x1, value=0x1, max_fee=MAX_FEE)

    # modify selector so that transaction will get rejected
    invoke.selector = 0x0123
    transaction = await invoke.invoke()

    with pytest.raises(TransactionRejectedError) as err:
        await account_client.wait_for_tx(transaction.hash)

    if isinstance(account_client.client, GatewayClient):
        assert "Entry point 0x123 not found in contract" in err.value.message


@pytest.mark.asyncio
async def test_warning_when_max_fee_equals_to_zero(map_contract):
    with pytest.warns(
        DeprecationWarning,
        match=r"Transaction will fail with max_fee set to 0. Change it to a higher value.",
    ):
        # try except have to be added because when running on a real environment it will throw an error (max_fee=0)
        try:
            await map_contract.functions["put"].invoke(10, 20, max_fee=0)
        except ClientError:
            pass


@pytest.mark.asyncio
async def test_transaction_not_received_error(map_contract):
    with patch(
        "starknet_py.net.account.account_client.AccountClient.send_transaction",
        MagicMock(),
    ) as mocked_send_transaction:
        result = asyncio.Future()
        result.set_result(
            SentTransactionResponse(
                code=StarkErrorCode.TRANSACTION_CANCELLED.value, transaction_hash=0x123
            )
        )

        mocked_send_transaction.return_value = result

        with pytest.raises(TransactionNotReceivedError) as tx_not_received:
            result = await map_contract.functions["put"].invoke(10, 20, max_fee=MAX_FEE)
            await result.wait_for_acceptance()

        assert "Transaction not received" == tx_not_received.value.message


@pytest.mark.asyncio
async def test_error_when_invoking_without_account_client(gateway_client, map_contract):
    contract = await Contract.from_address(map_contract.address, gateway_client)

    with pytest.raises(ValueError) as wrong_client_error:
        await contract.functions["put"].prepare(key=10, value=10).invoke(
            max_fee=MAX_FEE
        )

    assert (
        "Contract uses an account that can't invoke transactions. You need to use AccountClient for that."
        in str(wrong_client_error)
    )


@pytest.mark.asyncio
async def test_error_when_estimating_fee_while_not_using_account_client(
    gateway_client, map_contract
):
    contract = await Contract.from_address(map_contract.address, gateway_client)

    with pytest.raises(ValueError) as wrong_client_error:
        await contract.functions["put"].prepare(key=10, value=10).estimate_fee()

    assert (
        "Contract uses an account that can't invoke transactions. You need to use AccountClient for that."
        in str(wrong_client_error)
    )<|MERGE_RESOLUTION|>--- conflicted
+++ resolved
@@ -6,11 +6,7 @@
 from starkware.starkware_utils.error_handling import StarkErrorCode
 
 from starknet_py.net.client_models import SentTransactionResponse, Call
-<<<<<<< HEAD
-=======
 from starknet_py.net.gateway_client import GatewayClient
-from starknet_py.tests.e2e.fixtures.constants import CONTRACTS_DIR
->>>>>>> 0a05a536
 from starknet_py.transaction_exceptions import (
     TransactionRejectedError,
     TransactionNotReceivedError,
@@ -152,12 +148,6 @@
     assert response == value
 
 
-<<<<<<< HEAD
-=======
-user_auth_source = (CONTRACTS_DIR / "user_auth.cairo").read_text("utf-8")
-
-
->>>>>>> 0a05a536
 @pytest.mark.asyncio
 async def test_get_code_not_found(gateway_account_client):
     with pytest.raises(ContractNotFoundError) as exinfo:
