--- conflicted
+++ resolved
@@ -299,9 +299,51 @@
 
 
 @pytest.mark.asyncio
-<<<<<<< HEAD
-async def test_contract_from_address_with_1_proxy():
-    client = DevnetClientWithoutAccount()
+async def test_deploy_throws_on_no_compilation_source(run_devnet):
+    client = await DevnetClientFactory(run_devnet).make_devnet_client()
+
+    with pytest.raises(ValueError) as exinfo:
+        await Contract.deploy(client=client)
+
+    assert "One of compiled_contract or compilation_source is required." in str(
+        exinfo.value
+    )
+
+
+@pytest.mark.asyncio
+async def test_wait_for_tx_devnet(run_devnet):
+    client = await DevnetClientFactory(run_devnet).make_devnet_client()
+
+    deployment = await Contract.deploy(compilation_source=map_source, client=client)
+    await client.wait_for_tx(deployment.hash)
+
+
+@pytest.mark.asyncio
+async def test_wait_for_tx_testnet():
+    client = Client(net="testnet")
+
+    deployment = await Contract.deploy(compilation_source=map_source, client=client)
+    await client.wait_for_tx(deployment.hash)
+
+
+@pytest.mark.asyncio
+async def test_wait_for_tx_throws_on_transaction_rejected(run_devnet):
+    client = await DevnetClientFactory(run_devnet).make_devnet_client()
+    deploy = await Contract.deploy(compilation_source=map_source, client=client)
+    contract = deploy.deployed_contract
+    invoke = contract.functions["put"].prepare(key=0x1, value=0x1, max_fee=0)
+
+    # modify selector so that transaction will get rejected
+    invoke.selector = 0x0123
+    transaction = await invoke.invoke()
+
+    with pytest.raises(TransactionRejectedError):
+        await client.wait_for_tx(transaction.hash)
+
+
+@pytest.mark.asyncio
+async def test_contract_from_address_with_1_proxy(run_devnet):
+    client = await DevnetClientFactory(run_devnet).make_devnet_client_without_account()
     map_contract = await Contract.deploy(compilation_source=map_source, client=client)
     deployment_result = await Contract.deploy(
         compilation_source=proxy_source,
@@ -319,8 +361,8 @@
 
 
 @pytest.mark.asyncio
-async def test_contract_from_address_with_2_proxy():
-    client = DevnetClientWithoutAccount()
+async def test_contract_from_address_with_2_proxy(run_devnet):
+    client = await DevnetClientFactory(run_devnet).make_devnet_client_without_account()
     map_contract = await Contract.deploy(compilation_source=map_source, client=client)
     proxy1_deployment = await Contract.deploy(
         compilation_source=proxy_source,
@@ -343,8 +385,8 @@
 
 
 @pytest.mark.asyncio
-async def test_contract_from_address_throws_on_too_many_steps():
-    client = DevnetClientWithoutAccount()
+async def test_contract_from_address_throws_on_too_many_steps(run_devnet):
+    client = await DevnetClientFactory(run_devnet).make_devnet_client_without_account()
     map_contract = await Contract.deploy(compilation_source=map_source, client=client)
     proxy1_deployment = await Contract.deploy(
         compilation_source=proxy_source,
@@ -368,8 +410,8 @@
 
 
 @pytest.mark.asyncio
-async def test_contract_from_address_throws_on_proxy_cycle():
-    client = DevnetClientWithoutAccount()
+async def test_contract_from_address_throws_on_proxy_cycle(run_devnet):
+    client = await DevnetClientFactory(run_devnet).make_devnet_client_without_account()
     proxy1_deployment = await Contract.deploy(
         compilation_source=proxy_source,
         constructor_args=[0x123],
@@ -400,46 +442,4 @@
             proxy_config=True,
         )
 
-    assert "Proxy cycle detected" in str(exinfo.value)
-=======
-async def test_deploy_throws_on_no_compilation_source(run_devnet):
-    client = await DevnetClientFactory(run_devnet).make_devnet_client()
-
-    with pytest.raises(ValueError) as exinfo:
-        await Contract.deploy(client=client)
-
-    assert "One of compiled_contract or compilation_source is required." in str(
-        exinfo.value
-    )
-
-
-@pytest.mark.asyncio
-async def test_wait_for_tx_devnet(run_devnet):
-    client = await DevnetClientFactory(run_devnet).make_devnet_client()
-
-    deployment = await Contract.deploy(compilation_source=map_source, client=client)
-    await client.wait_for_tx(deployment.hash)
-
-
-@pytest.mark.asyncio
-async def test_wait_for_tx_testnet():
-    client = Client(net="testnet")
-
-    deployment = await Contract.deploy(compilation_source=map_source, client=client)
-    await client.wait_for_tx(deployment.hash)
-
-
-@pytest.mark.asyncio
-async def test_wait_for_tx_throws_on_transaction_rejected(run_devnet):
-    client = await DevnetClientFactory(run_devnet).make_devnet_client()
-    deploy = await Contract.deploy(compilation_source=map_source, client=client)
-    contract = deploy.deployed_contract
-    invoke = contract.functions["put"].prepare(key=0x1, value=0x1, max_fee=0)
-
-    # modify selector so that transaction will get rejected
-    invoke.selector = 0x0123
-    transaction = await invoke.invoke()
-
-    with pytest.raises(TransactionRejectedError):
-        await client.wait_for_tx(transaction.hash)
->>>>>>> 06b987cf
+    assert "Proxy cycle detected" in str(exinfo.value)