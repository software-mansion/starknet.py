import os
from pathlib import Path

import pytest
from starkware.starknet.public.abi import get_selector_from_name

from starknet_py.contract import Contract
from starknet_py.net.client import BadRequest
from starknet_py.net.models import InvokeFunction
from starknet_py.tests.e2e.utils import DevnetClientFactory
from starknet_py.utils.crypto.facade import sign_calldata

directory = os.path.dirname(__file__)

map_source = Path(directory, "map.cairo").read_text("utf-8")


@pytest.mark.asyncio
<<<<<<< HEAD
async def test_max_fee_is_set_in_sent_invoke(run_devnet):
    client = await DevnetClient.make_devnet_client(run_devnet)
=======
async def test_max_fee_is_set_in_sent_invoke():
    client = await DevnetClientFactory().make_devnet_client()
>>>>>>> 407ef79b
    key = 2
    value = 3

    deployment_result = await Contract.deploy(
        client=client, compilation_source=map_source
    )
    deployment_result = await deployment_result.wait_for_acceptance()
    contract = deployment_result.deployed_contract
    contract = await Contract.from_address(contract.address, client)

    prepared_call = contract.functions["put"].prepare(key, value, max_fee=100)
    assert prepared_call.max_fee == 100
    invocation = await prepared_call.invoke()
    assert invocation.invoke_transaction.max_fee == 100

    invocation = await contract.functions["put"].invoke(key, value, max_fee=200)
    assert invocation.invoke_transaction.max_fee == 200

    prepared_call = contract.functions["put"].prepare(key, value, max_fee=300)
    assert prepared_call.max_fee == 300
    invocation = await prepared_call.invoke(max_fee=400)
    assert invocation.invoke_transaction.max_fee == 400


@pytest.mark.asyncio
<<<<<<< HEAD
async def test_auto_fee_estimation(run_devnet):
    client = await DevnetClient.make_devnet_client(run_devnet)
=======
async def test_auto_fee_estimation():
    client = await DevnetClientFactory().make_devnet_client()
>>>>>>> 407ef79b
    key = 2
    value = 3

    deployment_result = await Contract.deploy(
        client=client, compilation_source=map_source
    )
    deployment_result = await deployment_result.wait_for_acceptance()
    contract = deployment_result.deployed_contract
    contract = await Contract.from_address(contract.address, client)

    prepared_call = contract.functions["put"].prepare(key, value)
    invocation = await prepared_call.invoke(auto_estimate=True)

    assert invocation.invoke_transaction.max_fee is not None


@pytest.mark.asyncio
<<<<<<< HEAD
async def test_throws_on_estimate_with_positive_max_fee(run_devnet):
    client = await DevnetClient.make_devnet_client(run_devnet)
=======
async def test_throws_on_estimate_with_positive_max_fee():
    client = await DevnetClientFactory().make_devnet_client()
>>>>>>> 407ef79b
    key = 2
    value = 3

    deployment_result = await Contract.deploy(
        client=client, compilation_source=map_source
    )
    deployment_result = await deployment_result.wait_for_acceptance()
    contract = deployment_result.deployed_contract
    contract = await Contract.from_address(contract.address, client)

    prepared_call = contract.functions["put"].prepare(key, value, max_fee=100)
    with pytest.raises(ValueError) as exinfo:
        await prepared_call.estimate_fee()

    assert (
        "Cannot estimate fee of PreparedFunctionCall with max_fee not None or 0."
        in str(exinfo.value)
    )


@pytest.mark.asyncio
<<<<<<< HEAD
async def test_throws_on_both_max_fee_and_auto_estimate(run_devnet):
    client = await DevnetClient.make_devnet_client(run_devnet)
=======
async def test_throws_on_both_max_fee_and_auto_estimate():
    client = await DevnetClientFactory().make_devnet_client()
>>>>>>> 407ef79b
    key = 2
    value = 3

    deployment_result = await Contract.deploy(
        client=client, compilation_source=map_source
    )
    deployment_result = await deployment_result.wait_for_acceptance()
    contract = deployment_result.deployed_contract
    contract = await Contract.from_address(contract.address, client)

    invocation = contract.functions["put"].prepare(key, value)
    with pytest.raises(ValueError) as exinfo:
        await invocation.invoke(max_fee=10, auto_estimate=True)

    assert (
        "Max_fee and auto_estimate are exclusive and cannot be provided at the same time."
        in str(exinfo.value)
    )


@pytest.mark.asyncio
<<<<<<< HEAD
async def test_throws_on_both_max_fee_in_prepare_and_auto_estimate(run_devnet):
    client = await DevnetClient.make_devnet_client(run_devnet)
=======
async def test_throws_on_both_max_fee_in_prepare_and_auto_estimate():
    client = await DevnetClientFactory().make_devnet_client()
>>>>>>> 407ef79b
    key = 2
    value = 3

    deployment_result = await Contract.deploy(
        client=client, compilation_source=map_source
    )
    deployment_result = await deployment_result.wait_for_acceptance()
    contract = deployment_result.deployed_contract
    contract = await Contract.from_address(contract.address, client)

    invocation = contract.functions["put"].prepare(key, value, max_fee=2000)
    with pytest.raises(ValueError) as exinfo:
        await invocation.invoke(auto_estimate=True)

    assert (
        "Auto_estimate cannot be used if max_fee was provided when preparing a function call."
        in str(exinfo.value)
    )


@pytest.mark.asyncio
<<<<<<< HEAD
async def test_throws_on_call_without_max_fee(run_devnet):
    client = await DevnetClient.make_devnet_client(run_devnet)
=======
async def test_throws_on_call_without_max_fee():
    client = await DevnetClientFactory().make_devnet_client()
>>>>>>> 407ef79b
    key = 2
    value = 3

    deployment_result = await Contract.deploy(
        client=client, compilation_source=map_source
    )
    deployment_result = await deployment_result.wait_for_acceptance()
    contract = deployment_result.deployed_contract
    contract = await Contract.from_address(contract.address, client)

    with pytest.raises(ValueError) as exinfo:
        await contract.functions["put"].invoke(key, value)

    assert "Max_fee must be specified when invoking a transaction" in str(exinfo.value)


@pytest.mark.asyncio
<<<<<<< HEAD
async def test_throws_on_prepared_call_without_max_fee(run_devnet):
    client = await DevnetClient.make_devnet_client(run_devnet)
=======
async def test_throws_on_prepared_call_without_max_fee():
    client = await DevnetClientFactory().make_devnet_client()
>>>>>>> 407ef79b
    key = 2
    value = 3

    deployment_result = await Contract.deploy(
        client=client, compilation_source=map_source
    )
    deployment_result = await deployment_result.wait_for_acceptance()
    contract = deployment_result.deployed_contract
    contract = await Contract.from_address(contract.address, client)
    prepared_call = contract.functions["put"].prepare(key, value)

    with pytest.raises(ValueError) as exinfo:
        await prepared_call.invoke()

    assert "Max_fee must be specified when invoking a transaction" in str(exinfo.value)


@pytest.mark.asyncio
<<<<<<< HEAD
async def test_latest_max_fee_takes_precedence(run_devnet):
    client = await DevnetClient.make_devnet_client(run_devnet)
=======
async def test_latest_max_fee_takes_precedence():
    client = await DevnetClientFactory().make_devnet_client()
>>>>>>> 407ef79b
    key = 2
    value = 3

    deployment_result = await Contract.deploy(
        client=client, compilation_source=map_source
    )
    deployment_result = await deployment_result.wait_for_acceptance()
    contract = deployment_result.deployed_contract
    contract = await Contract.from_address(contract.address, client)

    prepared_function = contract.functions["put"].prepare(key, value, max_fee=20)
    invocation = await prepared_function.invoke(max_fee=50)

    assert invocation.invoke_transaction.max_fee == 50


@pytest.mark.asyncio
<<<<<<< HEAD
async def test_prepare_without_max_fee(run_devnet):
    client = await DevnetClient.make_devnet_client(run_devnet)
=======
async def test_prepare_without_max_fee():
    client = await DevnetClientFactory().make_devnet_client()
>>>>>>> 407ef79b
    key = 2
    value = 3

    deployment_result = await Contract.deploy(
        client=client, compilation_source=map_source
    )
    deployment_result = await deployment_result.wait_for_acceptance()
    contract = deployment_result.deployed_contract
    contract = await Contract.from_address(contract.address, client)
    prepared_call = contract.functions["put"].prepare(key, value)

    assert prepared_call.max_fee is None


@pytest.mark.asyncio
<<<<<<< HEAD
async def test_calculate_hash_without_max_fee(run_devnet):
    client = await DevnetClient.make_devnet_client(run_devnet)
    key = 2
    value = 3

    deployment_result = await Contract.deploy(
        client=client, compilation_source=map_source
    )
    deployment_result = await deployment_result.wait_for_acceptance()
    contract = deployment_result.deployed_contract
    contract = await Contract.from_address(contract.address, client)
    prepared_call = contract.functions["put"].prepare(key, value)

    prepared_call.hash


@pytest.mark.asyncio
@pytest.mark.parametrize("key, value", ((2, 13), (412312, 32134), (12345, 3567)))
async def test_invoke_and_call(key, value, run_devnet):
    client = await DevnetClient.make_devnet_client(run_devnet)
=======
@pytest.mark.parametrize("key, value", ((2, 13), (412312, 32134), (12345, 3567)))
async def test_invoke_and_call(key, value):
    client = await DevnetClientFactory().make_devnet_client()
>>>>>>> 407ef79b

    # Deploy simple k-v store
    deployment_result = await Contract.deploy(
        client=client, compilation_source=map_source
    )
    deployment_result = await deployment_result.wait_for_acceptance()
    contract = deployment_result.deployed_contract
    contract = await Contract.from_address(contract.address, client)
    invocation = await contract.functions["put"].invoke(key, value, max_fee=0)
    await invocation.wait_for_acceptance()
    (response,) = await contract.functions["get"].call(key)

    assert response == value


user_auth_source = Path(directory, "user_auth.cairo").read_text("utf-8")


@pytest.mark.asyncio
async def test_signature(run_devnet):
    """
    Based on https://www.cairo-lang.org/docs/hello_starknet/user_auth.html#interacting-with-the-contract
    but replaced with struct
    """
<<<<<<< HEAD
    client = DevnetClientWithoutAccount(run_devnet)
=======
    client = await DevnetClientFactory().make_devnet_client_without_account()
>>>>>>> 407ef79b
    private_key = 12345
    public_key = (
        1628448741648245036800002906075225705100596136133912895015035902954123957052
    )
    details = {"favourite_number": 1, "favourite_tuple": (2, 3, 4)}

    deployment_result = await Contract.deploy(
        client=client, compilation_source=user_auth_source
    )
    deployment_result = await deployment_result.wait_for_acceptance()
    contract = deployment_result.deployed_contract

    contract = await Contract.from_address(contract.address, client)

    fun_call = contract.functions["set_details"].prepare(
        public_key, details, max_fee=0, version=0
    )

    # Verify that it doesn't work with proper signature
    with pytest.raises(Exception):
        invocation = await fun_call.invoke(signature=[1, 2])
        await invocation.wait_for_acceptance()

    signature = sign_calldata(fun_call.arguments["details"], private_key)
    invocation = await fun_call.invoke(signature=signature)
    await invocation.wait_for_acceptance()

    (balance,) = await contract.functions["get_details"].call(public_key)

    assert balance == details


@pytest.mark.asyncio
<<<<<<< HEAD
async def test_get_code_not_found(run_devnet):
    client = await DevnetClient.make_devnet_client(run_devnet)
=======
async def test_get_code_not_found():
    client = await DevnetClientFactory().make_devnet_client()
>>>>>>> 407ef79b

    with pytest.raises(BadRequest) as exinfo:
        await Contract.from_address(1, client)

    assert "not found" in str(exinfo.value)


@pytest.mark.asyncio
<<<<<<< HEAD
async def test_call_unitinialized_contract(run_devnet):
    client = await DevnetClient.make_devnet_client(run_devnet)
=======
async def test_call_unitinialized_contract():
    client = await DevnetClientFactory().make_devnet_client()
>>>>>>> 407ef79b

    with pytest.raises(BadRequest) as exinfo:
        await client.call_contract(
            InvokeFunction(
                contract_address=1,
                entry_point_selector=get_selector_from_name("get_nonce"),
                calldata=[],
                signature=[],
                max_fee=50000,
                version=0,
            )
        )

    assert "500" in str(exinfo.value)<|MERGE_RESOLUTION|>--- conflicted
+++ resolved
@@ -16,13 +16,8 @@
 
 
 @pytest.mark.asyncio
-<<<<<<< HEAD
 async def test_max_fee_is_set_in_sent_invoke(run_devnet):
-    client = await DevnetClient.make_devnet_client(run_devnet)
-=======
-async def test_max_fee_is_set_in_sent_invoke():
-    client = await DevnetClientFactory().make_devnet_client()
->>>>>>> 407ef79b
+    client = await DevnetClientFactory(run_devnet).make_devnet_client()
     key = 2
     value = 3
 
@@ -48,13 +43,8 @@
 
 
 @pytest.mark.asyncio
-<<<<<<< HEAD
 async def test_auto_fee_estimation(run_devnet):
-    client = await DevnetClient.make_devnet_client(run_devnet)
-=======
-async def test_auto_fee_estimation():
-    client = await DevnetClientFactory().make_devnet_client()
->>>>>>> 407ef79b
+    client = await DevnetClientFactory(run_devnet).make_devnet_client()
     key = 2
     value = 3
 
@@ -72,13 +62,8 @@
 
 
 @pytest.mark.asyncio
-<<<<<<< HEAD
 async def test_throws_on_estimate_with_positive_max_fee(run_devnet):
-    client = await DevnetClient.make_devnet_client(run_devnet)
-=======
-async def test_throws_on_estimate_with_positive_max_fee():
-    client = await DevnetClientFactory().make_devnet_client()
->>>>>>> 407ef79b
+    client = await DevnetClientFactory(run_devnet).make_devnet_client()
     key = 2
     value = 3
 
@@ -100,13 +85,8 @@
 
 
 @pytest.mark.asyncio
-<<<<<<< HEAD
 async def test_throws_on_both_max_fee_and_auto_estimate(run_devnet):
-    client = await DevnetClient.make_devnet_client(run_devnet)
-=======
-async def test_throws_on_both_max_fee_and_auto_estimate():
-    client = await DevnetClientFactory().make_devnet_client()
->>>>>>> 407ef79b
+    client = await DevnetClientFactory(run_devnet).make_devnet_client()
     key = 2
     value = 3
 
@@ -128,13 +108,8 @@
 
 
 @pytest.mark.asyncio
-<<<<<<< HEAD
 async def test_throws_on_both_max_fee_in_prepare_and_auto_estimate(run_devnet):
-    client = await DevnetClient.make_devnet_client(run_devnet)
-=======
-async def test_throws_on_both_max_fee_in_prepare_and_auto_estimate():
-    client = await DevnetClientFactory().make_devnet_client()
->>>>>>> 407ef79b
+    client = await DevnetClientFactory(run_devnet).make_devnet_client()
     key = 2
     value = 3
 
@@ -156,13 +131,8 @@
 
 
 @pytest.mark.asyncio
-<<<<<<< HEAD
 async def test_throws_on_call_without_max_fee(run_devnet):
-    client = await DevnetClient.make_devnet_client(run_devnet)
-=======
-async def test_throws_on_call_without_max_fee():
-    client = await DevnetClientFactory().make_devnet_client()
->>>>>>> 407ef79b
+    client = await DevnetClientFactory(run_devnet).make_devnet_client()
     key = 2
     value = 3
 
@@ -180,13 +150,8 @@
 
 
 @pytest.mark.asyncio
-<<<<<<< HEAD
 async def test_throws_on_prepared_call_without_max_fee(run_devnet):
-    client = await DevnetClient.make_devnet_client(run_devnet)
-=======
-async def test_throws_on_prepared_call_without_max_fee():
-    client = await DevnetClientFactory().make_devnet_client()
->>>>>>> 407ef79b
+    client = await DevnetClientFactory(run_devnet).make_devnet_client()
     key = 2
     value = 3
 
@@ -205,13 +170,8 @@
 
 
 @pytest.mark.asyncio
-<<<<<<< HEAD
 async def test_latest_max_fee_takes_precedence(run_devnet):
-    client = await DevnetClient.make_devnet_client(run_devnet)
-=======
-async def test_latest_max_fee_takes_precedence():
-    client = await DevnetClientFactory().make_devnet_client()
->>>>>>> 407ef79b
+    client = await DevnetClientFactory(run_devnet).make_devnet_client()
     key = 2
     value = 3
 
@@ -229,13 +189,8 @@
 
 
 @pytest.mark.asyncio
-<<<<<<< HEAD
 async def test_prepare_without_max_fee(run_devnet):
-    client = await DevnetClient.make_devnet_client(run_devnet)
-=======
-async def test_prepare_without_max_fee():
-    client = await DevnetClientFactory().make_devnet_client()
->>>>>>> 407ef79b
+    client = await DevnetClientFactory(run_devnet).make_devnet_client()
     key = 2
     value = 3
 
@@ -248,35 +203,12 @@
     prepared_call = contract.functions["put"].prepare(key, value)
 
     assert prepared_call.max_fee is None
-
-
-@pytest.mark.asyncio
-<<<<<<< HEAD
-async def test_calculate_hash_without_max_fee(run_devnet):
-    client = await DevnetClient.make_devnet_client(run_devnet)
-    key = 2
-    value = 3
-
-    deployment_result = await Contract.deploy(
-        client=client, compilation_source=map_source
-    )
-    deployment_result = await deployment_result.wait_for_acceptance()
-    contract = deployment_result.deployed_contract
-    contract = await Contract.from_address(contract.address, client)
-    prepared_call = contract.functions["put"].prepare(key, value)
-
-    prepared_call.hash
 
 
 @pytest.mark.asyncio
 @pytest.mark.parametrize("key, value", ((2, 13), (412312, 32134), (12345, 3567)))
 async def test_invoke_and_call(key, value, run_devnet):
-    client = await DevnetClient.make_devnet_client(run_devnet)
-=======
-@pytest.mark.parametrize("key, value", ((2, 13), (412312, 32134), (12345, 3567)))
-async def test_invoke_and_call(key, value):
-    client = await DevnetClientFactory().make_devnet_client()
->>>>>>> 407ef79b
+    client = await DevnetClientFactory(run_devnet).make_devnet_client()
 
     # Deploy simple k-v store
     deployment_result = await Contract.deploy(
@@ -301,11 +233,7 @@
     Based on https://www.cairo-lang.org/docs/hello_starknet/user_auth.html#interacting-with-the-contract
     but replaced with struct
     """
-<<<<<<< HEAD
-    client = DevnetClientWithoutAccount(run_devnet)
-=======
-    client = await DevnetClientFactory().make_devnet_client_without_account()
->>>>>>> 407ef79b
+    client = await DevnetClientFactory(run_devnet).make_devnet_client_without_account()
     private_key = 12345
     public_key = (
         1628448741648245036800002906075225705100596136133912895015035902954123957052
@@ -339,13 +267,8 @@
 
 
 @pytest.mark.asyncio
-<<<<<<< HEAD
 async def test_get_code_not_found(run_devnet):
-    client = await DevnetClient.make_devnet_client(run_devnet)
-=======
-async def test_get_code_not_found():
-    client = await DevnetClientFactory().make_devnet_client()
->>>>>>> 407ef79b
+    client = await DevnetClientFactory(run_devnet).make_devnet_client()
 
     with pytest.raises(BadRequest) as exinfo:
         await Contract.from_address(1, client)
@@ -354,13 +277,8 @@
 
 
 @pytest.mark.asyncio
-<<<<<<< HEAD
 async def test_call_unitinialized_contract(run_devnet):
-    client = await DevnetClient.make_devnet_client(run_devnet)
-=======
-async def test_call_unitinialized_contract():
-    client = await DevnetClientFactory().make_devnet_client()
->>>>>>> 407ef79b
+    client = await DevnetClientFactory(run_devnet).make_devnet_client()
 
     with pytest.raises(BadRequest) as exinfo:
         await client.call_contract(
