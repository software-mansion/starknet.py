--- conflicted
+++ resolved
@@ -15,13 +15,8 @@
 
 
 @pytest.mark.asyncio
-<<<<<<< HEAD
 async def test_deploy_tx(run_devnet):
-    client = await DevnetClient.make_devnet_client(run_devnet)
-=======
-async def test_deploy_tx():
-    client = await DevnetClientFactory().make_devnet_client()
->>>>>>> 407ef79b
+    client = await DevnetClientFactory(run_devnet).make_devnet_client()
     result = await Contract.deploy(client=client, compilation_source=map_source_code)
     await result.wait_for_acceptance()
 
@@ -33,13 +28,8 @@
 
 
 @pytest.mark.asyncio
-<<<<<<< HEAD
 async def test_deploy_with_search_path(run_devnet):
-    client = await DevnetClient.make_devnet_client(run_devnet)
-=======
-async def test_deploy_with_search_path():
-    client = await DevnetClientFactory().make_devnet_client()
->>>>>>> 407ef79b
+    client = await DevnetClientFactory(run_devnet).make_devnet_client()
     result = await Contract.deploy(
         client=client,
         compilation_source=base_source_code,
@@ -68,11 +58,7 @@
     tuple_value = (1, (2, 3))
     arr = [1, 2, 3]
     struct = {"value": 12, "nested_struct": {"value": 99}}
-<<<<<<< HEAD
-    client = await DevnetClient.make_devnet_client(run_devnet)
-=======
-    client = await DevnetClientFactory().make_devnet_client()
->>>>>>> 407ef79b
+    client = await DevnetClientFactory(run_devnet).make_devnet_client()
 
     # Contract should throw if constructor arguments were not provided
     with pytest.raises(ValueError) as err:
@@ -120,13 +106,8 @@
 
 
 @pytest.mark.asyncio
-<<<<<<< HEAD
 async def test_constructor_without_arguments(run_devnet):
-    client = await DevnetClient.make_devnet_client(run_devnet)
-=======
-async def test_constructor_without_arguments():
-    client = await DevnetClientFactory().make_devnet_client()
->>>>>>> 407ef79b
+    client = await DevnetClientFactory(run_devnet).make_devnet_client()
 
     result = await Contract.deploy(
         client=client, compilation_source=constructor_without_arguments_source
