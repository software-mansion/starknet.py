--- conflicted
+++ resolved
@@ -27,7 +27,7 @@
 
 
 @pytest.mark.skipif(
-    "--contract_dir=v1" in sys.argv,
+    "--contract_dir=v2" not in sys.argv,
     reason="Contract exists only in v2 directory",
 )
 @pytest.mark.asyncio
@@ -51,7 +51,6 @@
     resp = await account.client.send_transaction(deploy_invoke_transaction)
     await account.client.wait_for_tx(resp.transaction_hash)
 
-<<<<<<< HEAD
     contract = await Contract.from_address(address=contract_address, provider=account)
 
     result = (await contract.functions["get"].call(block_number="latest"))[0]
@@ -66,28 +65,7 @@
 
 
 @pytest.mark.skipif(
-    "--contract_dir=v1" in sys.argv,
-=======
-@pytest.mark.skipif(
-    "--contract_dir=v2" not in sys.argv,
-    reason="Contract exists only in v2 directory",
-)
-@pytest.mark.asyncio
-async def test_throws_when_calldata_not_provided(constructor_with_arguments_abi):
-    deployer = Deployer()
-
-    with pytest.raises(
-        ValueError,
-        match="Provided contract has a constructor and no arguments were provided.",
-    ):
-        deployer.create_contract_deployment(
-            class_hash=1234, abi=constructor_with_arguments_abi, cairo_version=1
-        )
-
-
-@pytest.mark.skipif(
-    "--contract_dir=v2" not in sys.argv,
->>>>>>> d8b24365
+    "--contract_dir=v2" not in sys.argv,
     reason="Contract exists only in v2 directory",
 )
 @pytest.mark.asyncio
@@ -202,11 +180,7 @@
 
 
 @pytest.mark.skipif(
-<<<<<<< HEAD
-    "--contract_dir=v1" in sys.argv,
-=======
-    "--contract_dir=v2" not in sys.argv,
->>>>>>> d8b24365
+    "--contract_dir=v2" not in sys.argv,
     reason="Contract exists only in v2 directory",
 )
 @pytest.mark.asyncio
@@ -253,11 +227,7 @@
 
 
 @pytest.mark.skipif(
-<<<<<<< HEAD
-    "--contract_dir=v1" in sys.argv,
-=======
-    "--contract_dir=v2" not in sys.argv,
->>>>>>> d8b24365
+    "--contract_dir=v2" not in sys.argv,
     reason="Contract exists only in v2 directory",
 )
 @pytest.mark.asyncio
