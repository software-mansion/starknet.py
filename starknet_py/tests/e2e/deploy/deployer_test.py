import sys

import pytest

from starknet_py.contract import Contract
from starknet_py.hash.address import compute_address
from starknet_py.net.full_node_client import FullNodeClient
from starknet_py.net.udc_deployer.deployer import Deployer
from starknet_py.tests.e2e.fixtures.constants import MAX_FEE
from starknet_py.utils.constructor_args_translator import translate_constructor_args


@pytest.mark.asyncio
async def test_default_deploy_with_class_hash(account, map_class_hash):
    deployer = Deployer()

    contract_deployment = deployer.create_contract_deployment(class_hash=map_class_hash)

    deploy_invoke_tx = await account.sign_invoke_v1(
        contract_deployment.call, max_fee=MAX_FEE
    )
    resp = await account.client.send_transaction(deploy_invoke_tx)
    await account.client.wait_for_tx(resp.transaction_hash)

    assert isinstance(contract_deployment.address, int)
    assert contract_deployment.address != 0


@pytest.mark.skipif(
    "--contract_dir=v2" not in sys.argv,
    reason="Contract exists only in v2 directory",
)
@pytest.mark.asyncio
@pytest.mark.parametrize("calldata", [[10, 1, 2, 3, 3, 1, 2, 3, 12, 99]])
async def test_constructor_arguments_contract_deploy_without_abi(
    account,
    constructor_with_arguments_class_hash,
    calldata,
):
    deployer = Deployer(account_address=account.address)

    deploy_call, contract_address = deployer.create_contract_deployment(
        class_hash=constructor_with_arguments_class_hash,
        calldata=calldata,
    )

    deploy_invoke_transaction = await account.sign_invoke_v1(
        deploy_call, max_fee=MAX_FEE
    )
    resp = await account.client.send_transaction(deploy_invoke_transaction)
    await account.client.wait_for_tx(resp.transaction_hash)

<<<<<<< HEAD
@pytest.mark.skipif(
    "--contract_dir=v2" not in sys.argv,
    reason="Contract exists only in v2 directory",
)
@pytest.mark.asyncio
async def test_throws_when_calldata_not_provided(constructor_with_arguments_abi):
    deployer = Deployer()

    with pytest.raises(
        ValueError,
        match="Provided contract has a constructor and no arguments were provided.",
    ):
        deployer.create_contract_deployment(
            class_hash=1234, abi=constructor_with_arguments_abi, cairo_version=1
        )
=======
    contract = await Contract.from_address(address=contract_address, provider=account)

    result = (await contract.functions["get"].call(block_number="latest"))[0]
    unwrapped_result = (result[0], result[1], result[2], dict(result[3]))
    expected_result = (
        10,
        (1, (2, 3)),
        sum([1, 2, 3]),
        {"value": 12, "nested_struct": {"value": 99}},
    )
    assert unwrapped_result == expected_result
>>>>>>> 35845a24


@pytest.mark.skipif(
    "--contract_dir=v2" not in sys.argv,
    reason="Contract exists only in v2 directory",
)
@pytest.mark.asyncio
@pytest.mark.parametrize(
    "calldata",
    [
        [10, (1, (2, 3)), [1, 2, 3], {"value": 12, "nested_struct": {"value": 99}}],
        {
            "single_value": 10,
            "tuple": (1, (2, 3)),
            "arr": [1, 2, 3],
            "dict": {"value": 12, "nested_struct": {"value": 99}},
        },
    ],
)
async def test_constructor_arguments_contract_deploy(
    account,
    constructor_with_arguments_abi,
    constructor_with_arguments_class_hash,
    calldata,
):
    deployer = Deployer(account_address=account.address)

    deploy_call, contract_address = deployer.create_contract_deployment(
        class_hash=constructor_with_arguments_class_hash,
        abi=constructor_with_arguments_abi,
        calldata=calldata,
<<<<<<< HEAD
        cairo_version=1,
=======
>>>>>>> 35845a24
    )

    deploy_invoke_transaction = await account.sign_invoke_v1(
        deploy_call, max_fee=MAX_FEE
    )
    resp = await account.client.send_transaction(deploy_invoke_transaction)
    await account.client.wait_for_tx(resp.transaction_hash)

    contract = Contract(
        address=contract_address,
        abi=constructor_with_arguments_abi,
        provider=account,
<<<<<<< HEAD
        cairo_version=1,
=======
>>>>>>> 35845a24
    )

    result = (await contract.functions["get"].call(block_number="latest"))[0]
    unwarpped_result = (result[0], result[1], result[2], dict(result[3]))
    assert unwarpped_result == (
        10,
        (1, (2, 3)),
        sum([1, 2, 3]),
        {"value": 12, "nested_struct": {"value": 99}},
    )


@pytest.mark.skipif(
    "--contract_dir=v1" in sys.argv,
    reason="Contract exists only in v2 directory",
)
@pytest.mark.asyncio
@pytest.mark.parametrize(
    "calldata",
    [
        [10, (1, (2, 3)), [1, 2, 3], {"value": 12, "nested_struct": {"value": 99}}],
        {
            "single_value": 10,
            "tuple": (1, (2, 3)),
            "arr": [1, 2, 3],
            "dict": {"value": 12, "nested_struct": {"value": 99}},
        },
    ],
)
async def test_throws_when_calldata_provided_without_abi(
    account,
    constructor_with_arguments_class_hash,
    calldata,
):
    deployer = Deployer(account_address=account.address)

    with pytest.raises(
        ValueError,
        match="Argument calldata was provided without an ABI. It cannot be serialized.",
    ):
        deployer.create_contract_deployment(
            class_hash=constructor_with_arguments_class_hash, calldata=calldata
        )


@pytest.mark.asyncio
@pytest.mark.parametrize(
    "salt, pass_account_address", [(1, True), (2, False), (None, True), (None, False)]
)
async def test_address_computation(salt, pass_account_address, account, map_class_hash):
    deployer = Deployer(
        account_address=account.address if pass_account_address else None
    )
    if isinstance(salt, int) and isinstance(account.client, FullNodeClient):
        # transactions have to be different for each account
        salt += 1

    deploy_call, computed_address = deployer.create_contract_deployment(
        class_hash=map_class_hash,
        salt=salt,
    )

    deploy_invoke_tx = await account.sign_invoke_v1(deploy_call, max_fee=MAX_FEE)
    resp = await account.client.send_transaction(deploy_invoke_tx)
    await account.client.wait_for_tx(resp.transaction_hash)

    tx_receipt = await account.client.get_transaction_receipt(resp.transaction_hash)
    address_from_event = tx_receipt.events[0].data[0]

    assert computed_address == address_from_event


@pytest.mark.skipif(
    "--contract_dir=v2" not in sys.argv,
    reason="Contract exists only in v2 directory",
)
@pytest.mark.asyncio
@pytest.mark.parametrize(
    "calldata",
    [
        [10, (1, (2, 3)), [1, 2, 3], {"value": 12, "nested_struct": {"value": 99}}],
        {
            "single_value": 10,
            "tuple": (1, (2, 3)),
            "arr": [1, 2, 3],
            "dict": {"value": 12, "nested_struct": {"value": 99}},
        },
    ],
)
async def test_create_deployment_call_raw(
    account,
    constructor_with_arguments_abi,
    constructor_with_arguments_class_hash,
    calldata,
):
    deployer = Deployer(account_address=account.address)

    raw_calldata = translate_constructor_args(
<<<<<<< HEAD
        abi=constructor_with_arguments_abi, constructor_args=calldata, cairo_version=1
=======
        abi=constructor_with_arguments_abi, constructor_args=calldata
>>>>>>> 35845a24
    )

    (
        deploy_call,
        contract_address,
    ) = deployer.create_contract_deployment_raw(
        class_hash=constructor_with_arguments_class_hash,
        raw_calldata=raw_calldata,
    )

    deploy_invoke_transaction = await account.sign_invoke_v1(
        deploy_call, max_fee=MAX_FEE
    )
    resp = await account.client.send_transaction(deploy_invoke_transaction)
    await account.client.wait_for_tx(resp.transaction_hash)

    assert isinstance(contract_address, int)
    assert contract_address != 0


@pytest.mark.skipif(
    "--contract_dir=v2" not in sys.argv,
    reason="Contract exists only in v2 directory",
)
@pytest.mark.asyncio
async def test_create_deployment_call_raw_supports_seed_0(
    account,
    constructor_with_arguments_abi,
    constructor_with_arguments_class_hash,
):
    sample_calldata = {
        # the transactions have to be different for each account
        "single_value": 20 if isinstance(account.client, FullNodeClient) else 30,
        "tuple": (1, (2, 3)),
        "arr": [1, 2, 3],
        "dict": {"value": 12, "nested_struct": {"value": 99}},
    }
    deployer = Deployer()

    raw_calldata = translate_constructor_args(
        abi=constructor_with_arguments_abi,
        constructor_args=sample_calldata,
<<<<<<< HEAD
        cairo_version=1,
=======
>>>>>>> 35845a24
    )

    expected_address = compute_address(
        class_hash=constructor_with_arguments_class_hash,
        constructor_calldata=raw_calldata,
        salt=1,
    )

    (
        deploy_call,
        contract_address,
    ) = deployer.create_contract_deployment_raw(
        class_hash=constructor_with_arguments_class_hash,
        raw_calldata=raw_calldata,
        salt=1,
    )

    deploy_invoke_transaction = await account.sign_invoke_v1(
        deploy_call, max_fee=MAX_FEE
    )
    resp = await account.client.send_transaction(deploy_invoke_transaction)
    await account.client.wait_for_tx(resp.transaction_hash)

    assert isinstance(contract_address, int)
    assert (
        contract_address == expected_address
    ), f"Expected address {expected_address}, got {contract_address}."<|MERGE_RESOLUTION|>--- conflicted
+++ resolved
@@ -50,23 +50,6 @@
     resp = await account.client.send_transaction(deploy_invoke_transaction)
     await account.client.wait_for_tx(resp.transaction_hash)
 
-<<<<<<< HEAD
-@pytest.mark.skipif(
-    "--contract_dir=v2" not in sys.argv,
-    reason="Contract exists only in v2 directory",
-)
-@pytest.mark.asyncio
-async def test_throws_when_calldata_not_provided(constructor_with_arguments_abi):
-    deployer = Deployer()
-
-    with pytest.raises(
-        ValueError,
-        match="Provided contract has a constructor and no arguments were provided.",
-    ):
-        deployer.create_contract_deployment(
-            class_hash=1234, abi=constructor_with_arguments_abi, cairo_version=1
-        )
-=======
     contract = await Contract.from_address(address=contract_address, provider=account)
 
     result = (await contract.functions["get"].call(block_number="latest"))[0]
@@ -78,7 +61,6 @@
         {"value": 12, "nested_struct": {"value": 99}},
     )
     assert unwrapped_result == expected_result
->>>>>>> 35845a24
 
 
 @pytest.mark.skipif(
@@ -110,10 +92,6 @@
         class_hash=constructor_with_arguments_class_hash,
         abi=constructor_with_arguments_abi,
         calldata=calldata,
-<<<<<<< HEAD
-        cairo_version=1,
-=======
->>>>>>> 35845a24
     )
 
     deploy_invoke_transaction = await account.sign_invoke_v1(
@@ -126,10 +104,6 @@
         address=contract_address,
         abi=constructor_with_arguments_abi,
         provider=account,
-<<<<<<< HEAD
-        cairo_version=1,
-=======
->>>>>>> 35845a24
     )
 
     result = (await contract.functions["get"].call(block_number="latest"))[0]
@@ -228,11 +202,7 @@
     deployer = Deployer(account_address=account.address)
 
     raw_calldata = translate_constructor_args(
-<<<<<<< HEAD
-        abi=constructor_with_arguments_abi, constructor_args=calldata, cairo_version=1
-=======
         abi=constructor_with_arguments_abi, constructor_args=calldata
->>>>>>> 35845a24
     )
 
     (
@@ -275,10 +245,6 @@
     raw_calldata = translate_constructor_args(
         abi=constructor_with_arguments_abi,
         constructor_args=sample_calldata,
-<<<<<<< HEAD
-        cairo_version=1,
-=======
->>>>>>> 35845a24
     )
 
     expected_address = compute_address(
