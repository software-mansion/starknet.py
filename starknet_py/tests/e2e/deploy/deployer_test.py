--- conflicted
+++ resolved
@@ -37,11 +37,7 @@
 
 
 @pytest.mark.skipif(
-<<<<<<< HEAD
-    "--contract_dir=v1" in sys.argv,
-=======
-    "--contract_dir=v2" not in sys.argv,
->>>>>>> 790ff24c
+    "--contract_dir=v2" not in sys.argv,
     reason="Contract exists only in v2 directory",
 )
 @pytest.mark.asyncio
@@ -58,11 +54,7 @@
 
 
 @pytest.mark.skipif(
-<<<<<<< HEAD
-    "--contract_dir=v1" in sys.argv,
-=======
-    "--contract_dir=v2" not in sys.argv,
->>>>>>> 790ff24c
+    "--contract_dir=v2" not in sys.argv,
     reason="Contract exists only in v2 directory",
 )
 @pytest.mark.asyncio
@@ -144,11 +136,7 @@
 
 
 @pytest.mark.skipif(
-<<<<<<< HEAD
-    "--contract_dir=v1" in sys.argv,
-=======
-    "--contract_dir=v2" not in sys.argv,
->>>>>>> 790ff24c
+    "--contract_dir=v2" not in sys.argv,
     reason="Contract exists only in v2 directory",
 )
 @pytest.mark.asyncio
@@ -195,11 +183,7 @@
 
 
 @pytest.mark.skipif(
-<<<<<<< HEAD
-    "--contract_dir=v1" in sys.argv,
-=======
-    "--contract_dir=v2" not in sys.argv,
->>>>>>> 790ff24c
+    "--contract_dir=v2" not in sys.argv,
     reason="Contract exists only in v2 directory",
 )
 @pytest.mark.asyncio
