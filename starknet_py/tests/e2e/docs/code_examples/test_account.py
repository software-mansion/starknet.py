--- conflicted
+++ resolved
@@ -25,33 +25,7 @@
 
 
 @pytest.mark.asyncio
-<<<<<<< HEAD
-async def test_execute_v1(account, contract_address):
-    # docs-start: execute_v1
-    resp = await account.execute_v1(
-        Call(
-            contract_address=contract_address,
-            entry_point_selector=get_selector_from_name("increase_balance"),
-            calldata=[123],
-        ),
-        max_fee=int(1e15),
-    )
-    # or
-    # docs-end: execute_v1
-    call1 = call2 = Call(
-        contract_address=contract_address,
-        entry_point_selector=get_selector_from_name("increase_balance"),
-        calldata=[123],
-    )
-    # docs-start: execute_v1
-    resp = await account.execute_v1(calls=[call1, call2], auto_estimate=True)
-    # docs-end: execute_v1
-
-
-@pytest.mark.asyncio
-=======
 @pytest.mark.skip("#1558")
->>>>>>> 768fb102
 async def test_execute_v3(account, contract_address):
     # docs-start: execute_v3
     resource_bounds = ResourceBoundsMapping(
