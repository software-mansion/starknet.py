--- conflicted
+++ resolved
@@ -15,15 +15,7 @@
     TransactionReceipt,
     TransactionStatus,
 )
-<<<<<<< HEAD
-from starknet_py.net.websockets.models import (
-    NewTransactionNotification,
-    NewTransactionStatus,
-    ReorgData,
-)
-=======
 from starknet_py.net.websockets.models import NewTransactionStatus, ReorgData
->>>>>>> 75a2988a
 from starknet_py.net.websockets.websocket_client import WebsocketClient
 from starknet_py.tests.e2e.fixtures.constants import MAX_RESOURCE_BOUNDS
 
@@ -218,20 +210,12 @@
 ):
     account = argent_account_v040
     transaction_receipts: List[TransactionReceipt] = []
-<<<<<<< HEAD
-    transactions = []
-=======
->>>>>>> 75a2988a
 
     # docs-start: subscribe_new_transaction_receipts
     from starknet_py.net.websockets.models import NewTransactionReceiptsNotification
 
     # Create a handler function that will be called when a new transaction is emitted
-<<<<<<< HEAD
-    def handler_a(
-=======
     def handler(
->>>>>>> 75a2988a
         new_transaction_receipts_notification: NewTransactionReceiptsNotification,
     ):
         # Perform the necessary actions with the new transaction receipts...
@@ -240,30 +224,10 @@
         nonlocal transaction_receipts
         transaction_receipts.append(new_transaction_receipts_notification.result)
 
-<<<<<<< HEAD
-    def handler_b(
-        new_transaction_notification: NewTransactionNotification,
-    ):
-        # Perform the necessary actions with the new transaction receipts...
-
-        # docs-end: subscribe_new_transaction_receipts
-        nonlocal transactions
-        transactions.append(new_transaction_notification.result)
-
-    # docs-start: subscribe_new_transaction_receipts
-    # Subscribe to new transaction receipts notifications
-    subscription_id = await websocket_client.subscribe_new_transaction_receipts(
-        handler=handler_a,
-        sender_address=[account.address],
-    )
-    subscription_id2 = await websocket_client.subscribe_new_transactions(
-        handler=handler_b,
-=======
     # docs-start: subscribe_new_transaction_receipts
     # Subscribe to new transaction receipts notifications
     subscription_id = await websocket_client.subscribe_new_transaction_receipts(
         handler=handler,
->>>>>>> 75a2988a
         sender_address=[account.address],
     )
 
@@ -287,27 +251,16 @@
     )
 
     await asyncio.sleep(5)
-<<<<<<< HEAD
 
     assert len(transaction_receipts) == 1
     transaction_receipt = transaction_receipts[0]
 
-=======
-
-    assert len(transaction_receipts) == 1
-    transaction_receipt = transaction_receipts[0]
-
->>>>>>> 75a2988a
     assert execute.transaction_hash == transaction_receipt.transaction_hash
 
     # docs-start: subscribe_new_transaction_receipts
 
     # Unsubscribe from the notifications
     unsubscribe_result = await websocket_client.unsubscribe(subscription_id)
-<<<<<<< HEAD
-    await websocket_client.unsubscribe(subscription_id2)
-=======
->>>>>>> 75a2988a
     # docs-end: subscribe_new_transaction_receipts
     assert unsubscribe_result is True
 
