--- conflicted
+++ resolved
@@ -1,10 +1,4 @@
 import pytest
-
-<<<<<<< HEAD
-from starkware.crypto.signature.signature import get_random_private_key
-=======
-from starkware.starknet.definitions.fields import ContractAddressSalt
->>>>>>> 587e3283
 
 from starknet_py.contract import Contract
 from starknet_py.tests.e2e.fixtures.constants import MAX_FEE
@@ -25,13 +19,8 @@
 
     # First, make sure to generate private key and salt
     # docs: end
-<<<<<<< HEAD
-    private_key = get_random_private_key()
+    private_key = _get_random_private_key()
     salt = 1
-=======
-    private_key = _get_random_private_key()
-    salt = ContractAddressSalt.get_random_value()
->>>>>>> 587e3283
     class_hash = account_with_validate_deploy_class_hash
     # docs: start
 
