import pytest
from starkware.crypto.signature.signature import get_random_private_key
from starkware.starknet.definitions.fields import ContractAddressSalt

from starknet_py.contract import Contract
from starknet_py.tests.e2e.fixtures.constants import MAX_FEE


@pytest.mark.asyncio
async def test_deploy_prefunded_account(
    account_with_validate_deploy_class_hash: int, network: str, fee_contract: Contract
):
    # pylint: disable=import-outside-toplevel, too-many-locals
    # docs: start
<<<<<<< HEAD
    from starknet_py.net.account.account import Account
    from starknet_py.net import KeyPair
=======
    from starknet_py.net import AccountClient, KeyPair
>>>>>>> 2eb2d4db
    from starknet_py.net.gateway_client import GatewayClient
    from starknet_py.net.models import StarknetChainId, compute_address

    # First, make sure to generate private key and salt
    # docs: end
    private_key = get_random_private_key()
    salt = ContractAddressSalt.get_random_value()
    class_hash = account_with_validate_deploy_class_hash
    # docs: start

    key_pair = KeyPair.from_private_key(private_key)

    # Compute an address
    address = compute_address(
        salt=salt,
        class_hash=class_hash,  # class_hash of the Account declared on the StarkNet
        constructor_calldata=[key_pair.public_key],
        deployer_address=0,
    )

    # Prefund the address (using the token bridge or by sending fee tokens to the computed address)
    # Make sure the tx has been accepted on L2 before proceeding
    # docs: end
    res = await fee_contract.functions["transfer"].invoke(
        recipient=address, amount=int(1e15), max_fee=MAX_FEE
    )
    await res.wait_for_acceptance()
    # docs: start

    # Create an Account instance
    account = Account(
        address=address,
        client=GatewayClient(net=network),
        key_pair=key_pair,
        chain=StarknetChainId.TESTNET,
    )

    # Create and sign DeployAccount transaction
    deploy_account_tx = await account.sign_deploy_account_transaction(
        class_hash=class_hash,
        contract_address_salt=salt,
        constructor_calldata=[key_pair.public_key],
        max_fee=int(1e15),
    )

    resp = await account.client.deploy_account(transaction=deploy_account_tx)
    await account.client.wait_for_tx(resp.transaction_hash)

    # Since this moment account can be used to sign other transactions
    # docs: end

    assert address == resp.address<|MERGE_RESOLUTION|>--- conflicted
+++ resolved
@@ -12,14 +12,11 @@
 ):
     # pylint: disable=import-outside-toplevel, too-many-locals
     # docs: start
-<<<<<<< HEAD
     from starknet_py.net.account.account import Account
     from starknet_py.net import KeyPair
-=======
-    from starknet_py.net import AccountClient, KeyPair
->>>>>>> 2eb2d4db
     from starknet_py.net.gateway_client import GatewayClient
-    from starknet_py.net.models import StarknetChainId, compute_address
+    from starknet_py.net.models import StarknetChainId
+    from starknet_py.net.models import compute_address
 
     # First, make sure to generate private key and salt
     # docs: end
