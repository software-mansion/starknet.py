import pytest

from starknet_py.net.signer.stark_curve_signer import StarkCurveSigner


@pytest.mark.asyncio
async def test_creating_account(network):
    # pylint: disable=import-outside-toplevel, unused-variable
    # docs: start
<<<<<<< HEAD
    from starknet_py.net import KeyPair
=======
>>>>>>> 2a7ddc6b
    from starknet_py.net.account.account import Account
    from starknet_py.net.account.account_client import AccountClient
    from starknet_py.net.gateway_client import GatewayClient
    from starknet_py.net.models.chains import StarknetChainId
    from starknet_py.net.signer.stark_curve_signer import KeyPair

    testnet = "testnet"
    # docs: end
    testnet = network
    # docs: start

    # Creates an instance of account which is already deployed (testnet)

    # Account using transaction version=1 (has __validate__ function)
    client = GatewayClient(net=testnet)
    account = Account(
        client=client,
        address="0x4321",
        key_pair=KeyPair(private_key=654, public_key=321),
        chain=StarknetChainId.TESTNET,
    )

    # There is another way of creating key_pair
    key_pair = KeyPair.from_private_key(key=123)

    # Instead of providing key_pair it is possible to specify a signer
    signer = StarkCurveSigner("0x1234", key_pair, StarknetChainId.TESTNET)

    account = Account(client=client, address="0x1234", signer=signer)
    # docs: end<|MERGE_RESOLUTION|>--- conflicted
+++ resolved
@@ -7,12 +7,7 @@
 async def test_creating_account(network):
     # pylint: disable=import-outside-toplevel, unused-variable
     # docs: start
-<<<<<<< HEAD
-    from starknet_py.net import KeyPair
-=======
->>>>>>> 2a7ddc6b
     from starknet_py.net.account.account import Account
-    from starknet_py.net.account.account_client import AccountClient
     from starknet_py.net.gateway_client import GatewayClient
     from starknet_py.net.models.chains import StarknetChainId
     from starknet_py.net.signer.stark_curve_signer import KeyPair
