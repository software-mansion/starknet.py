# pylint: disable=import-outside-toplevel, duplicate-code
import os
from pathlib import Path

import pytest

from starknet_py.tests.e2e.utils import DevnetClientFactory

directory = os.path.dirname(__file__)
map_source_code = Path(directory, "map.cairo").read_text("utf-8")


@pytest.mark.asyncio
async def test_using_contract(run_devnet):
    # add to docs: start
    from starknet_py.contract import Contract
<<<<<<< HEAD
    from starknet_py.net.gateway_client import GatewayClient
    from starknet_py.net.networks import TESTNET

    client = GatewayClient(TESTNET)
=======
    from starknet_py.net import AccountClient
    from starknet_py.net.networks import TESTNET

    client = await AccountClient.create_account(TESTNET)
>>>>>>> f5d7f7c2

    contract_address = (
        "0x01336fa7c870a7403aced14dda865b75f29113230ed84e3a661f7af70fe83e7b"
    )
    key = 1234
    # add to docs: end

    client = DevnetClientFactory(run_devnet).make_devnet_client()

    deployment_result = await Contract.deploy(
        client=client, compilation_source=map_source_code
    )
    deployment_result = await deployment_result.wait_for_acceptance()
    contract = deployment_result.deployed_contract
    contract_address = contract.address

    # add to docs: start

    # Create contract from contract's address - Contract will download contract's ABI to know its interface.
    contract = await Contract.from_address(contract_address, client)
    # add to docs: end

    abi = contract.data.abi

    # add to docs: start

    # If the ABI is known, create the contract directly (this is the preferred way).
    contract = Contract(
        contract_address,
        abi,
        client,
    )

    # All exposed functions are available at contract.functions.
    # Here we invoke a function, creating a new transaction.
    invocation = await contract.functions["put"].invoke(key, 7, max_fee=int(1e16))

    # Invocation returns InvokeResult object. It exposes a helper for waiting until transaction is accepted.
    await invocation.wait_for_acceptance()

    # Calling contract's function doesn't create a new transaction, you get the function's result.
    (saved,) = await contract.functions["get"].call(key)
    # saved = 7 now
    # add to docs: end

    assert saved == 7<|MERGE_RESOLUTION|>--- conflicted
+++ resolved
@@ -14,17 +14,10 @@
 async def test_using_contract(run_devnet):
     # add to docs: start
     from starknet_py.contract import Contract
-<<<<<<< HEAD
-    from starknet_py.net.gateway_client import GatewayClient
-    from starknet_py.net.networks import TESTNET
-
-    client = GatewayClient(TESTNET)
-=======
     from starknet_py.net import AccountClient
     from starknet_py.net.networks import TESTNET
 
     client = await AccountClient.create_account(TESTNET)
->>>>>>> f5d7f7c2
 
     contract_address = (
         "0x01336fa7c870a7403aced14dda865b75f29113230ed84e3a661f7af70fe83e7b"
