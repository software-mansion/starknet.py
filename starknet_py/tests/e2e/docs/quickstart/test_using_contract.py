--- conflicted
+++ resolved
@@ -25,11 +25,7 @@
     key = 1234
     # add to docs: end
 
-<<<<<<< HEAD
-    client = await DevnetClientFactory(run_devnet).make_devnet_client()
-=======
     client = DevnetClientFactory(run_devnet).make_devnet_client()
->>>>>>> 8160a403
 
     deployment_result = await Contract.deploy(
         client=client, compilation_source=map_source_code
