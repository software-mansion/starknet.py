--- conflicted
+++ resolved
@@ -10,16 +10,8 @@
 # TODO (#1419): Fix contract redeclaration
 @pytest.mark.skip(reason="Redeclaration occurred")
 @pytest.mark.asyncio
-<<<<<<< HEAD
-async def test_using_account(
-    account, map_compiled_contract_casm, map_compiled_contract_and_class_hash
-):
-    (compiled_contract, _) = map_compiled_contract_and_class_hash
-    compiled_contract_casm = map_compiled_contract_casm
-=======
 async def test_using_account(account, map_compiled_contract_and_class_hash):
     (compiled_contract, class_hash) = map_compiled_contract_and_class_hash
->>>>>>> 35845a24
     # pylint: disable=import-outside-toplevel, duplicate-code, too-many-locals
     # docs: start
     from starknet_py.contract import Contract
@@ -35,11 +27,7 @@
     declare_result = await Contract.declare_v3(
         account,
         compiled_contract=compiled_contract,
-<<<<<<< HEAD
-        compiled_contract_casm=compiled_contract_casm,
-=======
         compiled_class_hash=class_hash,
->>>>>>> 35845a24
         l1_resource_bounds=l1_resource_bounds,
     )
 
