# pylint: disable=import-outside-toplevel, no-member, duplicate-code
import os
from pathlib import Path
import pytest

from starknet_py.tests.e2e.utils import DevnetClientFactory

directory = os.path.dirname(__file__)
map_source_code = Path(directory, "map.cairo").read_text("utf-8")


@pytest.mark.asyncio
def test_synchronous_api(run_devnet):
    # add to docs: start
    from starknet_py.contract import Contract
<<<<<<< HEAD
    from starknet_py.net.gateway_client import GatewayClient

    client = GatewayClient("testnet")
=======
    from starknet_py.net import AccountClient

    client = AccountClient.create_account("testnet")
>>>>>>> f5d7f7c2

    contract_address = (
        "0x01336fa7c870a7403aced14dda865b75f29113230ed84e3a661f7af70fe83e7b"
    )
    # add to docs: end

<<<<<<< HEAD
    devnet_client_factory = DevnetClientFactory(run_devnet)
    client = GatewayClient(devnet_client_factory.net, devnet_client_factory.chain)
=======
    client = DevnetClientFactory(run_devnet).make_devnet_client()
>>>>>>> f5d7f7c2

    deployment_result = Contract.deploy_sync(
        client=client, compilation_source=map_source_code
    )
    deployment_result = deployment_result.wait_for_acceptance_sync()
    contract = deployment_result.deployed_contract
    contract_address = contract.address

    # add to docs: start

    key = 1234
    contract = Contract.from_address_sync(contract_address, client)

    invocation = contract.functions["put"].invoke_sync(key, 7, max_fee=int(1e16))
    invocation.wait_for_acceptance_sync()

    (saved,) = contract.functions["get"].call_sync(key)  # 7
    # add to docs: end

    assert saved == 7<|MERGE_RESOLUTION|>--- conflicted
+++ resolved
@@ -13,27 +13,16 @@
 def test_synchronous_api(run_devnet):
     # add to docs: start
     from starknet_py.contract import Contract
-<<<<<<< HEAD
     from starknet_py.net.gateway_client import GatewayClient
 
     client = GatewayClient("testnet")
-=======
-    from starknet_py.net import AccountClient
-
-    client = AccountClient.create_account("testnet")
->>>>>>> f5d7f7c2
 
     contract_address = (
         "0x01336fa7c870a7403aced14dda865b75f29113230ed84e3a661f7af70fe83e7b"
     )
     # add to docs: end
 
-<<<<<<< HEAD
-    devnet_client_factory = DevnetClientFactory(run_devnet)
-    client = GatewayClient(devnet_client_factory.net, devnet_client_factory.chain)
-=======
     client = DevnetClientFactory(run_devnet).make_devnet_client()
->>>>>>> f5d7f7c2
 
     deployment_result = Contract.deploy_sync(
         client=client, compilation_source=map_source_code
