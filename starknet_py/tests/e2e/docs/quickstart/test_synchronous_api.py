--- conflicted
+++ resolved
@@ -22,11 +22,7 @@
     )
     # add to docs: end
 
-<<<<<<< HEAD
-    client = DevnetClientFactory(run_devnet).make_devnet_client_sync()
-=======
     client = DevnetClientFactory(run_devnet).make_devnet_client()
->>>>>>> 8160a403
 
     deployment_result = Contract.deploy_sync(
         client=client, compilation_source=map_source_code
