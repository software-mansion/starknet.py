import pytest

from starknet_py.net.account.account import Account
from starknet_py.net.models.transaction import DeclareV3, DeployAccountV3, InvokeV3
from starknet_py.tests.e2e.fixtures.constants import MAX_RESOURCE_BOUNDS


@pytest.mark.asyncio
async def test_account_sign_without_execute(
    account, sierra_minimal_compiled_contract_and_class_hash
):
    # pylint: disable=import-outside-toplevel
    assert isinstance(account, Account)
    address = selector = class_hash = salt = 0x1
    calldata = []
    (
        compiled_contract,
        compiled_class_hash,
    ) = sierra_minimal_compiled_contract_and_class_hash
    resource_bounds = MAX_RESOURCE_BOUNDS

    # docs: start
    from starknet_py.net.client_models import Call

    # Create a signed Invoke transaction
<<<<<<< HEAD
    call = Call(
        contract_address=address, entry_point_selector=selector, calldata=calldata
    )
    invoke_transaction = await account.sign_invoke_v1(call, max_fee=max_fee)
=======
    call = Call(to_addr=address, selector=selector, calldata=calldata)
    invoke_transaction = await account.sign_invoke_v3(
        call, resource_bounds=resource_bounds
    )
>>>>>>> 768fb102

    # Create a signed Declare transaction
    declare_transaction = await account.sign_declare_v3(
        compiled_contract,
        compiled_class_hash=compiled_class_hash,
        auto_estimate=True,
    )

    # Create a signed DeployAccount transaction
    deploy_account_transaction = await account.sign_deploy_account_v3(
        class_hash=class_hash,
        contract_address_salt=salt,
        constructor_calldata=calldata,
        resource_bounds=resource_bounds,
    )
    # docs: end

    assert isinstance(invoke_transaction, InvokeV3)
    assert isinstance(declare_transaction, DeclareV3)
    assert isinstance(deploy_account_transaction, DeployAccountV3)<|MERGE_RESOLUTION|>--- conflicted
+++ resolved
@@ -23,17 +23,10 @@
     from starknet_py.net.client_models import Call
 
     # Create a signed Invoke transaction
-<<<<<<< HEAD
-    call = Call(
-        contract_address=address, entry_point_selector=selector, calldata=calldata
-    )
-    invoke_transaction = await account.sign_invoke_v1(call, max_fee=max_fee)
-=======
-    call = Call(to_addr=address, selector=selector, calldata=calldata)
+    call = Call(contract_address=address, entry_point_selector=selector, calldata=calldata)
     invoke_transaction = await account.sign_invoke_v3(
         call, resource_bounds=resource_bounds
     )
->>>>>>> 768fb102
 
     # Create a signed Declare transaction
     declare_transaction = await account.sign_declare_v3(
