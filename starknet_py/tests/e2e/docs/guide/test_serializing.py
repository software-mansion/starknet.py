--- conflicted
+++ resolved
@@ -51,10 +51,6 @@
 
     # You can use deserialized result from function serializer like a tuple
     result = function_serializer.deserialize([1])
-<<<<<<< HEAD
-    assert 1 == result[0]
-=======
->>>>>>> 0c9c6099
     (success,) = result
     assert 1 == success
     # docs-serializer: end
@@ -63,10 +59,6 @@
         load_contract(contract_name="ERC20", version=ContractVersion.V2)["sierra"]
     )["abi"]
     abi = AbiParser(raw_abi_string).parse()
-<<<<<<< HEAD
-    # docs-serializer: start
-=======
->>>>>>> 0c9c6099
 
     # docs-event: start
     from starknet_py.serialization import serializer_for_event
