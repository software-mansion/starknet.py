--- conflicted
+++ resolved
@@ -51,10 +51,6 @@
 
     # You can use deserialized result from function serializer like a tuple
     result = function_serializer.deserialize([1])
-<<<<<<< HEAD
-    assert 1 == result[0]
-=======
->>>>>>> d8b24365
     (success,) = result
     assert success == 1
     # docs-serializer: end
@@ -63,10 +59,6 @@
         load_contract(contract_name="ERC20", version=ContractVersion.V2)["sierra"]
     )["abi"]
     abi = AbiParser(raw_abi_string).parse()
-<<<<<<< HEAD
-    # docs-serializer: start
-=======
->>>>>>> d8b24365
 
     # docs-event: start
     from starknet_py.serialization import serializer_for_event
@@ -80,6 +72,7 @@
         value: u256,
     }
     """
+
     # You can create serializer for events by passing Abi.Event object to serializer_for_event
     event_serializer = serializer_for_event(
         abi.events["contracts_v2::erc20::ERC20::Approval"]
