--- conflicted
+++ resolved
@@ -44,11 +44,7 @@
 
     contract = Contract(address=address, abi=abi, client=GatewayClient(TESTNET))
     # or
-<<<<<<< HEAD
-    client = GatewayClient(TESTNET)
-=======
     client = await AccountClient.create_account(TESTNET)
->>>>>>> f5d7f7c2
     # add to docs: end
 
     client = DevnetClientFactory(run_devnet).make_devnet_client()
