import sys

import pytest


@pytest.mark.skipif(
<<<<<<< HEAD
    "--contract_dir=v1" in sys.argv,
=======
    "--contract_dir=v2" not in sys.argv,
>>>>>>> d8b24365
    reason="Contract exists only in v2 directory",
)
@pytest.mark.asyncio
async def test_deploying_with_udc(
    account,
    map_class_hash,
    constructor_with_arguments_abi,
    constructor_with_arguments_class_hash,
):
    # pylint: disable=unused-variable, import-outside-toplevel, too-many-locals
    # docs: start
    from starknet_py.net.udc_deployer.deployer import Deployer

    # docs: end
    deployer_address = "0x123"
    salt = None

    # docs: start
    # If you use mainnet/sepolia there is no need to explicitly specify
    # address of the deployer (default one will be used)
    deployer = Deployer()

    # If custom network is used address of the deployer contract is required
    deployer = Deployer(deployer_address=deployer_address)

    # Deployer has one more optional parameter `account_address`
    # It is used to salt address of the contract with address of an account which deploys it
    deployer = Deployer(account_address=account.address)

    # If contract we want to deploy does not have constructor, or the constructor
    # does not have arguments, abi is not a required parameter of `deployer.create_contract_deployment` method
    deploy_call, address = deployer.create_contract_deployment(
        class_hash=map_class_hash, salt=salt
    )

    # docs: end
    contract_with_constructor_class_hash = constructor_with_arguments_class_hash
    contract_with_constructor_abi = constructor_with_arguments_abi

    # docs: start
    contract_constructor = """
    #[constructor]
    fn constructor(ref self: ContractState, single_value: felt252, tuple: (felt252, (felt252, felt252)), arr: Array<felt252>, dict: TopStruct) {
        let mut sum = 0;
        let count = arr.len();
        let mut i: usize = 0;
        while i != count {
            let element: felt252 = arr[i].clone();
            sum += element;
            i += 1;
        };

        self.single_value.write(single_value);
        self.tuple.write(tuple);
        self.arr_sum.write(sum);
        self.dict.write(dict);
    }
    """

    # If contract constructor accepts arguments, as shown above,
    # abi needs to be passed to `deployer.create_contract_deployment`
    # Note that this method also returns address of the contract we want to deploy
    deploy_call, address = deployer.create_contract_deployment(
        class_hash=contract_with_constructor_class_hash,
        abi=constructor_with_arguments_abi,
        cairo_version=1,
        calldata={
            "single_value": 10,
            "tuple": (1, (2, 3)),
            "arr": [1, 2, 3],
            "dict": {"value": 12, "nested_struct": {"value": 99}},
        },
    )

    # Once call is prepared, it can be executed with an account (preferred way)
    resp = await account.execute_v1(deploy_call, max_fee=int(1e16))

    # docs: end
    deploy_call, _ = deployer.create_contract_deployment(
        class_hash=contract_with_constructor_class_hash,
        abi=constructor_with_arguments_abi,
        calldata={
            "single_value": 0,
            "tuple": (1, (2, 3)),
            "arr": [1],
            "dict": {"value": 12, "nested_struct": {"value": 99}},
        },
        cairo_version=1,
    )
    # docs: start
    # Or signed and send with an account
    invoke_tx = await account.sign_invoke_v1(deploy_call, max_fee=int(1e16))
    resp = await account.client.send_transaction(invoke_tx)

    # Wait for transaction
    await account.client.wait_for_tx(resp.transaction_hash)

    # After waiting for a transaction
    # contract is accessible at the address returned by `deployer.create_deployment_call`
    # docs: end

    assert address != 0<|MERGE_RESOLUTION|>--- conflicted
+++ resolved
@@ -4,11 +4,7 @@
 
 
 @pytest.mark.skipif(
-<<<<<<< HEAD
-    "--contract_dir=v1" in sys.argv,
-=======
     "--contract_dir=v2" not in sys.argv,
->>>>>>> d8b24365
     reason="Contract exists only in v2 directory",
 )
 @pytest.mark.asyncio
