import pytest

from starknet_py.net.client_models import ResourceBounds


# TODO (#1419): Fix contract redeclaration
@pytest.mark.skip(reason="Redeclaration occurred")
@pytest.mark.asyncio
async def test_declaring_contracts(account, map_compiled_contract_and_class_hash):
    (compiled_contract, class_hash) = map_compiled_contract_and_class_hash

    # docs: start
<<<<<<< HEAD
    # Account.sign_declare_v2 and Account.sign_declare_v3 takes string containing a compiled contract (sierra)
    # and a class hash (casm_class_hash)
    # Returns DeclareV2 and DeclareV3 respectively
=======
    # Account.sign_declare_v2 and Account.sign_declare_v3 take string containing a compiled contract (sierra)
    # and a class hash (casm_class_hash)
    # They return DeclareV2 and DeclareV3 respectively
>>>>>>> d8b24365

    declare_transaction = await account.sign_declare_v3(
        compiled_contract=compiled_contract,
        compiled_class_hash=class_hash,
        l1_resource_bounds=ResourceBounds(
            max_amount=5000, max_price_per_unit=int(1e12)
        ),
    )

    # To declare a contract, send Declare transaction with Client.declare method
    resp = await account.client.declare(transaction=declare_transaction)
    await account.client.wait_for_tx(resp.transaction_hash)

    declared_contract_class_hash = resp.class_hash
    # docs: end

    assert declared_contract_class_hash != 0<|MERGE_RESOLUTION|>--- conflicted
+++ resolved
@@ -10,15 +10,9 @@
     (compiled_contract, class_hash) = map_compiled_contract_and_class_hash
 
     # docs: start
-<<<<<<< HEAD
-    # Account.sign_declare_v2 and Account.sign_declare_v3 takes string containing a compiled contract (sierra)
-    # and a class hash (casm_class_hash)
-    # Returns DeclareV2 and DeclareV3 respectively
-=======
     # Account.sign_declare_v2 and Account.sign_declare_v3 take string containing a compiled contract (sierra)
     # and a class hash (casm_class_hash)
     # They return DeclareV2 and DeclareV3 respectively
->>>>>>> d8b24365
 
     declare_transaction = await account.sign_declare_v3(
         compiled_contract=compiled_contract,
