--- conflicted
+++ resolved
@@ -2,11 +2,7 @@
 
 
 @pytest.mark.asyncio
-<<<<<<< HEAD
-async def test_deploying_in_multicall(account, map_class_hash, cairo1_map_contract_abi):
-=======
 async def test_deploying_in_multicall(account, map_class_hash, map_abi):
->>>>>>> d8b24365
     # pylint: disable=import-outside-toplevel,
     # docs: start
     from starknet_py.contract import Contract
@@ -20,11 +16,6 @@
         class_hash=map_class_hash
     )
     # docs: end
-<<<<<<< HEAD
-
-    map_abi = cairo1_map_contract_abi
-=======
->>>>>>> d8b24365
     # docs: start
 
     # Address of the `map` contract is known here, so we can create its instance!
