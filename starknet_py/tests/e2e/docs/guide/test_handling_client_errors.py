import pytest

from starknet_py.net.models import StarknetChainId


@pytest.mark.asyncio
async def test_handling_client_errors(run_devnet):
    # pylint: disable=import-outside-toplevel
    # add to docs: start
    from starknet_py.net.gateway_client import GatewayClient
    from starknet_py.net.networks import TESTNET
    from starknet_py.net.client_errors import ContractNotFoundError
    from starknet_py.contract import Contract

    try:
        contract_address = "1"  # Doesn't exist
        client = GatewayClient(TESTNET)
        # add to docs: end
<<<<<<< HEAD
        client = GatewayClient(net=run_devnet, chain=StarknetChainId.TESTNET)
=======
        client = DevnetClientFactory(run_devnet).make_devnet_client()
>>>>>>> f5d7f7c2
        # add to docs: start
        await Contract.from_address(contract_address, client)
    except ContractNotFoundError as error:
        print(error.code, error.message)
    # add to docs: end<|MERGE_RESOLUTION|>--- conflicted
+++ resolved
@@ -1,6 +1,6 @@
 import pytest
 
-from starknet_py.net.models import StarknetChainId
+from starknet_py.tests.e2e.utils import DevnetClientFactory
 
 
 @pytest.mark.asyncio
@@ -16,11 +16,7 @@
         contract_address = "1"  # Doesn't exist
         client = GatewayClient(TESTNET)
         # add to docs: end
-<<<<<<< HEAD
-        client = GatewayClient(net=run_devnet, chain=StarknetChainId.TESTNET)
-=======
         client = DevnetClientFactory(run_devnet).make_devnet_client()
->>>>>>> f5d7f7c2
         # add to docs: start
         await Contract.from_address(contract_address, client)
     except ContractNotFoundError as error:
