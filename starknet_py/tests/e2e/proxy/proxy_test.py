from typing import Optional

import pytest

from starknet_py.contract import Contract
from starknet_py.hash.storage import get_storage_var_address
from starknet_py.net.client import Client
from starknet_py.net.client_errors import ContractNotFoundError
from starknet_py.net.models import Address
from starknet_py.proxy.contract_abi_resolver import ProxyResolutionError
from starknet_py.proxy.proxy_check import ProxyCheck
from starknet_py.tests.e2e.fixtures.constants import MAX_FEE


async def is_map_working_properly(map_contract: Contract, key: int, val: int) -> bool:
    """Put (key, val) into map_contract's storage and check if value under the key is val"""
    await (
        await map_contract.functions["put"].invoke(key, val, max_fee=int(1e16))
    ).wait_for_acceptance()
    (result,) = await map_contract.functions["get"].call(key=key)
    return result == val


@pytest.mark.asyncio
async def test_contract_from_address_no_proxy(account, map_contract):
    contract = await Contract.from_address(
        address=map_contract.address,
        provider=account,
    )

    assert contract.functions.keys() == {"put", "get"}
    assert contract.address == map_contract.address
    assert await is_map_working_properly(map_contract=contract, key=69, val=13)


@pytest.mark.asyncio
<<<<<<< HEAD
async def test_contract_from_address_with_proxy(
    account, deploy_proxy_to_contract_oz_argent
):
    proxy_contract = await Contract.from_address(
        address=deploy_proxy_to_contract_oz_argent.deployed_contract.address,
        provider=account,
    )
    proxied_contract = await Contract.from_address(
        address=deploy_proxy_to_contract_oz_argent.deployed_contract.address,
        provider=account,
=======
async def test_contract_from_address_with_proxy(account_client, proxy_oz_argent):
    proxy_contract = await Contract.from_address(
        address=proxy_oz_argent.deployed_contract.address,
        client=account_client,
    )
    proxied_contract = await Contract.from_address(
        address=proxy_oz_argent.deployed_contract.address,
        client=account_client,
>>>>>>> 49fab221
        proxy_config=True,
    )

    assert proxied_contract.functions.keys() == {"put", "get"}
    assert proxied_contract.address == proxy_contract.address
    assert await is_map_working_properly(map_contract=proxied_contract, key=69, val=13)


@pytest.mark.asyncio
async def test_contract_from_invalid_address(account):
    with pytest.raises(ContractNotFoundError):
        await Contract.from_address(
            address=123,
            provider=account,
        )


@pytest.mark.asyncio
<<<<<<< HEAD
async def test_contract_from_address_invalid_proxy_checks(
    account, deploy_proxy_to_contract_custom
):
=======
async def test_contract_from_address_invalid_proxy_checks(account_client, proxy_custom):
>>>>>>> 49fab221
    message = "Couldn't resolve proxy using given ProxyChecks"

    with pytest.raises(ProxyResolutionError, match=message):
        await Contract.from_address(
<<<<<<< HEAD
            address=deploy_proxy_to_contract_custom.deployed_contract.address,
            provider=account,
=======
            address=proxy_custom.deployed_contract.address,
            client=account_client,
>>>>>>> 49fab221
            proxy_config=True,
        )


@pytest.mark.asyncio
<<<<<<< HEAD
async def test_contract_from_address_custom_proxy_check(
    account, deploy_proxy_to_contract_custom
):
=======
async def test_contract_from_address_custom_proxy_check(account_client, proxy_custom):
>>>>>>> 49fab221
    class CustomProxyCheck(ProxyCheck):
        async def implementation_address(
            self, address: Address, client: Client
        ) -> Optional[int]:
            return None

        async def implementation_hash(
            self, address: Address, client: Client
        ) -> Optional[int]:
            return await client.get_storage_at(
                contract_address=address,
                key=get_storage_var_address("Proxy_implementation_hash_custom"),
                block_hash="latest",
            )

    contract = await Contract.from_address(
<<<<<<< HEAD
        address=deploy_proxy_to_contract_custom.deployed_contract.address,
        provider=account,
=======
        address=proxy_custom.deployed_contract.address,
        client=account_client,
>>>>>>> 49fab221
        proxy_config={"proxy_checks": [CustomProxyCheck()]},
    )

    assert contract.functions.keys() == {"put", "get"}
    assert contract.address == proxy_custom.deployed_contract.address
    assert await is_map_working_properly(map_contract=contract, key=69, val=13)


@pytest.mark.asyncio
async def test_contract_from_address_with_old_address_proxy(
    account, old_proxy, map_contract
):
    declare_result = await Contract.declare(
        account=account, compiled_contract=old_proxy, max_fee=MAX_FEE
    )
    await declare_result.wait_for_acceptance()
    deploy_result = await declare_result.deploy(
        constructor_args={"implementation_address": map_contract.address},
        max_fee=MAX_FEE,
    )
    await deploy_result.wait_for_acceptance()

    proxy_contract = await Contract.from_address(
        address=deploy_result.deployed_contract.address,
        provider=account,
    )
    proxied_contract = await Contract.from_address(
        address=deploy_result.deployed_contract.address,
        provider=account,
        proxy_config=True,
    )

    assert proxied_contract.functions.keys() == {"put", "get"}
    assert proxied_contract.address == proxy_contract.address
    assert await is_map_working_properly(map_contract=proxied_contract, key=69, val=13)<|MERGE_RESOLUTION|>--- conflicted
+++ resolved
@@ -34,27 +34,16 @@
 
 
 @pytest.mark.asyncio
-<<<<<<< HEAD
 async def test_contract_from_address_with_proxy(
-    account, deploy_proxy_to_contract_oz_argent
+    account, proxy_oz_argent
 ):
     proxy_contract = await Contract.from_address(
-        address=deploy_proxy_to_contract_oz_argent.deployed_contract.address,
+        address=proxy_oz_argent.deployed_contract.address,
         provider=account,
     )
     proxied_contract = await Contract.from_address(
-        address=deploy_proxy_to_contract_oz_argent.deployed_contract.address,
+        address=proxy_oz_argent.deployed_contract.address,
         provider=account,
-=======
-async def test_contract_from_address_with_proxy(account_client, proxy_oz_argent):
-    proxy_contract = await Contract.from_address(
-        address=proxy_oz_argent.deployed_contract.address,
-        client=account_client,
-    )
-    proxied_contract = await Contract.from_address(
-        address=proxy_oz_argent.deployed_contract.address,
-        client=account_client,
->>>>>>> 49fab221
         proxy_config=True,
     )
 
@@ -73,36 +62,23 @@
 
 
 @pytest.mark.asyncio
-<<<<<<< HEAD
 async def test_contract_from_address_invalid_proxy_checks(
-    account, deploy_proxy_to_contract_custom
+    account, proxy_custom
 ):
-=======
-async def test_contract_from_address_invalid_proxy_checks(account_client, proxy_custom):
->>>>>>> 49fab221
     message = "Couldn't resolve proxy using given ProxyChecks"
 
     with pytest.raises(ProxyResolutionError, match=message):
         await Contract.from_address(
-<<<<<<< HEAD
-            address=deploy_proxy_to_contract_custom.deployed_contract.address,
+            address=proxy_custom.deployed_contract.address,
             provider=account,
-=======
-            address=proxy_custom.deployed_contract.address,
-            client=account_client,
->>>>>>> 49fab221
             proxy_config=True,
         )
 
 
 @pytest.mark.asyncio
-<<<<<<< HEAD
 async def test_contract_from_address_custom_proxy_check(
-    account, deploy_proxy_to_contract_custom
+    account, proxy_custom
 ):
-=======
-async def test_contract_from_address_custom_proxy_check(account_client, proxy_custom):
->>>>>>> 49fab221
     class CustomProxyCheck(ProxyCheck):
         async def implementation_address(
             self, address: Address, client: Client
@@ -119,13 +95,8 @@
             )
 
     contract = await Contract.from_address(
-<<<<<<< HEAD
-        address=deploy_proxy_to_contract_custom.deployed_contract.address,
+        address=proxy_custom.deployed_contract.address,
         provider=account,
-=======
-        address=proxy_custom.deployed_contract.address,
-        client=account_client,
->>>>>>> 49fab221
         proxy_config={"proxy_checks": [CustomProxyCheck()]},
     )
 
