<<<<<<< HEAD
import json
=======
# pylint: disable=redefined-outer-name

import asyncio
>>>>>>> b34deff8
import os
import socket
import subprocess
import time
from contextlib import closing
from pathlib import Path

import pytest
import pytest_asyncio

from starknet_py.contract import Contract
from starknet_py.net import KeyPair, AccountClient
from starknet_py.net.full_node_client import FullNodeClient
from starknet_py.net.gateway_client import GatewayClient
from starknet_py.net.models import StarknetChainId, AddressRepresentation
from starknet_py.utils.data_transformer.data_transformer import CairoSerializer
from starknet_py.utils.typed_data import TypedData

TESTNET_ACCOUNT_PRIVATE_KEY = (
    "0x5d6871223e9d2f6136f3913e8ccb6daae0b6b2a8452b39f92a1ddc5a76eed9a"
)
TESTNET_ACCOUNT_ADDRESS = (
    "0x7536539dbba2a49ab688a1c86332625f05f660a94908f362d29212e6071432d"
)

DEVNET_ACCOUNT_PRIVATE_KEY = "0xcd613e30d8f16adf91b7584a2265b1f5"
DEVNET_ACCOUNT_ADDRESS = (
    "0x7d2f37b75a5e779f7da01c22acee1b66c39e8ba470ee5448f05e1462afcedb4"
)

INTEGRATION_ACCOUNT_PRIVATE_KEY = (
    "0x5C09392256E68EA48445A9386668055418EAB5538ADBE4B12FD0FDC782C1A07"
)
INTEGRATION_ACCOUNT_ADDRESS = (
    "0x60D7C88541F969520E46D39EC7C9053451CFEDBC2EEB847B684981A22CD452E"
)

INTEGRATION_NEW_ACCOUNT_PRIVATE_KEY = "0x1"

INTEGRATION_NEW_ACCOUNT_ADDRESS = (
    "0X126FAB6AE8ACA83E2DD00B92F94F3402397D527798E18DC28D76B7740638D23"
)


# This fixture was added to enable using async fixtures
@pytest.fixture(scope="module")
def event_loop():
    policy = asyncio.get_event_loop_policy()
    loop = policy.new_event_loop()
    yield loop
    loop.close()


def pytest_addoption(parser):
    parser.addoption(
        "--net",
        action="store",
        default="devnet",
        help="Network to run tests on: possible 'testnet', 'devnet', 'all'",
    )


def get_available_port() -> int:
    with closing(socket.socket(socket.AF_INET, socket.SOCK_STREAM)) as sock:
        sock.bind(("", 0))
        sock.setsockopt(socket.SOL_SOCKET, socket.SO_REUSEADDR, 1)
        return sock.getsockname()[1]


def start_devnet():
    devnet_port = get_available_port()

    command = [
        "poetry",
        "run",
        "starknet-devnet",
        "--host",
        "localhost",
        "--port",
        str(devnet_port),
        "--accounts",  # deploys specified number of accounts
        str(1),
        "--seed",  # generates same accounts each time
        str(1),
    ]
    # pylint: disable=consider-using-with
    proc = subprocess.Popen(command)
    time.sleep(5)
    return devnet_port, proc


@pytest.fixture(scope="module")
def run_devnet():
    devnet_port, proc = start_devnet()
    yield f"http://localhost:{devnet_port}"
    proc.kill()


@pytest.fixture(scope="module")
def network(pytestconfig, run_devnet):
    net = pytestconfig.getoption("--net")
    net_address = {
        "devnet": run_devnet,
        "testnet": "testnet",
        "integration": "https://external.integration.starknet.io",
    }

    return net_address[net]


# pylint: disable=redefined-outer-name
def pytest_collection_modifyitems(config, items):
    if config.getoption("--net") == "all":
        return

    run_testnet = config.getoption("--net") == "testnet"
    run_devnet = config.getoption("--net") == "devnet"
    for item in items:
        runs_on_testnet = "run_on_testnet" in item.keywords
        runs_on_devnet = "run_on_devnet" in item.keywords
        should_run = run_testnet == runs_on_testnet or run_devnet == runs_on_devnet
        if not should_run:
            item.add_marker(pytest.mark.skip())


@pytest.fixture(name="gateway_client", scope="module")
def create_gateway_client(network):
    return GatewayClient(net=network)


@pytest.fixture(name="rpc_client", scope="module")
def create_rpc_client(run_devnet):
    return FullNodeClient(node_url=run_devnet + "/rpc", net=run_devnet)


def create_account_client(
    address: AddressRepresentation,
    private_key: str,
    gateway_client: GatewayClient,
    supported_tx_version: int,
):
    key_pair = KeyPair.from_private_key(int(private_key, 0))
    return AccountClient(
        address=address,
        client=gateway_client,
        key_pair=key_pair,
        chain=StarknetChainId.TESTNET,
        supported_tx_version=supported_tx_version,
    )


@pytest.fixture(scope="module")
def address_and_private_key(pytestconfig):
    net = pytestconfig.getoption("--net")

    account_details = {
        "devnet": (DEVNET_ACCOUNT_ADDRESS, DEVNET_ACCOUNT_PRIVATE_KEY),
        "testnet": (TESTNET_ACCOUNT_ADDRESS, TESTNET_ACCOUNT_PRIVATE_KEY),
        "integration": (INTEGRATION_ACCOUNT_ADDRESS, INTEGRATION_ACCOUNT_PRIVATE_KEY),
    }

    return account_details[net]


@pytest.fixture(scope="module")
# pylint: disable=redefined-outer-name
def gateway_account_client(address_and_private_key, gateway_client):
    address, private_key = address_and_private_key

    return create_account_client(
        address, private_key, gateway_client, supported_tx_version=0
    )


@pytest.fixture(scope="module")
def rpc_account_client(address_and_private_key, rpc_client):
    address, private_key = address_and_private_key

    return create_account_client(
        address, private_key, rpc_client, supported_tx_version=0
    )


@pytest.fixture(scope="module")
def new_address_and_private_key(pytestconfig):
    net = pytestconfig.getoption("--net")

    account_details = {
        # TODO configure for other envs
        "devnet": None,
        "testnet": None,
        "integration": (
            INTEGRATION_NEW_ACCOUNT_ADDRESS,
            INTEGRATION_NEW_ACCOUNT_PRIVATE_KEY,
        ),
    }

    return account_details[net]


@pytest.fixture(scope="module")
def new_gateway_account_client(new_address_and_private_key, gateway_client):
    address, private_key = new_address_and_private_key

    return create_account_client(
        address, private_key, gateway_client, supported_tx_version=1
    )


@pytest.fixture(scope="module", params=["gateway_account_client", "rpc_account_client"])
def account_client(request):
    # FIXME add rpc client for devnet tests
    return request.getfixturevalue(request.param)


@pytest.fixture(scope="module", params=["deploy_map_contract"])
def map_contract(request):
    return request.getfixturevalue(request.param)


directory_with_contracts = Path(os.path.dirname(__file__)) / "mock_contracts_dir"


@pytest.fixture(scope="module")
def map_source_code():
    return (directory_with_contracts / "map.cairo").read_text("utf-8")


@pytest.fixture(scope="module")
def erc20_source_code():
    return (directory_with_contracts / "erc20.cairo").read_text("utf-8")


@pytest_asyncio.fixture(name="deploy_map_contract", scope="module")
async def deploy_map_contract(gateway_account_client, map_source_code) -> Contract:
    deployment_result = await Contract.deploy(
        client=gateway_account_client, compilation_source=map_source_code
    )
    deployment_result = await deployment_result.wait_for_acceptance()
    return deployment_result.deployed_contract


@pytest_asyncio.fixture(name="new_deploy_map_contract", scope="module")
async def new_deploy_map_contract(
    new_gateway_account_client, map_source_code
) -> Contract:
    deployment_result = await Contract.deploy(
        client=new_gateway_account_client, compilation_source=map_source_code
    )
    deployment_result = await deployment_result.wait_for_acceptance()
    return deployment_result.deployed_contract


@pytest_asyncio.fixture(name="erc20_contract", scope="module")
async def deploy_erc20_contract(gateway_account_client, erc20_source_code) -> Contract:
    deployment_result = await Contract.deploy(
        client=gateway_account_client, compilation_source=erc20_source_code
    )
    deployment_result = await deployment_result.wait_for_acceptance()
    return deployment_result.deployed_contract


@pytest.fixture(name="compiled_proxy")
def compiled_proxy(request) -> str:
    return (directory_with_contracts / request.param).read_text("utf-8")


<<<<<<< HEAD
@pytest.fixture(
    name="typed_data",
    params=["typed_data_example.json", "typed_data_struct_array_example.json"],
)
def typed_data(request) -> TypedData:
    file_name = getattr(request, "param")

    directory = Path(os.path.dirname(__file__))
    file_path = directory / "account" / file_name

    with open(file_path, "r", encoding="utf-8") as file:
        typed_data = json.load(file)

    return typed_data


@pytest.fixture(name="cairo_serializer", scope="module")
def cairo_serializer(gateway_account_client) -> CairoSerializer:
=======
@pytest_asyncio.fixture(name="cairo_serializer", scope="module")
async def cairo_serializer(gateway_account_client) -> CairoSerializer:
>>>>>>> b34deff8
    client = gateway_account_client
    contract_content = (
        directory_with_contracts / "simple_storage_with_event.cairo"
    ).read_text("utf-8")

    deployment_result = await Contract.deploy(
        client, compilation_source=contract_content
    )
    await deployment_result.wait_for_acceptance()
    contract = deployment_result.deployed_contract

    return CairoSerializer(identifier_manager=contract.data.identifier_manager)<|MERGE_RESOLUTION|>--- conflicted
+++ resolved
@@ -1,10 +1,7 @@
-<<<<<<< HEAD
+# pylint: disable=redefined-outer-name
+
+import asyncio
 import json
-=======
-# pylint: disable=redefined-outer-name
-
-import asyncio
->>>>>>> b34deff8
 import os
 import socket
 import subprocess
@@ -272,7 +269,6 @@
     return (directory_with_contracts / request.param).read_text("utf-8")
 
 
-<<<<<<< HEAD
 @pytest.fixture(
     name="typed_data",
     params=["typed_data_example.json", "typed_data_struct_array_example.json"],
@@ -289,12 +285,8 @@
     return typed_data
 
 
-@pytest.fixture(name="cairo_serializer", scope="module")
-def cairo_serializer(gateway_account_client) -> CairoSerializer:
-=======
 @pytest_asyncio.fixture(name="cairo_serializer", scope="module")
 async def cairo_serializer(gateway_account_client) -> CairoSerializer:
->>>>>>> b34deff8
     client = gateway_account_client
     contract_content = (
         directory_with_contracts / "simple_storage_with_event.cairo"
