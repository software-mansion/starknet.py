# pylint: disable=redefined-outer-name

import asyncio
import json
import os
import socket
import subprocess
import sys
import time
from contextlib import closing
from pathlib import Path
from typing import Tuple, List, Generator

import pytest
import pytest_asyncio
from starkware.crypto.signature.signature import get_random_private_key
from starkware.starknet.core.os.contract_address.contract_address import (
    calculate_contract_address_from_hash,
)
from starkware.starknet.definitions.fields import ContractAddressSalt

from starknet_py.compile.compiler import Compiler
from starknet_py.constants import FEE_CONTRACT_ADDRESS, DEVNET_FEE_CONTRACT_ADDRESS
from starknet_py.net import KeyPair, AccountClient
from starknet_py.net.client import Client
from starknet_py.net.full_node_client import FullNodeClient
from starknet_py.net.gateway_client import GatewayClient
from starknet_py.net.http_client import GatewayHttpClient
from starknet_py.net.models import StarknetChainId, AddressRepresentation
from starknet_py.contract import Contract
from starknet_py.net.models.typed_data import TypedData
<<<<<<< HEAD
from starknet_py.tests.e2e.utils import (
    get_deploy_account_details,
    get_deploy_account_transaction,
)
=======
from starknet_py.tests.e2e.utils import get_deploy_account_details
from starknet_py.transactions.deploy import make_deploy_tx
>>>>>>> 58ae58cd
from starknet_py.utils.data_transformer.data_transformer import CairoSerializer

TESTNET_ACCOUNT_PRIVATE_KEY = (
    "0x5d6871223e9d2f6136f3913e8ccb6daae0b6b2a8452b39f92a1ddc5a76eed9a"
)
TESTNET_ACCOUNT_ADDRESS = (
    "0x7536539dbba2a49ab688a1c86332625f05f660a94908f362d29212e6071432d"
)

INTEGRATION_ACCOUNT_PRIVATE_KEY = (
    "0x5C09392256E68EA48445A9386668055418EAB5538ADBE4B12FD0FDC782C1A07"
)
INTEGRATION_ACCOUNT_ADDRESS = (
    "0x60D7C88541F969520E46D39EC7C9053451CFEDBC2EEB847B684981A22CD452E"
)

TESTNET_NEW_ACCOUNT_PRIVATE_KEY = (
    "0x39232a85ce81bf97f04f2bb96064719c7ddb551e02ef1e9991ebba9cda5c02c"
)
TESTNET_NEW_ACCOUNT_ADDRESS = (
    "0x75ce3f13b7a1aaa3d0d2c39bf3ca8d5430ee7570ffeab130daf0bedf2c2a41e"
)

INTEGRATION_NEW_ACCOUNT_PRIVATE_KEY = "0x1"

INTEGRATION_NEW_ACCOUNT_ADDRESS = (
    "0X126FAB6AE8ACA83E2DD00B92F94F3402397D527798E18DC28D76B7740638D23"
)

MAX_FEE = int(1e20)

mock_dir = Path(os.path.dirname(__file__)) / "mock"
typed_data_dir = mock_dir / "typed_data"
contracts_dir = mock_dir / "contracts"


# This fixture was added to enable using async fixtures
@pytest.fixture(scope="module")
def event_loop():
    policy = asyncio.get_event_loop_policy()
    loop = policy.new_event_loop()
    yield loop
    loop.close()


def pytest_addoption(parser):
    parser.addoption(
        "--net",
        action="store",
        default="devnet",
        help="Network to run tests on: possible 'testnet', 'devnet', 'all'",
    )


def get_available_port() -> int:
    with closing(socket.socket(socket.AF_INET, socket.SOCK_STREAM)) as sock:
        sock.bind(("", 0))
        sock.setsockopt(socket.SOL_SOCKET, socket.SO_REUSEADDR, 1)
        return sock.getsockname()[1]


def start_devnet():
    devnet_port = get_available_port()

    command = [
        "poetry",
        "run",
        "starknet-devnet",
        "--host",
        "localhost",
        "--port",
        str(devnet_port),
        "--accounts",  # deploys specified number of accounts
        str(1),
        "--seed",  # generates same accounts each time
        str(1),
    ]
    # pylint: disable=consider-using-with
    proc = subprocess.Popen(command)
    time.sleep(5)
    return devnet_port, proc


@pytest.fixture(scope="module")
def run_devnet() -> Generator[str, None, None]:
    """
    Runs devnet instance once per module and returns it's address
    """
    devnet_port, proc = start_devnet()
    yield f"http://localhost:{devnet_port}"
    proc.kill()


@pytest.fixture(scope="module")
def network(pytestconfig, run_devnet: str) -> str:
    """
    Returns network address depending on the --net parameter
    """
    net = pytestconfig.getoption("--net")
    net_address = {
        "devnet": run_devnet,
        "testnet": "testnet",
        "integration": "https://external.integration.starknet.io",
    }

    return net_address[net]


def pytest_collection_modifyitems(config, items):
    if config.getoption("--net") == "all":
        return

    run_testnet = config.getoption("--net") == "testnet"
    run_devnet = config.getoption("--net") == "devnet"
    for item in items:
        runs_on_testnet = "run_on_testnet" in item.keywords
        runs_on_devnet = "run_on_devnet" in item.keywords
        should_not_run = (runs_on_devnet and not run_devnet) or (
            runs_on_testnet and not run_testnet
        )
        if should_not_run:
            item.add_marker(pytest.mark.skip())


@pytest.fixture(name="gateway_client", scope="module")
def create_gateway_client(network: str) -> GatewayClient:
    """
    Creates and returns GatewayClient
    """
    return GatewayClient(net=network)


@pytest.fixture(name="full_node_client", scope="module")
def create_full_node_client(network: str) -> FullNodeClient:
    """
    Creates and returns FullNodeClient
    """
    return FullNodeClient(node_url=network + "/rpc", net=network)


def create_account_client(
    address: AddressRepresentation,
    private_key: str,
    client: Client,
    supported_tx_version: int,
) -> AccountClient:
    key_pair = KeyPair.from_private_key(int(private_key, 0))
    return AccountClient(
        address=address,
        client=client,
        key_pair=key_pair,
        chain=StarknetChainId.TESTNET,
        supported_tx_version=supported_tx_version,
    )


async def devnet_account_details(
    network: str, gateway_client: GatewayClient
) -> Tuple[str, str]:
    """
    Creates an AccountClient (and when using devnet adds fee tokens to its balance)
    """
    devnet_account = await AccountClient.create_account(
        client=gateway_client, chain=StarknetChainId.TESTNET
    )

    http_client = GatewayHttpClient(network)
    await http_client.post(
        method_name="mint",
        payload={
            "address": hex(devnet_account.address),
            "amount": int(1e30),
        },
    )

    # Ignore typing, because BaseSigner doesn't have private_key property, but this one has
    return hex(devnet_account.address), hex(
        devnet_account.signer.private_key  # pyright: ignore
    )


@pytest_asyncio.fixture(scope="module")
async def address_and_private_key(
    pytestconfig, network: str, gateway_client: GatewayClient
) -> Tuple[str, str]:
    """
    Returns address and private key of an account, depending on the network
    """
    net = pytestconfig.getoption("--net")

    account_details = {
        "testnet": (TESTNET_ACCOUNT_ADDRESS, TESTNET_ACCOUNT_PRIVATE_KEY),
        "integration": (INTEGRATION_ACCOUNT_ADDRESS, INTEGRATION_ACCOUNT_PRIVATE_KEY),
    }

    if net == "devnet":
        return await devnet_account_details(network, gateway_client)
    return account_details[net]


@pytest.fixture(scope="module")
def gateway_account_client(
    address_and_private_key: Tuple[str, str], gateway_client: GatewayClient
) -> AccountClient:
    """
    Returns an AccountClient created with GatewayClient
    """
    address, private_key = address_and_private_key

    return create_account_client(
        address, private_key, gateway_client, supported_tx_version=0
    )


@pytest.fixture(scope="module")
def full_node_account_client(
    address_and_private_key: Tuple[str, str], full_node_client: FullNodeClient
) -> AccountClient:
    """
    Returns an AccountClient created with FullNodeClient
    """
    address, private_key = address_and_private_key

    return create_account_client(
        address, private_key, full_node_client, supported_tx_version=0
    )


async def new_devnet_account_details(
    network: str, gateway_client: GatewayClient, class_hash: int
) -> Tuple[str, str]:
    """
    Deploys a new AccountClient and adds fee tokens to its balance (only on devnet)
    """
    priv_key = get_random_private_key()
    key_pair = KeyPair.from_private_key(priv_key)
    salt = ContractAddressSalt.get_random_value()

    address = calculate_contract_address_from_hash(
        salt=salt,
        class_hash=class_hash,
        constructor_calldata=[key_pair.public_key],
        deployer_address=0,
    )

    http_client = GatewayHttpClient(network)
    await http_client.post(
        method_name="mint",
        payload={
            "address": hex(address),
            "amount": int(1e30),
        },
    )

    deploy_account_tx = await get_deploy_account_transaction(
        address=address,
        key_pair=key_pair,
        salt=salt,
        class_hash=class_hash,
        network=network,
    )

    account = AccountClient(
        address=address,
        client=gateway_client,
        key_pair=key_pair,
        chain=StarknetChainId.TESTNET,
        supported_tx_version=1,
    )
    res = await account.deploy_prefunded(deploy_account_tx)
    await account.wait_for_tx(res.transaction_hash)

    return hex(address), hex(key_pair.private_key)


@pytest_asyncio.fixture(scope="module")
async def new_address_and_private_key(
    pytestconfig,
    network: str,
    gateway_client: GatewayClient,
    account_with_validate_deploy_class_hash: int,
) -> Tuple[str, str]:
    """
    Returns address and private key of a new account, depending on the network
    """
    net = pytestconfig.getoption("--net")

    account_details = {
        "testnet": (TESTNET_NEW_ACCOUNT_ADDRESS, TESTNET_NEW_ACCOUNT_PRIVATE_KEY),
        "integration": (
            INTEGRATION_NEW_ACCOUNT_ADDRESS,
            INTEGRATION_NEW_ACCOUNT_PRIVATE_KEY,
        ),
    }

    if net == "devnet":
        return await new_devnet_account_details(
            network, gateway_client, account_with_validate_deploy_class_hash
        )
    return account_details[net]


@pytest.fixture(scope="module")
def new_gateway_account_client(
    new_address_and_private_key: Tuple[str, str], gateway_client: GatewayClient
) -> AccountClient:
    """
    Returns a new AccountClient created with GatewayClient
    """
    address, private_key = new_address_and_private_key

    return create_account_client(
        address, private_key, gateway_client, supported_tx_version=1
    )


def net_to_accounts() -> List[str]:
    accounts = [
        "gateway_account_client",
        "new_gateway_account_client",
    ]
    nets = ["--net=integration", "--net=testnet", "testnet", "integration"]

    if set(nets).isdisjoint(sys.argv):
        accounts.append("full_node_account_client")
    return accounts


@pytest.fixture(
    scope="module",
    params=net_to_accounts(),
)
def account_client(request) -> AccountClient:
    """
    This parametrized fixture returns all AccountClients, one by one.
    Test using this fixture will be run three times, once per account.
    """
    return request.getfixturevalue(request.param)


@pytest.fixture(
    scope="module", params=["deploy_map_contract", "new_deploy_map_contract"]
)
def map_contract(request) -> Contract:
    """
    Returns account contracts using old and new account versions
    """
    return request.getfixturevalue(request.param)


@pytest.fixture(scope="module")
def map_source_code() -> str:
    """
    Returns source code of the map contract
    """
    return (contracts_dir / "map.cairo").read_text("utf-8")


@pytest.fixture(scope="module")
def erc20_source_code() -> str:
    """
    Returns source code of the erc20 contract
    """
    return (contracts_dir / "erc20.cairo").read_text("utf-8")


@pytest_asyncio.fixture(name="deploy_map_contract", scope="module")
async def deploy_map_contract(
    gateway_account_client: AccountClient, map_source_code: str
) -> Contract:
    """
    Deploys map contract and returns its instance
    """
    deployment_result = await Contract.deploy(
        client=gateway_account_client, compilation_source=map_source_code
    )
    deployment_result = await deployment_result.wait_for_acceptance()
    return deployment_result.deployed_contract


@pytest_asyncio.fixture(name="new_deploy_map_contract", scope="module")
async def new_deploy_map_contract(
    new_gateway_account_client: AccountClient, map_source_code: str
) -> Contract:
    """
    Deploys new map contract and returns its instance
    """
    deployment_result = await Contract.deploy(
        client=new_gateway_account_client, compilation_source=map_source_code
    )
    deployment_result = await deployment_result.wait_for_acceptance()
    return deployment_result.deployed_contract


@pytest_asyncio.fixture(name="erc20_contract", scope="module")
async def deploy_erc20_contract(
    gateway_account_client: AccountClient, erc20_source_code: str
) -> Contract:
    """
    Deploys erc20 contract and returns its instance
    """
    deployment_result = await Contract.deploy(
        client=gateway_account_client, compilation_source=erc20_source_code
    )
    deployment_result = await deployment_result.wait_for_acceptance()
    return deployment_result.deployed_contract


@pytest.fixture(
    name="compiled_proxy",
    params=["argent_proxy_compiled.json", "oz_proxy_compiled.json"],
)
def compiled_proxy(request) -> str:
    """
    Returns source code of compiled proxy contract
    """
    return (contracts_dir / request.param).read_text("utf-8")


@pytest.fixture(
    name="typed_data",
    params=[
        "typed_data_example.json",
        "typed_data_felt_array_example.json",
        "typed_data_long_string_example.json",
        "typed_data_struct_array_example.json",
    ],
)
def typed_data(request) -> TypedData:
    """
    Returns TypedData dictionary example
    """
    file_name = getattr(request, "param")
    file_path = typed_data_dir / file_name

    with open(file_path, "r", encoding="utf-8") as file:
        typed_data = json.load(file)

    return typed_data


@pytest_asyncio.fixture(name="cairo_serializer", scope="module")
async def cairo_serializer(gateway_account_client: AccountClient) -> CairoSerializer:
    """
    Returns CairoSerializer for "simple_storage_with_event.cairo"
    """
    client = gateway_account_client
    contract_content = (contracts_dir / "simple_storage_with_event.cairo").read_text(
        "utf-8"
    )

    deployment_result = await Contract.deploy(
        client, compilation_source=contract_content
    )
    await deployment_result.wait_for_acceptance()
    contract = deployment_result.deployed_contract

    return CairoSerializer(identifier_manager=contract.data.identifier_manager)


@pytest.fixture(scope="module")
def fee_contract(pytestconfig, new_gateway_account_client: AccountClient) -> Contract:
    """
    Returns an instance of the fee contract. It is used to transfer tokens
    """
    abi = [
        {
            "inputs": [
                {"name": "recipient", "type": "felt"},
                {"name": "amount", "type": "Uint256"},
            ],
            "name": "transfer",
            "outputs": [{"name": "success", "type": "felt"}],
            "type": "function",
        },
        {
            "members": [
                {"name": "low", "offset": 0, "type": "felt"},
                {"name": "high", "offset": 1, "type": "felt"},
            ],
            "name": "Uint256",
            "size": 2,
            "type": "struct",
        },
    ]

    address = (
        FEE_CONTRACT_ADDRESS
        if pytestconfig.getoption("--net") != "devnet"
        else DEVNET_FEE_CONTRACT_ADDRESS
    )

    return Contract(
        address=address,
        abi=abi,
        client=new_gateway_account_client,
    )


@pytest_asyncio.fixture(scope="module")
<<<<<<< HEAD
async def account_with_validate_deploy_class_hash(pytestconfig, network: str) -> int:
=======
async def account_with_validate_deploy_class_hash(
    new_gateway_account_client: AccountClient,
) -> int:
>>>>>>> 58ae58cd
    """
    Returns a clas_hash of the account_with_validate_deploy.cairo
    """
    compiled_contract = Compiler(
        contract_source=(
            contracts_dir / "account_with_validate_deploy.cairo"
        ).read_text("utf-8"),
        is_account_contract=True,
    ).compile_contract()

<<<<<<< HEAD
    address_and_priv_key = {
        "devnet": (
            "0x7d2f37b75a5e779f7da01c22acee1b66c39e8ba470ee5448f05e1462afcedb4",
            "0xcd613e30d8f16adf91b7584a2265b1f5",
        ),
        "testnet": (TESTNET_NEW_ACCOUNT_ADDRESS, TESTNET_NEW_ACCOUNT_PRIVATE_KEY),
        "integration": (
            INTEGRATION_NEW_ACCOUNT_ADDRESS,
            INTEGRATION_NEW_ACCOUNT_PRIVATE_KEY,
        ),
    }

    net = pytestconfig.getoption("--net")
    address, private_key = address_and_priv_key[net]

    account = AccountClient(
        address=address,
        client=GatewayClient(net=network),
        key_pair=KeyPair.from_private_key(int(private_key, 16)),
        chain=StarknetChainId.TESTNET,
        supported_tx_version=1,
    )

    declare_tx = await account.sign_declare_transaction(
        compiled_contract=compiled_contract,
        max_fee=MAX_FEE,
    )
    resp = await account.declare(transaction=declare_tx)
    await account.wait_for_tx(resp.transaction_hash)
=======
    declare_tx = await new_gateway_account_client.sign_declare_transaction(
        compiled_contract=compiled_contract,
        max_fee=MAX_FEE,
    )
    resp = await new_gateway_account_client.declare(transaction=declare_tx)
    await new_gateway_account_client.wait_for_tx(resp.transaction_hash)
>>>>>>> 58ae58cd

    return resp.class_hash


AccountToBeDeployedDetails = Tuple[int, KeyPair, int, int]


@pytest_asyncio.fixture(scope="module")
async def details_of_account_to_be_deployed(
    account_with_validate_deploy_class_hash: int,
    fee_contract: Contract,
) -> AccountToBeDeployedDetails:
    """
    Returns address, key_pair, salt and class_hash of the account with validate deploy.
<<<<<<< HEAD
    Used to test DeployAccount transaction
=======
    Prefunds the address with enough tokens to allow for deployment.
>>>>>>> 58ae58cd
    """
    return await get_deploy_account_details(
        class_hash=account_with_validate_deploy_class_hash, fee_contract=fee_contract
    )<|MERGE_RESOLUTION|>--- conflicted
+++ resolved
@@ -29,15 +29,12 @@
 from starknet_py.net.models import StarknetChainId, AddressRepresentation
 from starknet_py.contract import Contract
 from starknet_py.net.models.typed_data import TypedData
-<<<<<<< HEAD
+from starknet_py.tests.e2e.utils import get_deploy_account_details
+from starknet_py.transactions.deploy import make_deploy_tx
 from starknet_py.tests.e2e.utils import (
     get_deploy_account_details,
     get_deploy_account_transaction,
 )
-=======
-from starknet_py.tests.e2e.utils import get_deploy_account_details
-from starknet_py.transactions.deploy import make_deploy_tx
->>>>>>> 58ae58cd
 from starknet_py.utils.data_transformer.data_transformer import CairoSerializer
 
 TESTNET_ACCOUNT_PRIVATE_KEY = (
@@ -538,13 +535,7 @@
 
 
 @pytest_asyncio.fixture(scope="module")
-<<<<<<< HEAD
 async def account_with_validate_deploy_class_hash(pytestconfig, network: str) -> int:
-=======
-async def account_with_validate_deploy_class_hash(
-    new_gateway_account_client: AccountClient,
-) -> int:
->>>>>>> 58ae58cd
     """
     Returns a clas_hash of the account_with_validate_deploy.cairo
     """
@@ -555,7 +546,6 @@
         is_account_contract=True,
     ).compile_contract()
 
-<<<<<<< HEAD
     address_and_priv_key = {
         "devnet": (
             "0x7d2f37b75a5e779f7da01c22acee1b66c39e8ba470ee5448f05e1462afcedb4",
@@ -585,14 +575,6 @@
     )
     resp = await account.declare(transaction=declare_tx)
     await account.wait_for_tx(resp.transaction_hash)
-=======
-    declare_tx = await new_gateway_account_client.sign_declare_transaction(
-        compiled_contract=compiled_contract,
-        max_fee=MAX_FEE,
-    )
-    resp = await new_gateway_account_client.declare(transaction=declare_tx)
-    await new_gateway_account_client.wait_for_tx(resp.transaction_hash)
->>>>>>> 58ae58cd
 
     return resp.class_hash
 
@@ -607,11 +589,7 @@
 ) -> AccountToBeDeployedDetails:
     """
     Returns address, key_pair, salt and class_hash of the account with validate deploy.
-<<<<<<< HEAD
-    Used to test DeployAccount transaction
-=======
     Prefunds the address with enough tokens to allow for deployment.
->>>>>>> 58ae58cd
     """
     return await get_deploy_account_details(
         class_hash=account_with_validate_deploy_class_hash, fee_contract=fee_contract
