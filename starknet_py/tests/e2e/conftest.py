--- conflicted
+++ resolved
@@ -1,9 +1,6 @@
-<<<<<<< HEAD
+# pylint: disable=redefined-outer-name
+
 import asyncio
-=======
-# pylint: disable=redefined-outer-name
-
->>>>>>> d42003d8
 import os
 import time
 import subprocess
@@ -128,20 +125,8 @@
 
 
 @pytest.fixture(name="gateway_client", scope="module")
-<<<<<<< HEAD
-def create_gateway_client(pytestconfig):
-    net = pytestconfig.getoption("--net")
-    net_address = {
-        "devnet": run_devnet,
-        "testnet": "testnet",
-        "integration": "https://external.integration.starknet.io",
-    }
-
-    return GatewayClient(net=net_address[net])
-=======
 def create_gateway_client(network):
     return GatewayClient(net=network)
->>>>>>> d42003d8
 
 
 @pytest.fixture(name="rpc_client", scope="module")
@@ -215,7 +200,6 @@
 
 
 @pytest.fixture(scope="module")
-<<<<<<< HEAD
 def new_gateway_account_client(new_address_and_private_key, gateway_client):
     address, private_key = new_address_and_private_key
 
@@ -237,14 +221,6 @@
 )
 def map_contract(request):
     return request.getfixturevalue(request.param)
-=======
-def account_clients(gateway_account_client, rpc_account_client, pytestconfig):
-    net = pytestconfig.getoption("--net")
-    if net != "devnet":
-        return [gateway_account_client]
-
-    return gateway_account_client, rpc_account_client
->>>>>>> d42003d8
 
 
 directory_with_contracts = Path(os.path.dirname(__file__)) / "mock_contracts_dir"
