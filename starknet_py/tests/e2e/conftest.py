--- conflicted
+++ resolved
@@ -462,7 +462,6 @@
     return CairoSerializer(identifier_manager=contract.data.identifier_manager)
 
 
-<<<<<<< HEAD
 @pytest_asyncio.fixture(scope="module")
 async def deployer_address(gateway_client: AccountClient) -> int:
     """
@@ -565,7 +564,8 @@
     await resp.wait_for_acceptance()
 
     return resp.hash
-=======
+
+
 @pytest_asyncio.fixture(name="default_gateway_gas_price", scope="module")
 def default_gateway_gas_price() -> int:
     """
@@ -573,5 +573,4 @@
     Useful for asserting that the gas price appears in the block response from
     the GatewayClient.
     """
-    return StarknetGeneralConfig().min_gas_price
->>>>>>> 043efd0b
+    return StarknetGeneralConfig().min_gas_price