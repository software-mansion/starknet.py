--- conflicted
+++ resolved
@@ -1,50 +1,4 @@
 from __future__ import annotations
-<<<<<<< HEAD
-
-from starkware.crypto.signature.signature import (
-    get_random_private_key,
-)
-
-from starknet_py.net import Client, KeyPair
-from starknet_py.net.account.account_client import AccountClient
-from starknet_py.net.account.compiled_account_contract import COMPILED_ACCOUNT_CONTRACT
-from starknet_py.net.models.chains import StarknetChainId
-
-
-class DevnetClient(AccountClient):
-    def __init__(self, address, net, key_pair, *args, **kwargs):
-        super().__init__(
-            address=address,
-            net=net,
-            chain=StarknetChainId.TESTNET,
-            key_pair=key_pair,
-            *args,
-            **kwargs,
-        )
-
-    @staticmethod
-    async def make_devnet_client(port: int) -> DevnetClient:
-        devnet_address = f"http://localhost:{port}"
-        client = Client(net=devnet_address, chain="goerli")
-        private_key = get_random_private_key()
-        key_pair = KeyPair.from_private_key(private_key)
-
-        result = await client.deploy(
-            constructor_calldata=[key_pair.public_key],
-            compiled_contract=COMPILED_ACCOUNT_CONTRACT,
-        )
-        await client.wait_for_tx(
-            tx_hash=result["transaction_hash"],
-        )
-        return DevnetClient(
-            address=result["address"], key_pair=key_pair, net=devnet_address
-        )
-
-
-class DevnetClientWithoutAccount(Client):
-    def __init__(self, port):
-        super().__init__(net=f"http://localhost:{port}", chain=StarknetChainId.TESTNET)
-=======
 import os
 
 
@@ -74,5 +28,4 @@
         return client
 
     async def make_devnet_client_without_account(self) -> Client:
-        return Client(net=self.net, chain=self.chain)
->>>>>>> 407ef79b
+        return Client(net=self.net, chain=self.chain)