import random
from typing import List, Tuple

from starknet_py.constants import EC_ORDER
from starknet_py.contract import Contract
from starknet_py.hash.address import compute_address
from starknet_py.net.account.account import Account
from starknet_py.net.client import Client
from starknet_py.net.http_client import HttpClient, HttpMethod
from starknet_py.net.models import DeployAccountV3, StarknetChainId
from starknet_py.net.signer.key_pair import KeyPair
from starknet_py.net.udc_deployer.deployer import _get_random_salt
from starknet_py.tests.e2e.fixtures.constants import MAX_RESOURCE_BOUNDS

AccountToBeDeployedDetails = Tuple[int, KeyPair, int, int]


def _new_address(
    class_hash: int,
    calldata: List[int],
):
    salt = _get_random_salt()
    return (
        compute_address(
            salt=salt,
            class_hash=class_hash,
            constructor_calldata=calldata,
            deployer_address=0,
        ),
        salt,
    )


async def prepay_account(
    *,
    address: int,
    eth_fee_contract: Contract,
    strk_fee_contract: Contract,
):
    """
    Transfer fees from system contracts (ETH and STRK) to address specified.

    :param address: Address of the account to send funds to.
    :param eth_fee_contract: Contract for prefunding deployments in ETH.
    :param strk_fee_contract: Contract for prefunding deployments in STRK.
    """
<<<<<<< HEAD
    priv_key = _get_random_private_key_unsafe()
    key_pair = KeyPair.from_private_key(priv_key)
    salt = _get_random_salt()

    calldata = [key_pair.public_key]
    if argent_calldata:
        # Argent account's calldata to the constructor requires 'owner' and 'guardian', hence the additional 0 for the
        # 'guardian'.
        calldata.append(0)
    address = compute_address(
        salt=salt,
        class_hash=class_hash,
        constructor_calldata=calldata,
        deployer_address=0,
    )

=======
>>>>>>> 118ad51b
    transfer_wei_res = await eth_fee_contract.functions["transfer"].invoke_v3(
        recipient=address, amount=int(1e40), resource_bounds=MAX_RESOURCE_BOUNDS
    )
    await transfer_wei_res.wait_for_acceptance()

    transfer_fri_res = await strk_fee_contract.functions["transfer"].invoke_v3(
        recipient=address, amount=int(1e40), resource_bounds=MAX_RESOURCE_BOUNDS
    )
    await transfer_fri_res.wait_for_acceptance()


async def get_deploy_account_transaction(
    *, address: int, key_pair: KeyPair, salt: int, class_hash: int, client: Client
) -> DeployAccountV3:
    """
    Get a signed DeployAccount transaction from provided details
    """

    account = Account(
        address=address,
        client=client,
        key_pair=key_pair,
        chain=StarknetChainId.SEPOLIA,
    )
    return await account.sign_deploy_account_v3(
        class_hash=class_hash,
        contract_address_salt=salt,
        constructor_calldata=[key_pair.public_key],
        resource_bounds=MAX_RESOURCE_BOUNDS,
    )


def _get_random_private_key_unsafe() -> int:
    """
    Returns a private key in the range [1, EC_ORDER).
    This is not a safe way of generating private keys and should be used only in tests.
    """
    return random.randint(1, EC_ORDER - 1)


async def create_empty_block(http_client: HttpClient) -> None:
    url = http_client.url[:-4] if http_client.url.endswith("/rpc") else http_client.url
    await http_client.request(
        address=f"{url}/create_block",
        http_method=HttpMethod.POST,
    )<|MERGE_RESOLUTION|>--- conflicted
+++ resolved
@@ -44,25 +44,6 @@
     :param eth_fee_contract: Contract for prefunding deployments in ETH.
     :param strk_fee_contract: Contract for prefunding deployments in STRK.
     """
-<<<<<<< HEAD
-    priv_key = _get_random_private_key_unsafe()
-    key_pair = KeyPair.from_private_key(priv_key)
-    salt = _get_random_salt()
-
-    calldata = [key_pair.public_key]
-    if argent_calldata:
-        # Argent account's calldata to the constructor requires 'owner' and 'guardian', hence the additional 0 for the
-        # 'guardian'.
-        calldata.append(0)
-    address = compute_address(
-        salt=salt,
-        class_hash=class_hash,
-        constructor_calldata=calldata,
-        deployer_address=0,
-    )
-
-=======
->>>>>>> 118ad51b
     transfer_wei_res = await eth_fee_contract.functions["transfer"].invoke_v3(
         recipient=address, amount=int(1e40), resource_bounds=MAX_RESOURCE_BOUNDS
     )
