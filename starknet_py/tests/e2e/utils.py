--- conflicted
+++ resolved
@@ -1,12 +1,9 @@
 from __future__ import annotations
 
-<<<<<<< HEAD
 
 from starknet_py.net.gateway_client import GatewayClient
 from starknet_py.net.full_node_client import FullNodeClient
-=======
-from starknet_py.net import Client, KeyPair
->>>>>>> f5d7f7c2
+from starknet_py.net import KeyPair
 from starknet_py.net.account.account_client import AccountClient
 from starknet_py.net.models.chains import StarknetChainId
 
@@ -26,21 +23,7 @@
         self.net = net
         self.chain = chain
 
-<<<<<<< HEAD
-    async def make_devnet_client(self) -> AccountClient:
-        client = GatewayClient(net=self.net, chain=self.chain)
-        acc_client = await AccountClient.create_account(client)
-        return acc_client
-
-    async def make_devnet_client_without_account(self) -> GatewayClient:
-        return GatewayClient(net=self.net, chain=self.chain)
-
-    async def make_rpc_client(self) -> FullNodeClient:
-        return FullNodeClient(
-            node_url=self.net + "/rpc", chain=self.chain, net=self.net
-        )
-=======
-    def make_devnet_client(self) -> Client:
+    def make_devnet_client(self) -> AccountClient:
         key_pair = KeyPair.from_private_key(int(ACCOUNT_CLIENT_PRIVATE_KEY, 0))
         client = AccountClient(
             address=ACCOUNT_CLIENT_ADDRESS,
@@ -51,6 +34,10 @@
 
         return client
 
-    def make_devnet_client_without_account(self) -> Client:
-        return Client(net=self.net, chain=self.chain)
->>>>>>> f5d7f7c2
+    def make_devnet_client_without_account(self) -> GatewayClient:
+        return GatewayClient(net=self.net, chain=self.chain)
+
+    async def make_rpc_client(self) -> FullNodeClient:
+        return FullNodeClient(
+            node_url=self.net + "/rpc", chain=self.chain, net=self.net
+        )