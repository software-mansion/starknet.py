import pytest

from starknet_py.contract import Contract
from starknet_py.net.account.base_account import BaseAccount
from starknet_py.tests.e2e.fixtures.constants import MAX_FEE


<<<<<<< HEAD
async def declare_contract(account_client: AccountClient, compiled_contract: str):
=======
async def declare_contract(account: BaseAccount):
    contract = """
            %lang starknet
            %builtins pedersen range_check

            from starkware.cairo.common.cairo_builtins import HashBuiltin

            @storage_var
            func public_key() -> (res: felt) {
            }

            @constructor
            func constructor{syscall_ptr: felt*, range_check_ptr: felt, pedersen_ptr: HashBuiltin*}(
                pkey: felt
            ) {
                public_key.write(pkey);
                return ();
            }
        """
    compiled_contract = Compiler(contract_source=contract).compile_contract()

>>>>>>> b6a25805
    declare_result = await Contract.declare(
        account=account,
        compiled_contract=compiled_contract,
        max_fee=MAX_FEE,
    )
    await declare_result.wait_for_acceptance()


@pytest.mark.asyncio
<<<<<<< HEAD
async def test_pending_block(new_gateway_account_client, map_compiled_contract):
    # TODO: change to new_account_client once devnet repaired
    await declare_contract(new_gateway_account_client, map_compiled_contract)
=======
async def test_pending_block(account):
    await declare_contract(account)
>>>>>>> b6a25805

    blk = await account.client.get_block(block_number="pending")
    assert blk.block_hash


@pytest.mark.asyncio
<<<<<<< HEAD
async def test_latest_block(new_account_client, map_compiled_contract):
    await declare_contract(new_account_client, map_compiled_contract)
=======
async def test_latest_block(account):
    await declare_contract(account)
>>>>>>> b6a25805

    blk = await account.client.get_block(block_number="latest")
    assert blk.block_hash<|MERGE_RESOLUTION|>--- conflicted
+++ resolved
@@ -5,31 +5,7 @@
 from starknet_py.tests.e2e.fixtures.constants import MAX_FEE
 
 
-<<<<<<< HEAD
-async def declare_contract(account_client: AccountClient, compiled_contract: str):
-=======
-async def declare_contract(account: BaseAccount):
-    contract = """
-            %lang starknet
-            %builtins pedersen range_check
-
-            from starkware.cairo.common.cairo_builtins import HashBuiltin
-
-            @storage_var
-            func public_key() -> (res: felt) {
-            }
-
-            @constructor
-            func constructor{syscall_ptr: felt*, range_check_ptr: felt, pedersen_ptr: HashBuiltin*}(
-                pkey: felt
-            ) {
-                public_key.write(pkey);
-                return ();
-            }
-        """
-    compiled_contract = Compiler(contract_source=contract).compile_contract()
-
->>>>>>> b6a25805
+async def declare_contract(account: BaseAccount, compiled_contract: str):
     declare_result = await Contract.declare(
         account=account,
         compiled_contract=compiled_contract,
@@ -39,27 +15,17 @@
 
 
 @pytest.mark.asyncio
-<<<<<<< HEAD
-async def test_pending_block(new_gateway_account_client, map_compiled_contract):
+async def test_pending_block(account, map_compiled_contract):
     # TODO: change to new_account_client once devnet repaired
-    await declare_contract(new_gateway_account_client, map_compiled_contract)
-=======
-async def test_pending_block(account):
-    await declare_contract(account)
->>>>>>> b6a25805
+    await declare_contract(account, map_compiled_contract)
 
     blk = await account.client.get_block(block_number="pending")
     assert blk.block_hash
 
 
 @pytest.mark.asyncio
-<<<<<<< HEAD
-async def test_latest_block(new_account_client, map_compiled_contract):
-    await declare_contract(new_account_client, map_compiled_contract)
-=======
-async def test_latest_block(account):
-    await declare_contract(account)
->>>>>>> b6a25805
+async def test_latest_block(account, map_compiled_contract):
+    await declare_contract(account, map_compiled_contract)
 
     blk = await account.client.get_block(block_number="latest")
     assert blk.block_hash