--- conflicted
+++ resolved
@@ -26,17 +26,10 @@
 directory = os.path.dirname(__file__)
 
 
-<<<<<<< HEAD
 async def prepare_network(
     new_gateway_account_client: AccountClient,
 ) -> PreparedNetworkData:
-    contract_compiled = Path(
-        directory_with_contracts / "balance_compiled.json"
-    ).read_text("utf-8")
-=======
-async def prepare_network(gateway_account_client: AccountClient) -> PreparedNetworkData:
     contract_compiled = Path(contracts_dir / "balance_compiled.json").read_text("utf-8")
->>>>>>> e44c99b6
 
     prepared_data = await prepare_net_for_tests(
         new_gateway_account_client, compiled_contract=contract_compiled
