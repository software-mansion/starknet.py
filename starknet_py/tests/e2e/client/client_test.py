# pylint: disable=too-many-arguments
import asyncio
from unittest.mock import patch, MagicMock

import pytest

from starkware.starknet.public.abi import get_selector_from_name

from starknet_py.net.models import StarknetChainId
from starknet_py.tests.e2e.utils import DevnetClientFactory
from starknet_py.net.client_models import (
    TransactionStatus,
    InvokeFunction,
    BlockStateUpdate,
    StarknetBlock,
    BlockStatus,
    TransactionReceipt,
    ContractDiff,
    DeployTransaction,
    InvokeTransaction,
)
from starknet_py.net.client_errors import ClientError
<<<<<<< HEAD
from starknet_py.transaction_exceptions import TransactionNotReceivedError
=======
from starknet_py.transaction_exceptions import (
    TransactionRejectedError,
    TransactionNotReceivedError,
)
>>>>>>> 9bca931a
from starknet_py.transactions.deploy import make_deploy_tx


@pytest.mark.asyncio
async def test_get_deploy_transaction(
    clients, deploy_transaction_hash, contract_address
):
    for client in clients:
        transaction = await client.get_transaction(deploy_transaction_hash)

        assert transaction == DeployTransaction(
            contract_address=contract_address,
            constructor_calldata=[],
            hash=deploy_transaction_hash,
            signature=[],
            max_fee=0,
            # class_hash=class_hash,
        )


@pytest.mark.asyncio
async def test_get_invoke_transaction(
    clients,
    invoke_transaction_hash,
    invoke_transaction_calldata,
    invoke_transaction_selector,
    contract_address,
):
    for client in clients:
        transaction = await client.get_transaction(invoke_transaction_hash)

        assert transaction == InvokeTransaction(
            contract_address=contract_address,
            calldata=invoke_transaction_calldata,
            entry_point_selector=invoke_transaction_selector,
            hash=invoke_transaction_hash,
            signature=[],
            max_fee=0,
        )


@pytest.mark.asyncio
async def test_get_transaction_raises_on_not_received(clients):
    for client in clients:
        with pytest.raises(TransactionNotReceivedError):
            await client.get_transaction(tx_hash=0x1)


@pytest.mark.asyncio
async def test_get_block_by_hash(
    clients,
    deploy_transaction_hash,
    block_with_deploy_hash,
    block_with_deploy_number,
    block_with_deploy_root,
    contract_address,
):
    for client in clients:
        block = await client.get_block(block_hash=block_with_deploy_hash)

        assert block == StarknetBlock(
            block_number=block_with_deploy_number,
            block_hash=block_with_deploy_hash,
            parent_block_hash=0x0,
            root=block_with_deploy_root,
            status=BlockStatus.ACCEPTED_ON_L2,
            timestamp=2137,
            transactions=[
                DeployTransaction(
                    contract_address=contract_address,
                    constructor_calldata=[],
                    hash=deploy_transaction_hash,
                    signature=[],
                    max_fee=0,
                    # class_hash=class_hash,
                )
            ],
        )


@pytest.mark.asyncio
async def test_get_block_by_number(
    clients,
    deploy_transaction_hash,
    block_with_deploy_number,
    block_with_deploy_hash,
    block_with_deploy_root,
    contract_address,
):
    for client in clients:
        block = await client.get_block(block_number=0)

        assert block == StarknetBlock(
            block_number=block_with_deploy_number,
            block_hash=block_with_deploy_hash,
            parent_block_hash=0x0,
            root=block_with_deploy_root,
            status=BlockStatus.ACCEPTED_ON_L2,
            timestamp=2137,
            transactions=[
                DeployTransaction(
                    contract_address=contract_address,
                    constructor_calldata=[],
                    hash=deploy_transaction_hash,
                    signature=[],
                    # class_hash=class_hash,
                    max_fee=0,
                )
            ],
        )


@pytest.mark.asyncio
async def test_get_storage_at(clients, contract_address):
    for client in clients:
        storage = await client.get_storage_at(
            contract_address=contract_address,
            key=916907772491729262376534102982219947830828984996257231353398618781993312401,
            block_hash="latest",
        )

        assert storage == 1234


@pytest.mark.asyncio
async def test_get_storage_at_incorrect_address(clients):
    gateway_client, full_node_client = clients

    storage = await gateway_client.get_storage_at(
        contract_address=0x1111,
        key=916907772491729262376534102982219947830828984996257231353398618781993312401,
        block_hash="latest",
    )
    assert storage == 0

    with pytest.raises(ClientError):
        await full_node_client.get_storage_at(
            contract_address=0x1111,
            key=916907772491729262376534102982219947830828984996257231353398618781993312401,
            block_hash="latest",
        )


@pytest.mark.asyncio
async def test_get_transaction_receipt(clients, invoke_transaction_hash):
    # TODO: Adapt this test to work with RPC as well when it returns block number
    gateway_client, _ = clients
    receipt = await gateway_client.get_transaction_receipt(
        tx_hash=invoke_transaction_hash
    )

    assert receipt == TransactionReceipt(
        hash=invoke_transaction_hash,
        status=TransactionStatus.ACCEPTED_ON_L2,
        events=[],
        l2_to_l1_messages=[],
        l1_to_l2_consumed_message=None,
        version=0,
        actual_fee=0,
        transaction_rejection_reason=None,
        block_number=1,
    )


@pytest.mark.asyncio
async def test_estimate_fee(devnet_address, contract_address):
    client = await DevnetClientFactory(
        devnet_address
    ).make_devnet_client_without_account()
    transaction = InvokeFunction(
        contract_address=contract_address,
        entry_point_selector=get_selector_from_name("increase_balance"),
        calldata=[123],
        max_fee=0,
        version=0,
        signature=[0x0, 0x0],
    )
    estimate_fee = await client.estimate_fee(tx=transaction)

    assert isinstance(estimate_fee, int)
    assert estimate_fee > 0


@pytest.mark.asyncio
async def test_call_contract(clients, contract_address):
    for client in clients:
        invoke_function = InvokeFunction(
            contract_address=contract_address,
            entry_point_selector=get_selector_from_name("get_balance"),
            calldata=[],
            max_fee=0,
            version=0,
            signature=[0x0, 0x0],
        )
        result = await client.call_contract(invoke_function, block_hash="latest")

        assert result == [1234]


@pytest.mark.asyncio
async def test_state_update(
    clients, block_with_deploy_hash, block_with_deploy_root, contract_address
):
    for client in clients:
        state_update = await client.get_state_update(block_hash=block_with_deploy_hash)

        assert state_update == BlockStateUpdate(
            block_hash=block_with_deploy_hash,
            new_root=block_with_deploy_root,
            old_root=0x0,
            storage_diffs=[],
            contract_diffs=[
                ContractDiff(
                    address=contract_address,
                    contract_hash=0x711941B11A8236B8CCA42B664E19342AC7300ABB1DC44957763CB65877C2708,
                )
            ],
        )


@pytest.mark.asyncio
async def test_add_transaction(devnet_address, contract_address):
    # TODO extend this test to all clients
    client = await DevnetClientFactory(
        devnet_address
    ).make_devnet_client_without_account()
    invoke_function = InvokeFunction(
        contract_address=contract_address,
        entry_point_selector=get_selector_from_name("increase_balance"),
        calldata=[0],
        max_fee=0,
        version=0,
        signature=[0x0, 0x0],
    )
    result = await client.add_transaction(invoke_function)

    assert result.address == contract_address
    assert result.code == "TRANSACTION_RECEIVED"


@pytest.mark.asyncio
async def test_deploy(devnet_address, balance_contract):
    # TODO extend this test to all clients
    client = await DevnetClientFactory(
        devnet_address
    ).make_devnet_client_without_account()
    deploy_tx = make_deploy_tx(
        compiled_contract=balance_contract, constructor_calldata=[]
    )
    result = await client.deploy(deploy_tx)

    assert result.code == "TRANSACTION_RECEIVED"


@pytest.mark.asyncio
async def test_get_class_hash_at(clients, contract_address):
    for client in clients:
        class_hash = await client.get_class_hash_at(contract_address=contract_address)
        assert (
            class_hash
            == 0x711941B11A8236B8CCA42B664E19342AC7300ABB1DC44957763CB65877C2708
        )


@pytest.mark.asyncio
async def test_get_class_by_hash(clients, class_hash):
    for client in clients:
        contract_class = await client.get_class_by_hash(class_hash=class_hash)
        assert contract_class.program != ""
        assert contract_class.entry_points_by_type is not None


def test_chain_id(clients):
    for client in clients:
        assert client.chain == StarknetChainId.TESTNET


@pytest.mark.asyncio
async def test_wait_for_tx_accepted(devnet_address):
    client = await DevnetClientFactory(
        devnet_address
    ).make_devnet_client_without_account()

    with patch(
        "starknet_py.net.gateway_client.GatewayClient.get_transaction_receipt",
        MagicMock(),
    ) as mocked_receipt:
        result = asyncio.Future()
        result.set_result(
            TransactionReceipt(
                hash=0x1, status=TransactionStatus.ACCEPTED_ON_L2, block_number=1
            )
        )

        mocked_receipt.return_value = result

        block_number, tx_status = await client.wait_for_tx(tx_hash=0x1)
        assert block_number == 1
        assert tx_status == TransactionStatus.ACCEPTED_ON_L2


@pytest.mark.asyncio
async def test_wait_for_tx_pending(devnet_address):
    client = await DevnetClientFactory(
        devnet_address
    ).make_devnet_client_without_account()

    with patch(
        "starknet_py.net.gateway_client.GatewayClient.get_transaction_receipt",
        MagicMock(),
    ) as mocked_receipt:
        result = asyncio.Future()
        result.set_result(
            TransactionReceipt(
                hash=0x1, status=TransactionStatus.PENDING, block_number=1
            )
        )

        mocked_receipt.return_value = result

        block_number, tx_status = await client.wait_for_tx(tx_hash=0x1)
        assert block_number == 1
        assert tx_status == TransactionStatus.PENDING


@pytest.mark.parametrize(
    "status, exception",
    (
        (TransactionStatus.REJECTED, TransactionRejectedError),
        (TransactionStatus.UNKNOWN, TransactionNotReceivedError),
    ),
)
@pytest.mark.asyncio
async def test_wait_for_tx_rejected(status, exception, devnet_address):
    client = await DevnetClientFactory(
        devnet_address
    ).make_devnet_client_without_account()

    with patch(
        "starknet_py.net.gateway_client.GatewayClient.get_transaction_receipt",
        MagicMock(),
    ) as mocked_receipt:
        result = asyncio.Future()
        result.set_result(TransactionReceipt(hash=0x1, status=status, block_number=1))

        mocked_receipt.return_value = result

        with pytest.raises(exception):
            await client.wait_for_tx(tx_hash=0x1)


@pytest.mark.asyncio
async def test_wait_for_tx_cancelled(devnet_address):
    client = await DevnetClientFactory(
        devnet_address
    ).make_devnet_client_without_account()

    with patch(
        "starknet_py.net.gateway_client.GatewayClient.get_transaction_receipt",
        MagicMock(),
    ) as mocked_receipt:
        result = asyncio.Future()
        result.set_result(
            TransactionReceipt(
                hash=0x1, status=TransactionStatus.PENDING, block_number=1
            )
        )

        mocked_receipt.return_value = result

        task = asyncio.create_task(
            client.wait_for_tx(tx_hash=0x1, wait_for_accept=True)
        )
        await asyncio.sleep(1)
        task.cancel()

        with pytest.raises(TransactionNotReceivedError):
            await task<|MERGE_RESOLUTION|>--- conflicted
+++ resolved
@@ -20,14 +20,10 @@
     InvokeTransaction,
 )
 from starknet_py.net.client_errors import ClientError
-<<<<<<< HEAD
-from starknet_py.transaction_exceptions import TransactionNotReceivedError
-=======
 from starknet_py.transaction_exceptions import (
     TransactionRejectedError,
     TransactionNotReceivedError,
 )
->>>>>>> 9bca931a
 from starknet_py.transactions.deploy import make_deploy_tx
 
 
