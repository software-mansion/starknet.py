--- conflicted
+++ resolved
@@ -233,22 +233,8 @@
 
 
 @pytest.mark.asyncio
-<<<<<<< HEAD
-async def test_get_class_by_hash_gateway(gateway_client, class_hash):
-    contract_class = await gateway_client.get_class_by_hash(class_hash=class_hash)
-    assert contract_class.program != ""
-    assert contract_class.entry_points_by_type is not None
-
-
-@pytest.mark.asyncio
-async def test_get_class_by_hash_rpc(rpc_client, class_hash):
-    contract_class = await rpc_client.get_class_by_hash(
-        class_hash=class_hash, block_hash="latest"
-    )
-=======
 async def test_get_class_by_hash(client, class_hash):
     contract_class = await client.get_class_by_hash(class_hash=class_hash)
->>>>>>> 58ae58cd
     assert contract_class.program != ""
     assert contract_class.entry_points_by_type is not None
 
