--- conflicted
+++ resolved
@@ -5,17 +5,9 @@
 
 import pytest
 from aiohttp import ClientSession
-<<<<<<< HEAD
 
 from starknet_py.cairo.selector import get_selector_from_name
 from starknet_py.cairo.storage import get_storage_var_address
-=======
-from starkware.starknet.public.abi import (
-    get_selector_from_name,
-    get_storage_var_address,
-)
-
->>>>>>> 2eb2d4db
 from starknet_py.common import create_compiled_contract
 from starknet_py.net.client_models import (
     Call,
