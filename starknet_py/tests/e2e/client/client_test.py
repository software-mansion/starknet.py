--- conflicted
+++ resolved
@@ -518,10 +518,6 @@
     resp = await account.client.send_transaction(deploy_invoke_tx)
     await account.client.wait_for_tx(resp.transaction_hash)
 
-<<<<<<< HEAD
-    # test
-=======
->>>>>>> 7745c9dc
     state_update = await account.client.get_state_update(block_number="latest")
 
     assert len(state_update.state_diff.deployed_contracts) != 0
