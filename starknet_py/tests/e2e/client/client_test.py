# pylint: disable=too-many-arguments
import asyncio
import dataclasses
from unittest.mock import AsyncMock, patch

import pytest
from aiohttp import ClientSession

from starknet_py.common import create_compiled_contract
from starknet_py.hash.selector import get_selector_from_name
from starknet_py.hash.storage import get_storage_var_address
from starknet_py.net.client_models import (
    Call,
    DeclareTransaction,
    DeployAccountTransaction,
<<<<<<< HEAD
=======
    GatewayBlock,
    Invoke,
>>>>>>> 7e811be6
    InvokeTransaction,
    L1HandlerTransaction,
    TransactionReceipt,
    TransactionStatus,
)
from starknet_py.net.gateway_client import GatewayClient
from starknet_py.net.models.transaction import Declare, Invoke
from starknet_py.net.udc_deployer.deployer import Deployer
from starknet_py.tests.e2e.fixtures.constants import MAX_FEE
from starknet_py.tests.e2e.fixtures.misc import read_contract
from starknet_py.transaction_exceptions import (
    TransactionNotReceivedError,
    TransactionRejectedError,
)
from starknet_py.transactions.declare import make_declare_tx


@pytest.mark.asyncio
async def test_get_declare_transaction(
    client,
    declare_transaction_hash,
    class_hash,
    sender_address,
):
    transaction = await client.get_transaction(declare_transaction_hash)

    assert isinstance(transaction, DeclareTransaction)
    assert transaction.class_hash == class_hash
    assert transaction.hash == declare_transaction_hash
    assert transaction.sender_address == sender_address[transaction.version]


@pytest.mark.asyncio
async def test_get_invoke_transaction(
    client,
    invoke_transaction_hash,
):
    transaction = await client.get_transaction(invoke_transaction_hash)

    assert isinstance(transaction, InvokeTransaction)
    assert any(data == 1234 for data in transaction.calldata)
    assert transaction.hash == invoke_transaction_hash


@pytest.mark.asyncio
async def test_get_deploy_account_transaction(client, deploy_account_transaction_hash):
    transaction = await client.get_transaction(deploy_account_transaction_hash)

    assert isinstance(transaction, DeployAccountTransaction)
    assert transaction.hash == deploy_account_transaction_hash
    assert len(transaction.signature) > 0
    assert transaction.nonce == 0


@pytest.mark.asyncio
async def test_get_transaction_raises_on_not_received(client):
    with pytest.raises(
        TransactionNotReceivedError, match="Transaction was not received on Starknet."
    ):
        await client.get_transaction(tx_hash=0x1)


@pytest.mark.asyncio
async def test_get_block_by_hash(
    client,
    block_with_declare_hash,
    block_with_declare_number,
):
    block = await client.get_block(block_hash=block_with_declare_hash)

    assert block.block_number == block_with_declare_number
    assert block.block_hash == block_with_declare_hash
    assert len(block.transactions) != 0

    if isinstance(block, GatewayBlock):
        assert block.gas_price > 0


@pytest.mark.asyncio
async def test_get_block_by_number(
    client,
    block_with_declare_number,
    block_with_declare_hash,
):
    block = await client.get_block(block_number=block_with_declare_number)

    assert block.block_number == block_with_declare_number
    assert block.block_hash == block_with_declare_hash
    assert len(block.transactions) != 0

    if isinstance(block, GatewayBlock):
        assert block.gas_price > 0


@pytest.mark.asyncio
async def test_get_storage_at(client, contract_address):
    storage = await client.get_storage_at(
        contract_address=contract_address,
        key=get_storage_var_address("balance"),
        block_hash="latest",
    )

    assert storage == 1234


@pytest.mark.asyncio
async def test_get_transaction_receipt(
    client, invoke_transaction_hash, block_with_invoke_number
):
    receipt = await client.get_transaction_receipt(tx_hash=invoke_transaction_hash)

    assert receipt.hash == invoke_transaction_hash
    assert receipt.block_number == block_with_invoke_number


@pytest.mark.parametrize(
    "transaction",
    [
        Invoke(
            contract_address=0x1,
            entry_point_selector=get_selector_from_name("increase_balance"),
            calldata=[123],
            max_fee=0,
            version=0,
            signature=[0x0, 0x0],
            nonce=None,
        ),
        Declare(
            contract_class=create_compiled_contract(
                compiled_contract=read_contract("map_compiled.json")
            ),
            sender_address=0x1,
            max_fee=0,
            signature=[0x0, 0x0],
            nonce=0,
            version=0,
        ),
    ],
)
@pytest.mark.asyncio
async def test_estimate_fee(transaction, contract_address, client):
    if isinstance(transaction, Invoke):
        transaction = dataclasses.replace(
            transaction, contract_address=contract_address
        )

    estimate_fee = await client.estimate_fee(tx=transaction, block_number="latest")

    assert isinstance(estimate_fee.overall_fee, int)
    assert estimate_fee.overall_fee > 0


@pytest.mark.asyncio
async def test_estimate_fee_deploy_account(client, deploy_account_transaction):
    estimate_fee = await client.estimate_fee(tx=deploy_account_transaction)

    assert isinstance(estimate_fee.overall_fee, int)
    assert estimate_fee.overall_fee > 0


@pytest.mark.asyncio
async def test_call_contract(client, contract_address):
    call = Call(
        to_addr=contract_address,
        selector=get_selector_from_name("get_balance"),
        calldata=[],
    )

    result = await client.call_contract(call, block_hash="latest")

    assert result == [1234]


@pytest.mark.asyncio
async def test_add_transaction(map_contract, client, account_client):
    prepared_function_call = map_contract.functions["put"].prepare(key=73, value=12)
    signed_invoke = await account_client.sign_invoke_transaction(
        calls=prepared_function_call, max_fee=MAX_FEE
    )

    result = await client.send_transaction(signed_invoke)
    await client.wait_for_tx(result.transaction_hash)
    transaction_receipt = await client.get_transaction_receipt(result.transaction_hash)

    assert transaction_receipt.status != TransactionStatus.NOT_RECEIVED


@pytest.mark.asyncio
async def test_get_class_hash_at(client, contract_address, class_hash):
    received_class_hash = await client.get_class_hash_at(
        contract_address=contract_address, block_hash="latest"
    )
    assert received_class_hash == class_hash


@pytest.mark.asyncio
async def test_get_class_by_hash(client, class_hash):
    contract_class = await client.get_class_by_hash(class_hash=class_hash)
    assert contract_class.program != ""
    assert contract_class.entry_points_by_type is not None
    assert contract_class.abi is not None


@pytest.mark.asyncio
async def test_wait_for_tx_accepted(gateway_client):
    with patch(
        "starknet_py.net.gateway_client.GatewayClient.get_transaction_receipt",
        AsyncMock(),
    ) as mocked_receipt:
        mocked_receipt.return_value = TransactionReceipt(
            hash=0x1, status=TransactionStatus.ACCEPTED_ON_L2, block_number=1
        )

        block_number, tx_status = await gateway_client.wait_for_tx(tx_hash=0x1)
        assert block_number == 1
        assert tx_status == TransactionStatus.ACCEPTED_ON_L2


@pytest.mark.asyncio
async def test_wait_for_tx_pending(gateway_client):
    with patch(
        "starknet_py.net.gateway_client.GatewayClient.get_transaction_receipt",
        AsyncMock(),
    ) as mocked_receipt:
        mocked_receipt.return_value = TransactionReceipt(
            hash=0x1, status=TransactionStatus.PENDING, block_number=1
        )

        block_number, tx_status = await gateway_client.wait_for_tx(tx_hash=0x1)
        assert block_number == 1
        assert tx_status == TransactionStatus.PENDING


@pytest.mark.parametrize(
    "status, exception, exc_message",
    (
        (
            TransactionStatus.REJECTED,
            TransactionRejectedError,
            "Unknown Starknet error",
        ),
        (
            TransactionStatus.NOT_RECEIVED,
            TransactionNotReceivedError,
            "Transaction not received",
        ),
    ),
)
@pytest.mark.asyncio
async def test_wait_for_tx_rejected(status, exception, exc_message, gateway_client):
    with patch(
        "starknet_py.net.gateway_client.GatewayClient.get_transaction_receipt",
        AsyncMock(),
    ) as mocked_receipt:
        mocked_receipt.return_value = TransactionReceipt(
            hash=0x1, status=status, block_number=1, rejection_reason=exc_message
        )

        with pytest.raises(exception) as err:
            await gateway_client.wait_for_tx(tx_hash=0x1)

        assert exc_message in err.value.message


@pytest.mark.asyncio
async def test_wait_for_tx_cancelled(gateway_client):
    with patch(
        "starknet_py.net.gateway_client.GatewayClient.get_transaction_receipt",
        AsyncMock(),
    ) as mocked_receipt:
        mocked_receipt.return_value = TransactionReceipt(
            hash=0x1, status=TransactionStatus.PENDING, block_number=1
        )

        task = asyncio.create_task(
            gateway_client.wait_for_tx(tx_hash=0x1, wait_for_accept=True)
        )
        await asyncio.sleep(1)
        task.cancel()

        with pytest.raises(TransactionNotReceivedError):
            await task


@pytest.mark.asyncio
async def test_declare_contract(client, map_compiled_contract):
    declare_tx = make_declare_tx(compiled_contract=map_compiled_contract)

    result = await client.declare(declare_tx)
    await client.wait_for_tx(result.transaction_hash)
    transaction_receipt = await client.get_transaction_receipt(result.transaction_hash)

    assert transaction_receipt.status != TransactionStatus.NOT_RECEIVED
    assert transaction_receipt.hash
    assert transaction_receipt.actual_fee == 0


@pytest.mark.asyncio
async def test_custom_session(map_contract, network):
    # We must access protected `feeder_gateway_client` to test session
    # pylint: disable=protected-access

    session = ClientSession()

    tx_hash = (
        await (
            await map_contract.functions["put"].invoke(
                key=10, value=20, max_fee=MAX_FEE
            )
        ).wait_for_acceptance()
    ).hash

    gateway_client1 = GatewayClient(net=network, session=session)
    gateway_client2 = GatewayClient(net=network, session=session)

    assert gateway_client1._feeder_gateway_client.session is not None
    assert gateway_client1._feeder_gateway_client.session == session
    assert gateway_client1._feeder_gateway_client.session.closed is False
    assert gateway_client2._feeder_gateway_client.session is not None
    assert gateway_client2._feeder_gateway_client.session == session
    assert gateway_client2._feeder_gateway_client.session.closed is False

    gateway1_response = await gateway_client1.get_transaction_receipt(tx_hash=tx_hash)
    gateway2_response = await gateway_client2.get_transaction_receipt(tx_hash=tx_hash)
    assert gateway1_response == gateway2_response

    assert gateway_client1._feeder_gateway_client.session.closed is False
    assert gateway_client2._feeder_gateway_client.session.closed is False

    await session.close()

    assert gateway_client1._feeder_gateway_client.session.closed is True
    assert gateway_client2._feeder_gateway_client.session.closed is True


@pytest.mark.asyncio
async def test_get_l1_handler_transaction(client):
    with patch(
        "starknet_py.net.http_client.GatewayHttpClient.call", AsyncMock()
    ) as mocked_transaction_call_gateway, patch(
        "starknet_py.net.http_client.RpcHttpClient.call", AsyncMock()
    ) as mocked_transaction_call_rpc:
        return_value = {
            "status": "ACCEPTED_ON_L1",
            "block_hash": "0x38ce7678420eaff5cd62597643ca515d0887579a8be69563067fe79a624592b",
            "block_number": 370459,
            "transaction_index": 9,
            "transaction": {
                "version": "0x0",
                "contract_address": "0x278f24c3e74cbf7a375ec099df306289beb0605a346277d200b791a7f811a19",
                "entry_point_selector": "0x2d757788a8d8d6f21d1cd40bce38a8222d70654214e96ff95d8086e684fbee5",
                "nonce": "0x34c20",
                "calldata": [
                    "0xd8beaa22894cd33f24075459cfba287a10a104e4",
                    "0x3f9c67ef1d31e24b386184b4ede63a869c4659de093ef437ee235cae4daf2be",
                    "0x3635c9adc5dea00000",
                    "0x0",
                    "0x7cb4539b69a2371f75d21160026b76a7a7c1cacb",
                ],
                "transaction_hash": "0x7e1ed66dbccf915857c6367fc641c24292c063e54a5dd55947c2d958d94e1a9",
                "type": "L1_HANDLER",
            },
        }
        mocked_transaction_call_gateway.return_value = return_value
        mocked_transaction_call_rpc.return_value = return_value["transaction"]

        transaction = await client.get_transaction(tx_hash=0x1)

        assert isinstance(transaction, L1HandlerTransaction)
        assert transaction.nonce is not None
        assert transaction.nonce == 0x34C20


@pytest.mark.run_on_devnet
@pytest.mark.asyncio
async def test_state_update_declared_contract_hashes(
    client,
    block_with_declare_number,
    class_hash,
):
    state_update = await client.get_state_update(block_number=block_with_declare_number)

    assert class_hash in state_update.state_diff.declared_contract_hashes


@pytest.mark.run_on_devnet
@pytest.mark.asyncio
async def test_state_update_storage_diffs(
    client,
    map_contract,
):
    resp = await map_contract.functions["put"].invoke(key=10, value=20, max_fee=MAX_FEE)
    await resp.wait_for_acceptance()

    state_update = await client.get_state_update()

    assert len(state_update.state_diff.storage_diffs) != 0


@pytest.mark.run_on_devnet
@pytest.mark.asyncio
async def test_state_update_deployed_contracts(
    class_hash,
    account,
):
    # setup
    deployer = Deployer()
    contract_deployment = deployer.create_deployment_call(class_hash=class_hash)
    deploy_invoke_tx = await account.sign_invoke_transaction(
        contract_deployment.call, max_fee=MAX_FEE
    )
    resp = await account.client.send_transaction(deploy_invoke_tx)
    await account.client.wait_for_tx(resp.transaction_hash)

    # test
    state_update = await account.client.get_state_update()

    assert len(state_update.state_diff.deployed_contracts) != 0<|MERGE_RESOLUTION|>--- conflicted
+++ resolved
@@ -13,11 +13,8 @@
     Call,
     DeclareTransaction,
     DeployAccountTransaction,
-<<<<<<< HEAD
-=======
     GatewayBlock,
     Invoke,
->>>>>>> 7e811be6
     InvokeTransaction,
     L1HandlerTransaction,
     TransactionReceipt,
