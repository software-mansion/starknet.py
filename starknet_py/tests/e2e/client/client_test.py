--- conflicted
+++ resolved
@@ -4,18 +4,15 @@
 
 import pytest
 
-<<<<<<< HEAD
 from starkware.starknet.public.abi import (
     get_selector_from_name,
     get_storage_var_address,
 )
 from starkware.starknet.services.api.gateway.transaction import DECLARE_SENDER_ADDRESS
-=======
 from starkware.starknet.public.abi import get_selector_from_name
 from starkware.starknet.services.api.gateway.transaction import (
     DEFAULT_DECLARE_SENDER_ADDRESS,
 )
->>>>>>> d40dba60
 
 from starknet_py.net.client_models import (
     TransactionStatus,
@@ -80,21 +77,8 @@
     for client in clients:
         transaction = await client.get_transaction(invoke_transaction_hash)
 
-<<<<<<< HEAD
         assert invoke_transaction_calldata[0] in transaction.calldata
         assert transaction.hash == invoke_transaction_hash
-=======
-        assert transaction == InvokeTransaction(
-            contract_address=contract_address,
-            calldata=invoke_transaction_calldata,
-            entry_point_selector=invoke_transaction_selector,
-            hash=invoke_transaction_hash,
-            signature=[],
-            max_fee=0,
-            version=0,
-            nonce=None,
-        )
->>>>>>> d40dba60
 
 
 @pytest.mark.asyncio
@@ -107,39 +91,6 @@
         assert err.value.message == "Transaction not received"
 
 
-<<<<<<< HEAD
-# @pytest.mark.asyncio
-# async def test_get_block_by_hash(
-#     clients,
-#     deploy_transaction_hash,
-#     block_with_deploy_hash,
-#     block_with_deploy_number,
-#     block_with_deploy_root,
-#     contract_address,
-#     class_hash,
-# ):
-#     for client in clients:
-#         block = await client.get_block(block_hash=block_with_deploy_hash)
-#
-#         assert block == StarknetBlock(
-#             block_number=block_with_deploy_number,
-#             block_hash=block_with_deploy_hash,
-#             parent_block_hash=0x0,
-#             root=block_with_deploy_root,
-#             status=BlockStatus.ACCEPTED_ON_L2,
-#             timestamp=2137,
-#             transactions=[
-#                 DeployTransaction(
-#                     contract_address=contract_address,
-#                     constructor_calldata=[],
-#                     hash=deploy_transaction_hash,
-#                     signature=[],
-#                     max_fee=0,
-#                     class_hash=class_hash,
-#                 )
-#             ],
-#         )
-=======
 @pytest.mark.asyncio
 async def test_get_block_by_hash(
     clients,
@@ -172,7 +123,6 @@
                 )
             ],
         )
->>>>>>> d40dba60
 
 
 @pytest.mark.asyncio
@@ -184,7 +134,6 @@
     class_hash,
 ):
     for client in clients:
-<<<<<<< HEAD
         block = await client.get_block(block_number=block_with_deploy_number)
 
         assert block.block_number == block_with_deploy_number
@@ -198,28 +147,6 @@
                 max_fee=0,
             )
             in block.transactions
-=======
-        block = await client.get_block(block_number=1)
-
-        assert block == StarknetBlock(
-            block_number=block_with_deploy_number,
-            block_hash=block_with_deploy_hash,
-            parent_block_hash=0x0,
-            root=block_with_deploy_root,
-            status=BlockStatus.ACCEPTED_ON_L2,
-            timestamp=2137,
-            transactions=[
-                DeployTransaction(
-                    contract_address=contract_address,
-                    constructor_calldata=[],
-                    hash=deploy_transaction_hash,
-                    signature=[],
-                    class_hash=class_hash,
-                    max_fee=0,
-                    version=0,
-                )
-            ],
->>>>>>> d40dba60
         )
 
 
@@ -354,12 +281,8 @@
             calldata=[0],
             max_fee=MAX_FEE,
             version=0,
-<<<<<<< HEAD
             signature=[],
-=======
-            signature=[0x0, 0x0],
             nonce=None,
->>>>>>> d40dba60
         )
         result = await client.send_transaction(invoke_function)
         await client.wait_for_tx(result.transaction_hash)
