# pylint: disable=too-many-arguments
import asyncio
from unittest.mock import patch, MagicMock

import pytest

from starkware.starknet.public.abi import get_selector_from_name

from starknet_py.net.models import StarknetChainId
from starknet_py.tests.e2e.utils import DevnetClientFactory
from starknet_py.net.client_models import (
    TransactionStatus,
    InvokeFunction,
    BlockStateUpdate,
    StarknetBlock,
    BlockStatus,
    TransactionReceipt,
    ContractDiff,
    DeployTransaction,
    InvokeTransaction,
)
from starknet_py.net.client_errors import ClientError
from starknet_py.transaction_exceptions import (
    TransactionRejectedError,
    TransactionNotReceivedError,
)
from starknet_py.transactions.deploy import make_deploy_tx


@pytest.mark.asyncio
async def test_get_deploy_transaction(
    clients, deploy_transaction_hash, contract_address
):
    for client in clients:
        transaction = await client.get_transaction(deploy_transaction_hash)

        assert transaction == DeployTransaction(
            contract_address=contract_address,
            constructor_calldata=[],
            hash=deploy_transaction_hash,
            signature=[],
            max_fee=0,
            # class_hash=class_hash,
        )


@pytest.mark.asyncio
async def test_get_invoke_transaction(
    clients,
    invoke_transaction_hash,
    invoke_transaction_calldata,
    invoke_transaction_selector,
    contract_address,
):
    for client in clients:
        transaction = await client.get_transaction(invoke_transaction_hash)

        assert transaction == InvokeTransaction(
            contract_address=contract_address,
            calldata=invoke_transaction_calldata,
            entry_point_selector=invoke_transaction_selector,
            hash=invoke_transaction_hash,
            signature=[],
            max_fee=0,
        )


@pytest.mark.asyncio
async def test_get_block_by_hash(
    clients,
    deploy_transaction_hash,
    block_with_deploy_hash,
    block_with_deploy_number,
    block_with_deploy_root,
    contract_address,
):
    for client in clients:
        block = await client.get_block(block_hash=block_with_deploy_hash)

        assert block == StarknetBlock(
            block_number=block_with_deploy_number,
            block_hash=block_with_deploy_hash,
            parent_block_hash=0x0,
            root=block_with_deploy_root,
            status=BlockStatus.ACCEPTED_ON_L2,
            timestamp=2137,
            transactions=[
                DeployTransaction(
                    contract_address=contract_address,
                    constructor_calldata=[],
                    hash=deploy_transaction_hash,
                    signature=[],
                    max_fee=0,
                    # class_hash=class_hash,
                )
            ],
        )


@pytest.mark.asyncio
async def test_get_block_by_number(
    clients,
    deploy_transaction_hash,
    block_with_deploy_number,
    block_with_deploy_hash,
    block_with_deploy_root,
    contract_address,
):
    for client in clients:
        block = await client.get_block(block_number=0)

        assert block == StarknetBlock(
            block_number=block_with_deploy_number,
            block_hash=block_with_deploy_hash,
            parent_block_hash=0x0,
            root=block_with_deploy_root,
            status=BlockStatus.ACCEPTED_ON_L2,
            timestamp=2137,
            transactions=[
                DeployTransaction(
                    contract_address=contract_address,
                    constructor_calldata=[],
                    hash=deploy_transaction_hash,
                    signature=[],
                    # class_hash=class_hash,
                    max_fee=0,
                )
            ],
        )


@pytest.mark.asyncio
async def test_get_storage_at(clients, contract_address):
    for client in clients:
        storage = await client.get_storage_at(
            contract_address=contract_address,
            key=916907772491729262376534102982219947830828984996257231353398618781993312401,
            block_hash="latest",
        )

        assert storage == 1234


@pytest.mark.asyncio
<<<<<<< HEAD
async def test_get_storage_at_incorrect_address(clients):
    gateway_client, full_node_client = clients
=======
async def test_get_class_hash_at(run_devnet):
    client = DevnetClientFactory(run_devnet).make_devnet_client()
>>>>>>> f5d7f7c2

    storage = await gateway_client.get_storage_at(
        contract_address=0x1111,
        key=916907772491729262376534102982219947830828984996257231353398618781993312401,
        block_hash="latest",
    )
    assert storage == 0

    with pytest.raises(ClientError):
        await full_node_client.get_storage_at(
            contract_address=0x1111,
            key=916907772491729262376534102982219947830828984996257231353398618781993312401,
            block_hash="latest",
        )


@pytest.mark.asyncio
async def test_get_transaction_receipt(clients, invoke_transaction_hash):
    # TODO: Adapt this test to work with RPC as well when it returns block number
    gateway_client, _ = clients
    receipt = await gateway_client.get_transaction_receipt(
        tx_hash=invoke_transaction_hash
    )

    assert receipt == TransactionReceipt(
        hash=invoke_transaction_hash,
        status=TransactionStatus.ACCEPTED_ON_L2,
        events=[],
        l2_to_l1_messages=[],
        l1_to_l2_consumed_message=None,
        version=0,
        actual_fee=0,
        transaction_rejection_reason=None,
        block_number=1,
    )


@pytest.mark.asyncio
<<<<<<< HEAD
async def test_estimate_fee(devnet_address, contract_address):
    client = await DevnetClientFactory(
        devnet_address
    ).make_devnet_client_without_account()
    transaction = InvokeFunction(
        contract_address=contract_address,
        entry_point_selector=get_selector_from_name("increase_balance"),
        calldata=[123],
        max_fee=0,
        version=0,
        signature=[0x0, 0x0],
    )
    estimate_fee = await client.estimate_fee(tx=transaction)

    assert isinstance(estimate_fee, int)
    assert estimate_fee > 0
=======
async def test_get_class_hash_at_error_when_contract_not_deployed(run_devnet):
    client = DevnetClientFactory(run_devnet).make_devnet_client()
>>>>>>> f5d7f7c2


@pytest.mark.asyncio
async def test_call_contract(clients, contract_address):
    for client in clients:
        invoke_function = InvokeFunction(
            contract_address=contract_address,
            entry_point_selector=get_selector_from_name("get_balance"),
            calldata=[],
            max_fee=0,
            version=0,
            signature=[0x0, 0x0],
        )
        result = await client.call_contract(invoke_function, block_hash="latest")

        assert result == [1234]


@pytest.mark.asyncio
<<<<<<< HEAD
async def test_state_update(
    clients, block_with_deploy_hash, block_with_deploy_root, contract_address
):
    for client in clients:
        state_update = await client.get_state_update(block_hash=block_with_deploy_hash)

        assert state_update == BlockStateUpdate(
            block_hash=block_with_deploy_hash,
            new_root=block_with_deploy_root,
            old_root=0x0,
            storage_diffs=[],
            contract_diffs=[
                ContractDiff(
                    address=contract_address,
                    contract_hash=0x711941B11A8236B8CCA42B664E19342AC7300ABB1DC44957763CB65877C2708,
                )
            ],
        )

=======
async def test_get_class_by_hash(run_devnet):
    client = DevnetClientFactory(run_devnet).make_devnet_client()
>>>>>>> f5d7f7c2

@pytest.mark.asyncio
async def test_add_transaction(devnet_address, contract_address):
    # TODO extend this test to all clients
    client = await DevnetClientFactory(
        devnet_address
    ).make_devnet_client_without_account()
    invoke_function = InvokeFunction(
        contract_address=contract_address,
        entry_point_selector=get_selector_from_name("increase_balance"),
        calldata=[0],
        max_fee=0,
        version=0,
        signature=[0x0, 0x0],
    )
    result = await client.add_transaction(invoke_function)

    assert result.address == contract_address
    assert result.code == "TRANSACTION_RECEIVED"


@pytest.mark.asyncio
<<<<<<< HEAD
async def test_deploy(devnet_address, balance_contract):
    # TODO extend this test to all clients
    client = await DevnetClientFactory(
        devnet_address
    ).make_devnet_client_without_account()
    deploy_tx = make_deploy_tx(
        compiled_contract=balance_contract, constructor_calldata=[]
    )
    result = await client.deploy(deploy_tx)

    assert result.code == "TRANSACTION_RECEIVED"


@pytest.mark.asyncio
async def test_get_class_hash_at(clients, contract_address):
    for client in clients:
        class_hash = await client.get_class_hash_at(contract_address=contract_address)
        assert (
            class_hash
            == 0x711941B11A8236B8CCA42B664E19342AC7300ABB1DC44957763CB65877C2708
        )


@pytest.mark.asyncio
async def test_get_class_by_hash(clients, class_hash):
    for client in clients:
        contract_class = await client.get_class_by_hash(class_hash=class_hash)
        assert contract_class.program != ""
        assert contract_class.entry_points_by_type is not None


def test_chain_id(clients):
    for client in clients:
        assert client.chain == StarknetChainId.TESTNET


@pytest.mark.asyncio
async def test_wait_for_tx_accepted(devnet_address):
    client = await DevnetClientFactory(
        devnet_address
    ).make_devnet_client_without_account()

    with patch(
        "starknet_py.net.gateway_client.GatewayClient.get_transaction_receipt",
        MagicMock(),
    ) as mocked_receipt:
        result = asyncio.Future()
        result.set_result(
            TransactionReceipt(
                hash=0x1, status=TransactionStatus.ACCEPTED_ON_L2, block_number=1
            )
        )

        mocked_receipt.return_value = result

        block_number, tx_status = await client.wait_for_tx(tx_hash=0x1)
        assert block_number == 1
        assert tx_status == TransactionStatus.ACCEPTED_ON_L2


@pytest.mark.asyncio
async def test_wait_for_tx_pending(devnet_address):
    client = await DevnetClientFactory(
        devnet_address
    ).make_devnet_client_without_account()

    with patch(
        "starknet_py.net.gateway_client.GatewayClient.get_transaction_receipt",
        MagicMock(),
    ) as mocked_receipt:
        result = asyncio.Future()
        result.set_result(
            TransactionReceipt(
                hash=0x1, status=TransactionStatus.PENDING, block_number=1
            )
        )

        mocked_receipt.return_value = result

        block_number, tx_status = await client.wait_for_tx(tx_hash=0x1)
        assert block_number == 1
        assert tx_status == TransactionStatus.PENDING


@pytest.mark.parametrize(
    "status, exception",
    (
        (TransactionStatus.REJECTED, TransactionRejectedError),
        (TransactionStatus.UNKNOWN, TransactionNotReceivedError),
    ),
)
@pytest.mark.asyncio
async def test_wait_for_tx_rejected(status, exception, devnet_address):
    client = await DevnetClientFactory(
        devnet_address
    ).make_devnet_client_without_account()

    with patch(
        "starknet_py.net.gateway_client.GatewayClient.get_transaction_receipt",
        MagicMock(),
    ) as mocked_receipt:
        result = asyncio.Future()
        result.set_result(TransactionReceipt(hash=0x1, status=status, block_number=1))

        mocked_receipt.return_value = result

        with pytest.raises(exception):
            await client.wait_for_tx(tx_hash=0x1)


@pytest.mark.asyncio
async def test_wait_for_tx_cancelled(devnet_address):
    client = await DevnetClientFactory(
        devnet_address
    ).make_devnet_client_without_account()

    with patch(
        "starknet_py.net.gateway_client.GatewayClient.get_transaction_receipt",
        MagicMock(),
    ) as mocked_receipt:
        result = asyncio.Future()
        result.set_result(
            TransactionReceipt(
                hash=0x1, status=TransactionStatus.PENDING, block_number=1
            )
        )

        mocked_receipt.return_value = result
=======
async def test_get_class_by_hash_error_when_contract_not_deployed(run_devnet):
    client = DevnetClientFactory(run_devnet).make_devnet_client()
>>>>>>> f5d7f7c2

        task = asyncio.create_task(
            client.wait_for_tx(tx_hash=0x1, wait_for_accept=True)
        )
        await asyncio.sleep(1)
        task.cancel()

        with pytest.raises(TransactionNotReceivedError):
            await task<|MERGE_RESOLUTION|>--- conflicted
+++ resolved
@@ -1,5 +1,7 @@
 # pylint: disable=too-many-arguments
 import asyncio
+import os
+from pathlib import Path
 from unittest.mock import patch, MagicMock
 
 import pytest
@@ -27,6 +29,11 @@
 from starknet_py.transactions.deploy import make_deploy_tx
 
 
+directory = os.path.dirname(__file__)
+
+map_source = Path(directory, "map.cairo").read_text("utf-8")
+
+
 @pytest.mark.asyncio
 async def test_get_deploy_transaction(
     clients, deploy_transaction_hash, contract_address
@@ -142,13 +149,8 @@
 
 
 @pytest.mark.asyncio
-<<<<<<< HEAD
 async def test_get_storage_at_incorrect_address(clients):
     gateway_client, full_node_client = clients
-=======
-async def test_get_class_hash_at(run_devnet):
-    client = DevnetClientFactory(run_devnet).make_devnet_client()
->>>>>>> f5d7f7c2
 
     storage = await gateway_client.get_storage_at(
         contract_address=0x1111,
@@ -187,7 +189,6 @@
 
 
 @pytest.mark.asyncio
-<<<<<<< HEAD
 async def test_estimate_fee(devnet_address, contract_address):
     client = await DevnetClientFactory(
         devnet_address
@@ -204,10 +205,6 @@
 
     assert isinstance(estimate_fee, int)
     assert estimate_fee > 0
-=======
-async def test_get_class_hash_at_error_when_contract_not_deployed(run_devnet):
-    client = DevnetClientFactory(run_devnet).make_devnet_client()
->>>>>>> f5d7f7c2
 
 
 @pytest.mark.asyncio
@@ -227,7 +224,6 @@
 
 
 @pytest.mark.asyncio
-<<<<<<< HEAD
 async def test_state_update(
     clients, block_with_deploy_hash, block_with_deploy_root, contract_address
 ):
@@ -247,15 +243,11 @@
             ],
         )
 
-=======
-async def test_get_class_by_hash(run_devnet):
-    client = DevnetClientFactory(run_devnet).make_devnet_client()
->>>>>>> f5d7f7c2
 
 @pytest.mark.asyncio
 async def test_add_transaction(devnet_address, contract_address):
     # TODO extend this test to all clients
-    client = await DevnetClientFactory(
+    client = DevnetClientFactory(
         devnet_address
     ).make_devnet_client_without_account()
     invoke_function = InvokeFunction(
@@ -273,10 +265,9 @@
 
 
 @pytest.mark.asyncio
-<<<<<<< HEAD
 async def test_deploy(devnet_address, balance_contract):
     # TODO extend this test to all clients
-    client = await DevnetClientFactory(
+    client = DevnetClientFactory(
         devnet_address
     ).make_devnet_client_without_account()
     deploy_tx = make_deploy_tx(
@@ -288,6 +279,15 @@
 
 
 @pytest.mark.asyncio
+async def test_get_class_by_hash(run_devnet):
+    client = DevnetClientFactory(run_devnet).make_devnet_client()
+
+    declare_result = await client.declare(compilation_source=map_source)
+    class_hash = declare_result["class_hash"]
+
+    assert isinstance(await client.get_class_by_hash(class_hash), dict)
+
+
 async def test_get_class_hash_at(clients, contract_address):
     for client in clients:
         class_hash = await client.get_class_hash_at(contract_address=contract_address)
@@ -312,7 +312,7 @@
 
 @pytest.mark.asyncio
 async def test_wait_for_tx_accepted(devnet_address):
-    client = await DevnetClientFactory(
+    client = DevnetClientFactory(
         devnet_address
     ).make_devnet_client_without_account()
 
@@ -402,10 +402,6 @@
         )
 
         mocked_receipt.return_value = result
-=======
-async def test_get_class_by_hash_error_when_contract_not_deployed(run_devnet):
-    client = DevnetClientFactory(run_devnet).make_devnet_client()
->>>>>>> f5d7f7c2
 
         task = asyncio.create_task(
             client.wait_for_tx(tx_hash=0x1, wait_for_accept=True)
