--- conflicted
+++ resolved
@@ -110,11 +110,6 @@
     "net, net_address",
     (
         (TESTNET, "https://alpha4.starknet.io"),
-<<<<<<< HEAD
-=======
-        # TODO (#1178): remove that
-        (TESTNET2, "https://alpha4-2.starknet.io"),
->>>>>>> 40a1ee3f
         (MAINNET, "https://alpha-mainnet.starknet.io"),
     ),
 )
