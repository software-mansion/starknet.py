--- conflicted
+++ resolved
@@ -2,13 +2,6 @@
 from unittest.mock import AsyncMock, patch
 
 import pytest
-<<<<<<< HEAD
-=======
-from starkware.starknet.public.abi import (
-    get_selector_from_name,
-    get_storage_var_address,
-)
->>>>>>> 2eb2d4db
 
 from starknet_py.cairo.selector import get_selector_from_name
 from starknet_py.cairo.storage import get_storage_var_address
