--- conflicted
+++ resolved
@@ -102,13 +102,14 @@
 
 
 @pytest.mark.asyncio
-<<<<<<< HEAD
 async def test_estimate_fee_deploy_account(gateway_client, deploy_account_transaction):
     estimate_fee = await gateway_client.estimate_fee(tx=deploy_account_transaction)
 
     assert isinstance(estimate_fee.overall_fee, int)
     assert estimate_fee.overall_fee > 0
-=======
+
+
+@pytest.mark.asyncio
 async def test_state_update_gateway_client(
     gateway_client,
     block_with_deploy_number,
@@ -135,5 +136,4 @@
         key=get_storage_var_address("balance"),
         block_hash="latest",
     )
-    assert storage == 0
->>>>>>> 42d2d546
+    assert storage == 0