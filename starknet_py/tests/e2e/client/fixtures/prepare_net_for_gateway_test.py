--- conflicted
+++ resolved
@@ -29,11 +29,7 @@
     deploy_account_details: AccountToBeDeployedDetails,
     transaction_hash: int,
     contract: Contract,
-<<<<<<< HEAD
-    decalre_class_hash: int,
-=======
     declare_class_hash: int,
->>>>>>> d8b24365
 ) -> PreparedNetworkData:
     # pylint: disable=too-many-locals
 
@@ -74,11 +70,7 @@
     assert block_with_deploy_account_hash is not None
 
     return PreparedNetworkData(
-<<<<<<< HEAD
-        class_hash=decalre_class_hash,
-=======
         class_hash=declare_class_hash,
->>>>>>> d8b24365
         contract_address=contract.address,
         invoke_transaction_hash=invoke_res.hash,
         block_with_invoke_number=block_with_invoke_number,
