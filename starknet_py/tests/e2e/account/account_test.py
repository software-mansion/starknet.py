--- conflicted
+++ resolved
@@ -473,11 +473,7 @@
 
 @pytest.mark.skipif(
     "--contract_dir=v1" in sys.argv,
-<<<<<<< HEAD
-    reason="Functionality is isn't supported in v1 contract",
-=======
     reason="Functionality is not supported in v1 contract",
->>>>>>> 790ff24c
 )
 @pytest.mark.asyncio
 async def test_deploy_account_v1(client, deploy_account_details_factory, map_contract):
@@ -490,7 +486,6 @@
         key_pair=key_pair,
         client=client,
         max_fee=int(1e16),
-        constructor_calldata=[key_pair.public_key],
     )
     await deploy_result.wait_for_acceptance()
 
@@ -678,6 +673,23 @@
     assert estimation.overall_fee > 0
 
 
+# TODO (#1419): Fix contract redeclaration
+@pytest.mark.skip(reason="Redeclaration occurred")
+@pytest.mark.asyncio
+async def test_sign_declare_v1_for_fee_estimation(account, map_compiled_contract):
+    transaction = await account.sign_declare_v1(
+        compiled_contract=map_compiled_contract, max_fee=MAX_FEE
+    )
+
+    estimate_fee_transaction = await account.sign_for_fee_estimate(transaction)
+    assert estimate_fee_transaction.version == transaction.version + 2**128
+
+    estimation = await account.client.estimate_fee(estimate_fee_transaction)
+    assert isinstance(estimation, EstimatedFee)
+    assert estimation.unit == PriceUnit.WEI
+    assert estimation.overall_fee > 0
+
+
 @pytest.mark.asyncio
 async def test_sign_deploy_account_v1_for_fee_estimation(
     client, deploy_account_details_factory
