--- conflicted
+++ resolved
@@ -134,14 +134,6 @@
 
 @pytest.mark.asyncio
 async def test_account_estimate_fee_for_transactions(account, map_contract):
-<<<<<<< HEAD
-    invoke_tx = await account.sign_invoke_v3(
-        calls=Call(map_contract.address, get_selector_from_name("put"), [3, 4]),
-        l1_resource_bounds=MAX_RESOURCE_BOUNDS_L1,
-    )
-
-    estimated_fee = await account.estimate_fee(tx=[invoke_tx])
-=======
 
     invoke_tx_1 = await account.sign_invoke_v3(
         calls=Call(map_contract.address, get_selector_from_name("put"), [3, 4]),
@@ -156,17 +148,12 @@
     )
 
     estimated_fee = await account.estimate_fee(tx=[invoke_tx_1, invoke_tx_2])
->>>>>>> dd2785e9
-
-    assert len(estimated_fee) == 1
+
+    assert len(estimated_fee) == 2
     assert isinstance(estimated_fee[0], EstimatedFee)
-<<<<<<< HEAD
-    assert estimated_fee[0].unit == PriceUnit.FRI
-=======
     assert isinstance(estimated_fee[1], EstimatedFee)
     assert estimated_fee[0].unit == PriceUnit.FRI
     assert estimated_fee[1].unit == PriceUnit.FRI
->>>>>>> dd2785e9
     assert isinstance(estimated_fee[0].overall_fee, int)
     assert estimated_fee[0].overall_fee > 0
     assert (
@@ -685,6 +672,21 @@
 # TODO (#1419): Fix contract redeclaration
 @pytest.mark.skip(reason="Redeclaration occurred")
 @pytest.mark.asyncio
+async def test_sign_declare_v1_for_fee_estimation(account, map_compiled_contract):
+    transaction = await account.sign_declare_v1(
+        compiled_contract=map_compiled_contract, max_fee=MAX_FEE
+    )
+
+    estimate_fee_transaction = await account.sign_for_fee_estimate(transaction)
+    assert estimate_fee_transaction.version == transaction.version + 2**128
+
+    estimation = await account.client.estimate_fee(estimate_fee_transaction)
+    assert isinstance(estimation, EstimatedFee)
+    assert estimation.unit == PriceUnit.WEI
+    assert estimation.overall_fee > 0
+
+
+@pytest.mark.asyncio
 async def test_sign_deploy_account_v1_for_fee_estimation(
     client, deploy_account_details_factory
 ):
