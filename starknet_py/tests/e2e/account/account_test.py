import sys
from typing import cast
from unittest.mock import AsyncMock, patch

import pytest

from starknet_py.hash.address import compute_address
from starknet_py.hash.selector import get_selector_from_name
from starknet_py.net.account.account import Account
from starknet_py.net.account.base_account import BaseAccount
from starknet_py.net.client_errors import ClientError
from starknet_py.net.client_models import (
    Call,
    DeployAccountTransactionResponse,
    DeployAccountTransactionV3,
    EstimatedFee,
    InvokeTransactionV3,
    PriceUnit,
    ResourceBounds,
    ResourceBoundsMapping,
    SierraContractClass,
    TransactionExecutionStatus,
    TransactionFinalityStatus,
)
from starknet_py.net.full_node_client import FullNodeClient
from starknet_py.net.models import StarknetChainId
from starknet_py.net.models.transaction import DeclareV3, DeployAccountV3, InvokeV3
from starknet_py.net.signer.key_pair import KeyPair
from starknet_py.net.udc_deployer.deployer import Deployer
from starknet_py.tests.e2e.fixtures.constants import MAX_RESOURCE_BOUNDS


@pytest.mark.run_on_devnet
@pytest.mark.asyncio
async def test_get_balance_throws_when_token_not_specified(account):
    modified_account = Account(
        address=account.address,
        client=FullNodeClient(node_url="custom.net/rpc"),
        key_pair=KeyPair(1, 2),
        chain=cast(StarknetChainId, 1),
    )
    with pytest.raises(
        ValueError,
        match="Argument token_address must be specified when using a custom network.",
    ):
        await modified_account.get_balance()


@pytest.mark.skipif(
    "--contract_dir=v1" in sys.argv,
    reason="Contract exists only in v2 directory",
)
@pytest.mark.asyncio
async def test_balance_when_token_specified(account, erc20_contract):
    balance = await account.get_balance(erc20_contract.address)

    assert balance == 200


@pytest.mark.skipif(
    "--contract_dir=v1" in sys.argv,
    reason="Contract exists only in v2 directory",
)
@pytest.mark.asyncio
async def test_estimated_fee_greater_than_zero(account, erc20_contract):
    estimated_fee = (
        await erc20_contract.functions["balance_of"]
        .prepare_invoke_v3(
            account.address, resource_bounds=ResourceBoundsMapping.init_with_zeros()
        )
        .estimate_fee(block_hash="latest")
    )

    assert estimated_fee.overall_fee > 0
    assert estimated_fee.calculate_overall_fee() == estimated_fee.overall_fee


@pytest.mark.asyncio
async def test_estimate_fee_for_declare_transaction(
    account, map_compiled_contract_and_class_hash
):
    (compiled_contract, class_hash) = map_compiled_contract_and_class_hash
    declare_tx = await account.sign_declare_v3(
        compiled_contract=compiled_contract,
        compiled_class_hash=class_hash,
        resource_bounds=MAX_RESOURCE_BOUNDS,
    )

    estimated_fee = await account.client.estimate_fee(tx=declare_tx)

    assert isinstance(estimated_fee.overall_fee, int)
    assert estimated_fee.overall_fee > 0
    assert estimated_fee.calculate_overall_fee() == estimated_fee.overall_fee


@pytest.mark.asyncio
async def test_account_estimate_fee_for_declare_transaction(
    account, map_compiled_contract_and_class_hash
):
    (compiled_contract, class_hash) = map_compiled_contract_and_class_hash
    declare_tx = await account.sign_declare_v3(
        compiled_contract=compiled_contract,
        compiled_class_hash=class_hash,
        resource_bounds=MAX_RESOURCE_BOUNDS,
    )

    estimated_fee = await account.estimate_fee(tx=declare_tx)

    assert estimated_fee.unit == PriceUnit.FRI
    assert isinstance(estimated_fee.overall_fee, int)
    assert estimated_fee.overall_fee > 0
    assert estimated_fee.calculate_overall_fee() == estimated_fee.overall_fee


@pytest.mark.asyncio
async def test_account_estimate_fee_for_transactions(account, map_contract):
    invoke_tx_1 = await account.sign_invoke_v3(
        calls=Call(map_contract.address, get_selector_from_name("put"), [3, 4]),
        resource_bounds=MAX_RESOURCE_BOUNDS,
        nonce=(await account.get_nonce()),
    )

    invoke_tx_2 = await account.sign_invoke_v3(
        calls=Call(map_contract.address, get_selector_from_name("put"), [5, 1]),
        resource_bounds=MAX_RESOURCE_BOUNDS,
        nonce=(await account.get_nonce() + 1),
    )

    estimated_fee = await account.estimate_fee(tx=[invoke_tx_1, invoke_tx_2])

    assert len(estimated_fee) == 2
    assert isinstance(estimated_fee[0], EstimatedFee)
    assert isinstance(estimated_fee[1], EstimatedFee)
    assert estimated_fee[0].unit == PriceUnit.FRI
    assert estimated_fee[1].unit == PriceUnit.FRI
    assert isinstance(estimated_fee[0].overall_fee, int)
    assert estimated_fee[0].overall_fee > 0
    assert estimated_fee[0].calculate_overall_fee() == estimated_fee[0].overall_fee


@pytest.mark.asyncio
@pytest.mark.parametrize("key, val", [(20, 20), (30, 30)])
async def test_sending_multicall(account, map_contract, key, val):
    calls = [
        map_contract.functions["put"].prepare_invoke_v3(key=10, value=10),
        map_contract.functions["put"].prepare_invoke_v3(key=key, value=val),
    ]

    res = await account.execute_v3(calls=calls, resource_bounds=MAX_RESOURCE_BOUNDS)
    await account.client.wait_for_tx(res.transaction_hash)
    (value,) = await map_contract.functions["get"].call(key=key)

    assert value == val


@pytest.mark.asyncio
async def test_rejection_reason_in_transaction_receipt(map_contract):
    with pytest.raises(
        ClientError,
        match="The transaction's resources don't cover validation or the minimal transaction fee",
    ):
        resource_bounds = ResourceBoundsMapping(
            l1_gas=ResourceBounds(max_amount=1, max_price_per_unit=1),
            l2_gas=ResourceBounds(max_amount=1, max_price_per_unit=1),
            l1_data_gas=ResourceBounds(max_amount=1, max_price_per_unit=1),
        )
        await map_contract.functions["put"].invoke_v3(
            key=10, value=20, resource_bounds=resource_bounds
        )


def test_sign_and_verify_offchain_message_fail(account, typed_data):
    signature = account.sign_message(typed_data)
    signature = [signature[0] + 1, signature[1]]
    result = account.verify_message(typed_data, signature)

    assert result is False


def test_sign_and_verify_offchain_message(account, typed_data):
    signature = account.sign_message(typed_data)
    result = account.verify_message(typed_data, signature)

    assert result is True


@pytest.mark.asyncio
async def test_get_class_hash_at(account, map_contract):
    class_hash = await account.client.get_class_hash_at(
        map_contract.address, block_hash="latest"
    )

    assert class_hash != 0


@pytest.mark.asyncio()
async def test_get_nonce(account, map_contract):
    nonce = await account.get_nonce()
    address = map_contract.address
    block = await account.client.get_block(block_number="latest")

    tx = await account.execute_v3(
        Call(
            contract_address=address,
            entry_point_selector=get_selector_from_name("put"),
            calldata=[10, 20],
        ),
        resource_bounds=MAX_RESOURCE_BOUNDS,
    )
    await account.client.wait_for_tx(tx.transaction_hash)

    new_nonce = await account.get_nonce()
    new_nonce_latest_block = await account.get_nonce(block_number="latest")

    old_nonce = await account.get_nonce(block_number=block.block_number)

    assert isinstance(nonce, int) and isinstance(new_nonce, int)
    assert new_nonce == nonce + 1

    assert old_nonce == nonce
    assert new_nonce_latest_block == new_nonce


@pytest.mark.asyncio
@pytest.mark.parametrize(
    "calls", [[Call(10, 20, [30])], [Call(10, 20, [30]), Call(40, 50, [60])]]
)
async def test_sign_invoke_v3(account, calls):
    signed_tx = await account.sign_invoke_v3(calls, resource_bounds=MAX_RESOURCE_BOUNDS)

    assert isinstance(signed_tx, InvokeV3)
    assert isinstance(signed_tx.signature, list)
    assert len(signed_tx.signature) == 2
    assert signed_tx.resource_bounds == MAX_RESOURCE_BOUNDS
    assert signed_tx.version == 3


@pytest.mark.asyncio
@pytest.mark.skip("TODO(#1558)")
async def test_sign_invoke_v3_auto_estimate(account, map_contract):
    signed_tx = await account.sign_invoke_v3(
        Call(map_contract.address, get_selector_from_name("put"), [3, 4]),
        auto_estimate=True,
    )

    assert isinstance(signed_tx, InvokeV3)
    assert signed_tx.version == 3

    assert isinstance(signed_tx.signature, list)
    assert len(signed_tx.signature) == 2

    assert isinstance(signed_tx.resource_bounds, ResourceBoundsMapping)
    assert signed_tx.resource_bounds.l1_gas.max_amount > 0
    assert signed_tx.resource_bounds.l1_gas.max_price_per_unit > 0
    assert signed_tx.resource_bounds.l2_gas == ResourceBounds.init_with_zeros()


@pytest.mark.asyncio
async def test_sign_declare_v3(
    account, sierra_minimal_compiled_contract_and_class_hash
):
    (
        compiled_contract,
        compiled_class_hash,
    ) = sierra_minimal_compiled_contract_and_class_hash
    signed_tx = await account.sign_declare_v3(
        compiled_contract,
        compiled_class_hash,
        resource_bounds=MAX_RESOURCE_BOUNDS,
    )

    assert isinstance(signed_tx, DeclareV3)
    assert signed_tx.version == 3
    assert isinstance(signed_tx.signature, list)
    assert len(signed_tx.signature) == 2
    assert signed_tx.nonce is not None
    assert signed_tx.resource_bounds == MAX_RESOURCE_BOUNDS
    assert signed_tx.version == 3


@pytest.mark.asyncio
@pytest.mark.skip("TODO(#1558)")
async def test_sign_declare_v3_auto_estimate(
    account, sierra_minimal_compiled_contract_and_class_hash
):
    (
        compiled_contract,
        compiled_class_hash,
    ) = sierra_minimal_compiled_contract_and_class_hash

    signed_tx = await account.sign_declare_v3(
        compiled_contract, compiled_class_hash, auto_estimate=True
    )

    assert isinstance(signed_tx, DeclareV3)
    assert signed_tx.version == 3

    assert isinstance(signed_tx.signature, list)
    assert len(signed_tx.signature) == 2

    assert isinstance(signed_tx.resource_bounds, ResourceBoundsMapping)
    assert signed_tx.resource_bounds.l1_gas.max_amount > 0
    assert signed_tx.resource_bounds.l1_gas.max_price_per_unit > 0
    assert signed_tx.resource_bounds.l2_gas == ResourceBounds.init_with_zeros()


@pytest.mark.asyncio
async def test_sign_deploy_account_v3(account):
    class_hash = 0x1234
    salt = 0x123
    calldata = [1, 2, 3]
    signed_tx = await account.sign_deploy_account_v3(
        class_hash,
        salt,
        resource_bounds=MAX_RESOURCE_BOUNDS,
        constructor_calldata=calldata,
    )

    assert isinstance(signed_tx, DeployAccountV3)
    assert signed_tx.version == 3

    assert isinstance(signed_tx.signature, list)
    assert len(signed_tx.signature) == 2

    assert signed_tx.resource_bounds == MAX_RESOURCE_BOUNDS
    assert signed_tx.class_hash == class_hash
    assert signed_tx.contract_address_salt == salt
    assert signed_tx.constructor_calldata == calldata


@pytest.mark.asyncio
@pytest.mark.skip("TODO(#1558)")
async def test_sign_deploy_account_v3_auto_estimate(
    account, account_with_validate_deploy_class_hash
):
    class_hash = account_with_validate_deploy_class_hash
    salt = 0x123
    calldata = [account.signer.public_key]
    signed_tx = await account.sign_deploy_account_v3(
        class_hash, salt, constructor_calldata=calldata, auto_estimate=True
    )

    assert isinstance(signed_tx, DeployAccountV3)
    assert signed_tx.version == 3

    assert isinstance(signed_tx.signature, list)
    assert len(signed_tx.signature) == 2

    assert isinstance(signed_tx.resource_bounds, ResourceBoundsMapping)
    assert signed_tx.resource_bounds.l1_gas.max_amount > 0
    assert signed_tx.resource_bounds.l1_gas.max_price_per_unit > 0
    assert signed_tx.resource_bounds.l2_gas == ResourceBounds.init_with_zeros()


<<<<<<< HEAD
@pytest.mark.skipif(
    "--contract_dir=v1" in sys.argv,
    reason="Functionality is not supported in v1 contract",
)
@pytest.mark.asyncio
async def test_deploy_account_v1(client, deploy_account_details_factory, map_contract):
    address, key_pair, salt, class_hash = await deploy_account_details_factory.get()

    deploy_result = await Account.deploy_account_v1(
        address=address,
        class_hash=class_hash,
        salt=salt,
        key_pair=key_pair,
        client=client,
        max_fee=int(1e16),
    )
    await deploy_result.wait_for_acceptance()

    account = deploy_result.account

    assert isinstance(account, BaseAccount)
    assert account.address == address

    transaction = await client.get_transaction(tx_hash=deploy_result.hash)
    assert isinstance(transaction, DeployAccountTransactionV1)
    assert transaction.constructor_calldata == [key_pair.public_key]

    res = await account.execute_v1(
        calls=Call(
            contract_address=map_contract.address,
            entry_point_selector=get_selector_from_name("put"),
            calldata=[30, 40],
        ),
        max_fee=MAX_FEE,
    )
    tx_receipt = await account.client.wait_for_tx(res.transaction_hash)

    assert tx_receipt.execution_status == TransactionExecutionStatus.SUCCEEDED


=======
>>>>>>> 768fb102
@pytest.mark.asyncio
async def test_deploy_account_v3(client, deploy_account_details_factory):
    address, key_pair, salt, class_hash = await deploy_account_details_factory.get()

    deploy_result = await Account.deploy_account_v3(
        address=address,
        class_hash=class_hash,
        salt=salt,
        key_pair=key_pair,
        client=client,
        resource_bounds=MAX_RESOURCE_BOUNDS,
    )
    await deploy_result.wait_for_acceptance()

    account = deploy_result.account

    assert isinstance(account, BaseAccount)
    assert account.address == address

    transaction = await client.get_transaction(tx_hash=deploy_result.hash)
    assert isinstance(transaction, DeployAccountTransactionV3)
    assert transaction.constructor_calldata == [key_pair.public_key]


@pytest.mark.asyncio
async def test_deploy_account_raises_on_incorrect_address(
    client, deploy_account_details_factory
):
    address, key_pair, salt, class_hash = await deploy_account_details_factory.get()

    with pytest.raises(
        ValueError,
        match=f"Provided address {hex(0x111)} is different than computed address {hex(address)}",
    ):
        await Account.deploy_account_v3(
            address=0x111,
            class_hash=class_hash,
            salt=salt,
            key_pair=key_pair,
            client=client,
            resource_bounds=MAX_RESOURCE_BOUNDS,
        )


@pytest.mark.asyncio
@pytest.mark.skip("TODO(#1560)")
async def test_deploy_account_raises_on_no_enough_funds(
    deploy_account_details_factory, client
):
    address, key_pair, salt, class_hash = await deploy_account_details_factory.get()

    with patch(
        f"{FullNodeClient.__module__}.FullNodeClient.call_contract", AsyncMock()
    ) as mocked_balance:
        mocked_balance.return_value = (0, 0)

        with pytest.raises(
            ValueError,
            match="Not enough tokens at the specified address to cover deployment costs",
        ):
            await Account.deploy_account_v3(
                address=address,
                class_hash=class_hash,
                salt=salt,
                key_pair=key_pair,
                client=client,
                resource_bounds=MAX_RESOURCE_BOUNDS,
            )


@pytest.mark.asyncio
async def test_deploy_account_passes_on_enough_funds(
    deploy_account_details_factory, client
):
    address, key_pair, salt, class_hash = await deploy_account_details_factory.get()

    with patch(
        f"{FullNodeClient.__module__}.FullNodeClient.call_contract", AsyncMock()
    ) as mocked_balance, patch(
        f"{FullNodeClient.__module__}.FullNodeClient.deploy_account", AsyncMock()
    ) as mocked_deploy:
        mocked_balance.return_value = (0, 100)
        mocked_deploy.return_value = DeployAccountTransactionResponse(
            transaction_hash=0x1
        )

        await Account.deploy_account_v3(
            address=address,
            class_hash=class_hash,
            salt=salt,
            key_pair=key_pair,
            client=client,
            resource_bounds=MAX_RESOURCE_BOUNDS,
        )


# TODO (#1056): change this test to braavos account
@pytest.mark.skip(
    reason="'__validate_execute__' doesn't allow any other calldata than in the constructor"
)
@pytest.mark.asyncio
async def test_deploy_account_uses_custom_calldata(
    client, deploy_account_details_factory, fee_contract
):
    _, key_pair, salt, class_hash = await deploy_account_details_factory.get()
    calldata = [1, 2, 3, 4]
    address = compute_address(
        salt=salt,
        class_hash=class_hash,
        constructor_calldata=calldata,
        deployer_address=0,
    )

    res = await fee_contract.functions["transfer"].invoke(
        recipient=address, amount=int(1e16), resource_bounds=MAX_RESOURCE_BOUNDS
    )
    await res.wait_for_acceptance()

    deploy_result = await Account.deploy_account_v3(
        address=address,
        class_hash=class_hash,
        salt=salt,
        key_pair=key_pair,
        client=client,
        constructor_calldata=calldata,
        resource_bounds=MAX_RESOURCE_BOUNDS,
    )

    tx = await client.get_transaction(deploy_result.hash)
    assert isinstance(tx, DeployAccountTransactionV3)
    assert tx.constructor_calldata == calldata


@pytest.mark.asyncio
async def test_sign_invoke_v3_for_fee_estimation(account, map_contract):
    call = map_contract.functions["put"].prepare_invoke_v3(key=1, value=2)
    transaction = await account.sign_invoke_v3(
        calls=call, resource_bounds=MAX_RESOURCE_BOUNDS
    )

    estimate_fee_transaction = await account.sign_for_fee_estimate(transaction)
    assert estimate_fee_transaction.version == transaction.version + 2**128

    estimation = await account.client.estimate_fee(estimate_fee_transaction)
    assert isinstance(estimation, EstimatedFee)
    assert estimation.unit == PriceUnit.FRI
    assert estimation.overall_fee > 0


@pytest.mark.asyncio
async def test_sign_transaction_custom_nonce(account, hello_starknet_class_hash):
    deployment = Deployer().create_contract_deployment(hello_starknet_class_hash)
    deploy_tx = await account.sign_invoke_v3(
        deployment.call, resource_bounds=MAX_RESOURCE_BOUNDS
    )

    new_balance = 30
    invoke_tx = await account.sign_invoke_v3(
        Call(
            deployment.address,
            get_selector_from_name("increase_balance"),
            [new_balance],
        ),
        nonce=deploy_tx.nonce + 1,
        resource_bounds=MAX_RESOURCE_BOUNDS,
    )

    deploy_res = await account.client.send_transaction(deploy_tx)
    invoke_res = await account.client.send_transaction(invoke_tx)

    await account.client.wait_for_tx(deploy_res.transaction_hash)
    await account.client.wait_for_tx(invoke_res.transaction_hash)

    result = await account.client.call_contract(
        Call(deployment.address, get_selector_from_name("get_balance"), [])
    )

    assert invoke_tx.nonce == deploy_tx.nonce + 1
    assert result == [new_balance]


@pytest.mark.asyncio
@pytest.mark.skip("TODO(#1560)")
async def test_argent_account_deploy(
    client,
    argent_account_class_hash,
    deploy_account_details_factory,
):
    address, key_pair, salt, class_hash = await deploy_account_details_factory.get(
        class_hash=argent_account_class_hash, argent_calldata=True
    )

    deploy_result = await Account.deploy_account_v3(
        address=address,
        class_hash=class_hash,
        salt=salt,
        key_pair=key_pair,
        client=client,
        constructor_calldata=[key_pair.public_key, 0],
        resource_bounds=MAX_RESOURCE_BOUNDS,
    )
    await deploy_result.wait_for_acceptance()
    account = deploy_result.account

    assert isinstance(account, BaseAccount)
    assert await account.cairo_version == 1

    account_contract_class = await client.get_class_at(
        contract_address=account.address, block_number="latest"
    )

    assert isinstance(account_contract_class, SierraContractClass)


@pytest.mark.asyncio
@pytest.mark.skip("TODO(#1560)")
async def test_argent_account_execute(
    deployed_balance_contract,
    argent_account: BaseAccount,
):
    # verify that initial balance is 0
    get_balance_call = Call(
        contract_address=deployed_balance_contract.address,
        entry_point_selector=get_selector_from_name("get_balance"),
        calldata=[],
    )
    get_balance = await argent_account.client.call_contract(
        call=get_balance_call, block_number="latest"
    )

    assert get_balance[0] == 0

    value = 20
    increase_balance_by_20_call = Call(
        contract_address=deployed_balance_contract.address,
        entry_point_selector=get_selector_from_name("increase_balance"),
        calldata=[value],
    )
    execute = await argent_account.execute_v3(
        calls=increase_balance_by_20_call, resource_bounds=MAX_RESOURCE_BOUNDS
    )
    await argent_account.client.wait_for_tx(tx_hash=execute.transaction_hash)
    receipt = await argent_account.client.get_transaction_receipt(
        tx_hash=execute.transaction_hash
    )

    assert receipt.finality_status == TransactionFinalityStatus.ACCEPTED_ON_L2

    # verify that the previous call was executed
    get_balance_call = Call(
        contract_address=deployed_balance_contract.address,
        entry_point_selector=get_selector_from_name("get_balance"),
        calldata=[],
    )
    get_balance = await argent_account.client.call_contract(
        call=get_balance_call, block_number="latest"
    )

    assert get_balance[0] == value


@pytest.mark.asyncio
async def test_account_execute_v3(account, deployed_balance_contract):
    get_balance_call = Call(
        contract_address=deployed_balance_contract.address,
        entry_point_selector=get_selector_from_name("get_balance"),
        calldata=[],
    )
    increase_balance_call = Call(
        contract_address=deployed_balance_contract.address,
        entry_point_selector=get_selector_from_name("increase_balance"),
        calldata=[100],
    )

    (initial_balance,) = await account.client.call_contract(call=get_balance_call)

    execute_increase_balance = await account.execute_v3(
        calls=increase_balance_call, resource_bounds=MAX_RESOURCE_BOUNDS
    )
    receipt = await account.client.wait_for_tx(
        tx_hash=execute_increase_balance.transaction_hash
    )

    assert receipt.execution_status == TransactionExecutionStatus.SUCCEEDED

    tx_details = await account.client.get_transaction(
        tx_hash=execute_increase_balance.transaction_hash
    )
    assert isinstance(tx_details, InvokeTransactionV3)

    (balance_after_increase,) = await account.client.call_contract(
        call=get_balance_call
    )
    assert initial_balance + 100 == balance_after_increase<|MERGE_RESOLUTION|>--- conflicted
+++ resolved
@@ -352,49 +352,6 @@
     assert signed_tx.resource_bounds.l2_gas == ResourceBounds.init_with_zeros()
 
 
-<<<<<<< HEAD
-@pytest.mark.skipif(
-    "--contract_dir=v1" in sys.argv,
-    reason="Functionality is not supported in v1 contract",
-)
-@pytest.mark.asyncio
-async def test_deploy_account_v1(client, deploy_account_details_factory, map_contract):
-    address, key_pair, salt, class_hash = await deploy_account_details_factory.get()
-
-    deploy_result = await Account.deploy_account_v1(
-        address=address,
-        class_hash=class_hash,
-        salt=salt,
-        key_pair=key_pair,
-        client=client,
-        max_fee=int(1e16),
-    )
-    await deploy_result.wait_for_acceptance()
-
-    account = deploy_result.account
-
-    assert isinstance(account, BaseAccount)
-    assert account.address == address
-
-    transaction = await client.get_transaction(tx_hash=deploy_result.hash)
-    assert isinstance(transaction, DeployAccountTransactionV1)
-    assert transaction.constructor_calldata == [key_pair.public_key]
-
-    res = await account.execute_v1(
-        calls=Call(
-            contract_address=map_contract.address,
-            entry_point_selector=get_selector_from_name("put"),
-            calldata=[30, 40],
-        ),
-        max_fee=MAX_FEE,
-    )
-    tx_receipt = await account.client.wait_for_tx(res.transaction_hash)
-
-    assert tx_receipt.execution_status == TransactionExecutionStatus.SUCCEEDED
-
-
-=======
->>>>>>> 768fb102
 @pytest.mark.asyncio
 async def test_deploy_account_v3(client, deploy_account_details_factory):
     address, key_pair, salt, class_hash = await deploy_account_details_factory.get()
