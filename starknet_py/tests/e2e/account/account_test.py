--- conflicted
+++ resolved
@@ -473,11 +473,7 @@
 
 @pytest.mark.skipif(
     "--contract_dir=v1" in sys.argv,
-<<<<<<< HEAD
-    reason="Functionality is isn't supported in v1 contract",
-=======
     reason="Functionality is not supported in v1 contract",
->>>>>>> d8b24365
 )
 @pytest.mark.asyncio
 async def test_deploy_account_v1(client, deploy_account_details_factory, map_contract):
@@ -490,7 +486,6 @@
         key_pair=key_pair,
         client=client,
         max_fee=int(1e16),
-        constructor_calldata=[key_pair.public_key],
     )
     await deploy_result.wait_for_acceptance()
 
