import sys
from typing import cast
from unittest.mock import AsyncMock, patch

import pytest

from starknet_py.hash.address import compute_address
from starknet_py.hash.selector import get_selector_from_name
from starknet_py.net.account.account import Account
from starknet_py.net.account.base_account import BaseAccount
from starknet_py.net.client_errors import ClientError
from starknet_py.net.client_models import (
    Call,
    DeployAccountTransactionResponse,
    DeployAccountTransactionV3,
    EstimatedFee,
    InvokeTransactionV3,
    PriceUnit,
    ResourceBounds,
    ResourceBoundsMapping,
    SierraContractClass,
    TransactionExecutionStatus,
    TransactionFinalityStatus,
)
from starknet_py.net.full_node_client import FullNodeClient
from starknet_py.net.models import StarknetChainId
from starknet_py.net.models.transaction import DeclareV3, DeployAccountV3, InvokeV3
from starknet_py.net.signer.key_pair import KeyPair
from starknet_py.net.udc_deployer.deployer import Deployer
<<<<<<< HEAD
=======
from starknet_py.tests.e2e.fixtures.accounts import AccountPrerequisites
>>>>>>> 118ad51b
from starknet_py.tests.e2e.fixtures.constants import MAX_RESOURCE_BOUNDS


@pytest.mark.run_on_devnet
@pytest.mark.asyncio
async def test_get_balance_throws_when_token_not_specified(account):
    modified_account = Account(
        address=account.address,
        client=FullNodeClient(node_url="custom.net/rpc"),
        key_pair=KeyPair(1, 2),
        chain=cast(StarknetChainId, 1),
    )
    with pytest.raises(
        ValueError,
        match="Argument token_address must be specified when using a custom network.",
    ):
        await modified_account.get_balance()


@pytest.mark.skipif(
    "--contract_dir=v1" in sys.argv,
    reason="Contract exists only in v2 directory",
)
@pytest.mark.asyncio
async def test_balance_when_token_specified(account, erc20_contract):
    balance = await account.get_balance(erc20_contract.address)

    assert balance == 200


@pytest.mark.skipif(
    "--contract_dir=v1" in sys.argv,
    reason="Contract exists only in v2 directory",
)
@pytest.mark.asyncio
async def test_estimated_fee_greater_than_zero(account, erc20_contract):
    estimated_fee = (
        await erc20_contract.functions["balance_of"]
        .prepare_invoke_v3(
            account.address, resource_bounds=ResourceBoundsMapping.init_with_zeros()
        )
        .estimate_fee(block_hash="latest")
    )

    assert estimated_fee.overall_fee > 0
    assert estimated_fee.calculate_overall_fee() == estimated_fee.overall_fee


@pytest.mark.asyncio
async def test_estimate_fee_for_declare_transaction(
    account, map_compiled_contract_and_class_hash
):
    (compiled_contract, class_hash) = map_compiled_contract_and_class_hash
    declare_tx = await account.sign_declare_v3(
        compiled_contract=compiled_contract,
        compiled_class_hash=class_hash,
        resource_bounds=MAX_RESOURCE_BOUNDS,
    )

    estimated_fee = await account.client.estimate_fee(tx=declare_tx)

    assert isinstance(estimated_fee.overall_fee, int)
    assert estimated_fee.overall_fee > 0
    assert estimated_fee.calculate_overall_fee() == estimated_fee.overall_fee


@pytest.mark.asyncio
async def test_account_estimate_fee_for_declare_transaction(
    account, map_compiled_contract_and_class_hash
):
    (compiled_contract, class_hash) = map_compiled_contract_and_class_hash
    declare_tx = await account.sign_declare_v3(
        compiled_contract=compiled_contract,
        compiled_class_hash=class_hash,
        resource_bounds=MAX_RESOURCE_BOUNDS,
    )

    estimated_fee = await account.estimate_fee(tx=declare_tx)

    assert estimated_fee.unit == PriceUnit.FRI
    assert isinstance(estimated_fee.overall_fee, int)
    assert estimated_fee.overall_fee > 0
    assert estimated_fee.calculate_overall_fee() == estimated_fee.overall_fee


@pytest.mark.asyncio
async def test_account_estimate_fee_for_transactions(account, map_contract):
    invoke_tx_1 = await account.sign_invoke_v3(
        calls=Call(map_contract.address, get_selector_from_name("put"), [3, 4]),
        resource_bounds=MAX_RESOURCE_BOUNDS,
        nonce=(await account.get_nonce()),
    )

    invoke_tx_2 = await account.sign_invoke_v3(
        calls=Call(map_contract.address, get_selector_from_name("put"), [5, 1]),
        resource_bounds=MAX_RESOURCE_BOUNDS,
        nonce=(await account.get_nonce() + 1),
    )

    estimated_fee = await account.estimate_fee(tx=[invoke_tx_1, invoke_tx_2])

    assert len(estimated_fee) == 2
    assert isinstance(estimated_fee[0], EstimatedFee)
    assert isinstance(estimated_fee[1], EstimatedFee)
    assert estimated_fee[0].unit == PriceUnit.FRI
    assert estimated_fee[1].unit == PriceUnit.FRI
    assert isinstance(estimated_fee[0].overall_fee, int)
    assert estimated_fee[0].overall_fee > 0
    assert estimated_fee[0].calculate_overall_fee() == estimated_fee[0].overall_fee


@pytest.mark.asyncio
@pytest.mark.parametrize("key, val", [(20, 20), (30, 30)])
async def test_sending_multicall(account, map_contract, key, val):
    calls = [
        map_contract.functions["put"].prepare_invoke_v3(key=10, value=10),
        map_contract.functions["put"].prepare_invoke_v3(key=key, value=val),
    ]

    res = await account.execute_v3(calls=calls, resource_bounds=MAX_RESOURCE_BOUNDS)
    await account.client.wait_for_tx(res.transaction_hash)
    (value,) = await map_contract.functions["get"].call(key=key)

    assert value == val


@pytest.mark.asyncio
async def test_rejection_reason_in_transaction_receipt(map_contract):
    with pytest.raises(
        ClientError,
        match="The transaction's resources don't cover validation or the minimal transaction fee",
    ):
        resource_bounds = ResourceBoundsMapping(
            l1_gas=ResourceBounds(max_amount=1, max_price_per_unit=1),
            l2_gas=ResourceBounds(max_amount=1, max_price_per_unit=1),
            l1_data_gas=ResourceBounds(max_amount=1, max_price_per_unit=1),
        )
        await map_contract.functions["put"].invoke_v3(
            key=10, value=20, resource_bounds=resource_bounds
        )


def test_sign_and_verify_offchain_message_fail(account, typed_data):
    signature = account.sign_message(typed_data)
    signature = [signature[0] + 1, signature[1]]
    result = account.verify_message(typed_data, signature)

    assert result is False


def test_sign_and_verify_offchain_message(account, typed_data):
    signature = account.sign_message(typed_data)
    result = account.verify_message(typed_data, signature)

    assert result is True


@pytest.mark.asyncio
async def test_get_class_hash_at(account, map_contract):
    class_hash = await account.client.get_class_hash_at(
        map_contract.address, block_hash="latest"
    )

    assert class_hash != 0


@pytest.mark.asyncio()
async def test_get_nonce(account, map_contract):
    nonce = await account.get_nonce()
    address = map_contract.address
    block = await account.client.get_block(block_number="latest")

    tx = await account.execute_v3(
        Call(
            to_addr=address, selector=get_selector_from_name("put"), calldata=[10, 20]
        ),
        resource_bounds=MAX_RESOURCE_BOUNDS,
    )
    await account.client.wait_for_tx(tx.transaction_hash)

    new_nonce = await account.get_nonce()
    new_nonce_latest_block = await account.get_nonce(block_number="latest")

    old_nonce = await account.get_nonce(block_number=block.block_number)

    assert isinstance(nonce, int) and isinstance(new_nonce, int)
    assert new_nonce == nonce + 1

    assert old_nonce == nonce
    assert new_nonce_latest_block == new_nonce


@pytest.mark.asyncio
@pytest.mark.parametrize(
    "calls", [[Call(10, 20, [30])], [Call(10, 20, [30]), Call(40, 50, [60])]]
)
async def test_sign_invoke_v3(account, calls):
    signed_tx = await account.sign_invoke_v3(calls, resource_bounds=MAX_RESOURCE_BOUNDS)

    assert isinstance(signed_tx, InvokeV3)
    assert isinstance(signed_tx.signature, list)
    assert len(signed_tx.signature) == 2
    assert signed_tx.resource_bounds == MAX_RESOURCE_BOUNDS
    assert signed_tx.version == 3


@pytest.mark.asyncio
@pytest.mark.skip("TODO(#1558)")
async def test_sign_invoke_v3_auto_estimate(account, map_contract):
    signed_tx = await account.sign_invoke_v3(
        Call(map_contract.address, get_selector_from_name("put"), [3, 4]),
        auto_estimate=True,
    )

    assert isinstance(signed_tx, InvokeV3)
    assert signed_tx.version == 3

    assert isinstance(signed_tx.signature, list)
    assert len(signed_tx.signature) == 2

    assert isinstance(signed_tx.resource_bounds, ResourceBoundsMapping)
    assert signed_tx.resource_bounds.l1_gas.max_amount > 0
    assert signed_tx.resource_bounds.l1_gas.max_price_per_unit > 0
    assert signed_tx.resource_bounds.l2_gas == ResourceBounds.init_with_zeros()


@pytest.mark.asyncio
async def test_sign_declare_v3(
    account, sierra_minimal_compiled_contract_and_class_hash
):
    (
        compiled_contract,
        compiled_class_hash,
    ) = sierra_minimal_compiled_contract_and_class_hash
    signed_tx = await account.sign_declare_v3(
        compiled_contract,
        compiled_class_hash,
        resource_bounds=MAX_RESOURCE_BOUNDS,
    )

    assert isinstance(signed_tx, DeclareV3)
    assert signed_tx.version == 3
    assert isinstance(signed_tx.signature, list)
    assert len(signed_tx.signature) == 2
    assert signed_tx.nonce is not None
    assert signed_tx.resource_bounds == MAX_RESOURCE_BOUNDS
    assert signed_tx.version == 3


@pytest.mark.asyncio
@pytest.mark.skip("TODO(#1558)")
async def test_sign_declare_v3_auto_estimate(
    account, sierra_minimal_compiled_contract_and_class_hash
):
    (
        compiled_contract,
        compiled_class_hash,
    ) = sierra_minimal_compiled_contract_and_class_hash

    signed_tx = await account.sign_declare_v3(
        compiled_contract, compiled_class_hash, auto_estimate=True
    )

    assert isinstance(signed_tx, DeclareV3)
    assert signed_tx.version == 3

    assert isinstance(signed_tx.signature, list)
    assert len(signed_tx.signature) == 2

    assert isinstance(signed_tx.resource_bounds, ResourceBoundsMapping)
    assert signed_tx.resource_bounds.l1_gas.max_amount > 0
    assert signed_tx.resource_bounds.l1_gas.max_price_per_unit > 0
    assert signed_tx.resource_bounds.l2_gas == ResourceBounds.init_with_zeros()


@pytest.mark.asyncio
async def test_sign_deploy_account_v3(account):
    class_hash = 0x1234
    salt = 0x123
    calldata = [1, 2, 3]
    signed_tx = await account.sign_deploy_account_v3(
        class_hash,
        salt,
        resource_bounds=MAX_RESOURCE_BOUNDS,
        constructor_calldata=calldata,
    )

    assert isinstance(signed_tx, DeployAccountV3)
    assert signed_tx.version == 3

    assert isinstance(signed_tx.signature, list)
    assert len(signed_tx.signature) == 2

    assert signed_tx.resource_bounds == MAX_RESOURCE_BOUNDS
    assert signed_tx.class_hash == class_hash
    assert signed_tx.contract_address_salt == salt
    assert signed_tx.constructor_calldata == calldata


@pytest.mark.asyncio
@pytest.mark.skip("TODO(#1558)")
async def test_sign_deploy_account_v3_auto_estimate(
    account, account_with_validate_deploy_class_hash
):
    class_hash = account_with_validate_deploy_class_hash
    salt = 0x123
    calldata = [account.signer.public_key]
    signed_tx = await account.sign_deploy_account_v3(
        class_hash, salt, constructor_calldata=calldata, auto_estimate=True
    )

    assert isinstance(signed_tx, DeployAccountV3)
    assert signed_tx.version == 3

    assert isinstance(signed_tx.signature, list)
    assert len(signed_tx.signature) == 2

    assert isinstance(signed_tx.resource_bounds, ResourceBoundsMapping)
    assert signed_tx.resource_bounds.l1_gas.max_amount > 0
    assert signed_tx.resource_bounds.l1_gas.max_price_per_unit > 0
    assert signed_tx.resource_bounds.l2_gas == ResourceBounds.init_with_zeros()


@pytest.mark.asyncio
async def test_deploy_account_v3(client, deploy_account_details_factory):
    address, key_pair, salt, class_hash = await deploy_account_details_factory.get()

    deploy_result = await Account.deploy_account_v3(
        address=address,
        class_hash=class_hash,
        salt=salt,
        key_pair=key_pair,
        client=client,
        resource_bounds=MAX_RESOURCE_BOUNDS,
    )
    await deploy_result.wait_for_acceptance()

    account = deploy_result.account

    assert isinstance(account, BaseAccount)
    assert account.address == address

    transaction = await client.get_transaction(tx_hash=deploy_result.hash)
    assert isinstance(transaction, DeployAccountTransactionV3)
    assert transaction.constructor_calldata == [key_pair.public_key]


@pytest.mark.asyncio
async def test_deploy_account_raises_on_incorrect_address(
    client, deploy_account_details_factory
):
    address, key_pair, salt, class_hash = await deploy_account_details_factory.get()

    with pytest.raises(
        ValueError,
        match=f"Provided address {hex(0x111)} is different than computed address {hex(address)}",
    ):
        await Account.deploy_account_v3(
            address=0x111,
            class_hash=class_hash,
            salt=salt,
            key_pair=key_pair,
            client=client,
            resource_bounds=MAX_RESOURCE_BOUNDS,
        )


@pytest.mark.asyncio
@pytest.mark.skip("TODO(#1560)")
async def test_deploy_account_raises_on_no_enough_funds(
    deploy_account_details_factory, client
):
    address, key_pair, salt, class_hash = await deploy_account_details_factory.get()

    with patch(
        f"{FullNodeClient.__module__}.FullNodeClient.call_contract", AsyncMock()
    ) as mocked_balance:
        mocked_balance.return_value = (0, 0)

        with pytest.raises(
            ValueError,
            match="Not enough tokens at the specified address to cover deployment costs",
        ):
            await Account.deploy_account_v3(
                address=address,
                class_hash=class_hash,
                salt=salt,
                key_pair=key_pair,
                client=client,
                resource_bounds=MAX_RESOURCE_BOUNDS,
            )


@pytest.mark.asyncio
async def test_deploy_account_passes_on_enough_funds(
    deploy_account_details_factory, client
):
    address, key_pair, salt, class_hash = await deploy_account_details_factory.get()

    with patch(
        f"{FullNodeClient.__module__}.FullNodeClient.call_contract", AsyncMock()
    ) as mocked_balance, patch(
        f"{FullNodeClient.__module__}.FullNodeClient.deploy_account", AsyncMock()
    ) as mocked_deploy:
        mocked_balance.return_value = (0, 100)
        mocked_deploy.return_value = DeployAccountTransactionResponse(
            transaction_hash=0x1
        )

        await Account.deploy_account_v3(
            address=address,
            class_hash=class_hash,
            salt=salt,
            key_pair=key_pair,
            client=client,
            resource_bounds=MAX_RESOURCE_BOUNDS,
        )


# TODO (#1056): change this test to braavos account
@pytest.mark.skip(
    reason="'__validate_execute__' doesn't allow any other calldata than in the constructor"
)
@pytest.mark.asyncio
async def test_deploy_account_uses_custom_calldata(
    client, deploy_account_details_factory, fee_contract
):
    _, key_pair, salt, class_hash = await deploy_account_details_factory.get()
    calldata = [1, 2, 3, 4]
    address = compute_address(
        salt=salt,
        class_hash=class_hash,
        constructor_calldata=calldata,
        deployer_address=0,
    )

    res = await fee_contract.functions["transfer"].invoke(
        recipient=address, amount=int(1e16), resource_bounds=MAX_RESOURCE_BOUNDS
    )
    await res.wait_for_acceptance()

    deploy_result = await Account.deploy_account_v3(
        address=address,
        class_hash=class_hash,
        salt=salt,
        key_pair=key_pair,
        client=client,
        constructor_calldata=calldata,
        resource_bounds=MAX_RESOURCE_BOUNDS,
    )

    tx = await client.get_transaction(deploy_result.hash)
    assert isinstance(tx, DeployAccountTransactionV3)
    assert tx.constructor_calldata == calldata


@pytest.mark.asyncio
async def test_sign_invoke_v3_for_fee_estimation(account, map_contract):
    call = map_contract.functions["put"].prepare_invoke_v3(key=1, value=2)
    transaction = await account.sign_invoke_v3(
        calls=call, resource_bounds=MAX_RESOURCE_BOUNDS
    )

    estimate_fee_transaction = await account.sign_for_fee_estimate(transaction)
    assert estimate_fee_transaction.version == transaction.version + 2**128

    estimation = await account.client.estimate_fee(estimate_fee_transaction)
    assert isinstance(estimation, EstimatedFee)
    assert estimation.unit == PriceUnit.FRI
    assert estimation.overall_fee > 0


@pytest.mark.asyncio
async def test_sign_transaction_custom_nonce(account, hello_starknet_class_hash):
    deployment = Deployer().create_contract_deployment(hello_starknet_class_hash)
    deploy_tx = await account.sign_invoke_v3(
        deployment.call, resource_bounds=MAX_RESOURCE_BOUNDS
    )

    new_balance = 30
    invoke_tx = await account.sign_invoke_v3(
        Call(
            deployment.address,
            get_selector_from_name("increase_balance"),
            [new_balance],
        ),
        nonce=deploy_tx.nonce + 1,
        resource_bounds=MAX_RESOURCE_BOUNDS,
    )

    deploy_res = await account.client.send_transaction(deploy_tx)
    invoke_res = await account.client.send_transaction(invoke_tx)

    await account.client.wait_for_tx(deploy_res.transaction_hash)
    await account.client.wait_for_tx(invoke_res.transaction_hash)

    result = await account.client.call_contract(
        Call(deployment.address, get_selector_from_name("get_balance"), [])
    )

    assert invoke_tx.nonce == deploy_tx.nonce + 1
    assert result == [new_balance]


@pytest.mark.asyncio
@pytest.mark.skip("TODO(#1560)")
async def test_argent_account_deploy(
    client,
    argent_account_v040_data: AccountPrerequisites,
    argent_account_v040_class_hash,
):
<<<<<<< HEAD
    address, key_pair, salt, class_hash = await deploy_account_details_factory.get(
        class_hash=argent_account_class_hash, argent_calldata=True
    )

    deploy_result = await Account.deploy_account_v3(
        address=address,
        class_hash=class_hash,
        salt=salt,
        key_pair=key_pair,
        client=client,
        constructor_calldata=[key_pair.public_key, 0],
=======
    deploy_result = await Account.deploy_account_v3(
        address=argent_account_v040_data.address,
        class_hash=argent_account_v040_class_hash,
        salt=argent_account_v040_data.salt,
        key_pair=argent_account_v040_data.key_pair,
        client=client,
        constructor_calldata=argent_account_v040_data.calldata,
>>>>>>> 118ad51b
        resource_bounds=MAX_RESOURCE_BOUNDS,
    )

    await deploy_result.wait_for_acceptance()
    account = deploy_result.account

    assert isinstance(account, BaseAccount)
    assert await account.cairo_version == 1

    account_contract_class = await client.get_class_at(
        contract_address=account.address, block_number="latest"
    )

    assert isinstance(account_contract_class, SierraContractClass)


@pytest.mark.asyncio
@pytest.mark.skip("TODO(#1560)")
async def test_argent_account_execute(
    deployed_balance_contract,
    argent_account_v040: BaseAccount,
):
    # verify that initial balance is 0
    get_balance_call = Call(
        to_addr=deployed_balance_contract.address,
        selector=get_selector_from_name("get_balance"),
        calldata=[],
    )
    get_balance = await argent_account_v040.client.call_contract(
        call=get_balance_call, block_number="latest"
    )

    assert get_balance[0] == 0

    value = 20
    increase_balance_by_20_call = Call(
        to_addr=deployed_balance_contract.address,
        selector=get_selector_from_name("increase_balance"),
        calldata=[value],
    )
<<<<<<< HEAD
    execute = await argent_account.execute_v3(
=======
    execute = await argent_account_v040.execute_v3(
>>>>>>> 118ad51b
        calls=increase_balance_by_20_call, resource_bounds=MAX_RESOURCE_BOUNDS
    )
    await argent_account_v040.client.wait_for_tx(tx_hash=execute.transaction_hash)
    receipt = await argent_account_v040.client.get_transaction_receipt(
        tx_hash=execute.transaction_hash
    )

    assert receipt.finality_status == TransactionFinalityStatus.ACCEPTED_ON_L2

    # verify that the previous call was executed
    get_balance_call = Call(
        to_addr=deployed_balance_contract.address,
        selector=get_selector_from_name("get_balance"),
        calldata=[],
    )
    get_balance = await argent_account_v040.client.call_contract(
        call=get_balance_call, block_number="latest"
    )

    assert get_balance[0] == value


@pytest.mark.asyncio
async def test_account_execute_v3(account, deployed_balance_contract):
    get_balance_call = Call(
        to_addr=deployed_balance_contract.address,
        selector=get_selector_from_name("get_balance"),
        calldata=[],
    )
    increase_balance_call = Call(
        to_addr=deployed_balance_contract.address,
        selector=get_selector_from_name("increase_balance"),
        calldata=[100],
    )

    (initial_balance,) = await account.client.call_contract(call=get_balance_call)

    execute_increase_balance = await account.execute_v3(
        calls=increase_balance_call, resource_bounds=MAX_RESOURCE_BOUNDS
    )
    receipt = await account.client.wait_for_tx(
        tx_hash=execute_increase_balance.transaction_hash
    )

    assert receipt.execution_status == TransactionExecutionStatus.SUCCEEDED

    tx_details = await account.client.get_transaction(
        tx_hash=execute_increase_balance.transaction_hash
    )
    assert isinstance(tx_details, InvokeTransactionV3)

    (balance_after_increase,) = await account.client.call_contract(
        call=get_balance_call
    )
    assert initial_balance + 100 == balance_after_increase<|MERGE_RESOLUTION|>--- conflicted
+++ resolved
@@ -27,10 +27,7 @@
 from starknet_py.net.models.transaction import DeclareV3, DeployAccountV3, InvokeV3
 from starknet_py.net.signer.key_pair import KeyPair
 from starknet_py.net.udc_deployer.deployer import Deployer
-<<<<<<< HEAD
-=======
 from starknet_py.tests.e2e.fixtures.accounts import AccountPrerequisites
->>>>>>> 118ad51b
 from starknet_py.tests.e2e.fixtures.constants import MAX_RESOURCE_BOUNDS
 
 
@@ -536,25 +533,11 @@
 
 
 @pytest.mark.asyncio
-@pytest.mark.skip("TODO(#1560)")
 async def test_argent_account_deploy(
     client,
     argent_account_v040_data: AccountPrerequisites,
     argent_account_v040_class_hash,
 ):
-<<<<<<< HEAD
-    address, key_pair, salt, class_hash = await deploy_account_details_factory.get(
-        class_hash=argent_account_class_hash, argent_calldata=True
-    )
-
-    deploy_result = await Account.deploy_account_v3(
-        address=address,
-        class_hash=class_hash,
-        salt=salt,
-        key_pair=key_pair,
-        client=client,
-        constructor_calldata=[key_pair.public_key, 0],
-=======
     deploy_result = await Account.deploy_account_v3(
         address=argent_account_v040_data.address,
         class_hash=argent_account_v040_class_hash,
@@ -562,7 +545,6 @@
         key_pair=argent_account_v040_data.key_pair,
         client=client,
         constructor_calldata=argent_account_v040_data.calldata,
->>>>>>> 118ad51b
         resource_bounds=MAX_RESOURCE_BOUNDS,
     )
 
@@ -580,7 +562,6 @@
 
 
 @pytest.mark.asyncio
-@pytest.mark.skip("TODO(#1560)")
 async def test_argent_account_execute(
     deployed_balance_contract,
     argent_account_v040: BaseAccount,
@@ -603,11 +584,7 @@
         selector=get_selector_from_name("increase_balance"),
         calldata=[value],
     )
-<<<<<<< HEAD
-    execute = await argent_account.execute_v3(
-=======
     execute = await argent_account_v040.execute_v3(
->>>>>>> 118ad51b
         calls=increase_balance_by_20_call, resource_bounds=MAX_RESOURCE_BOUNDS
     )
     await argent_account_v040.client.wait_for_tx(tx_hash=execute.transaction_hash)
