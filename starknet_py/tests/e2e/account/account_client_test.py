--- conflicted
+++ resolved
@@ -91,19 +91,12 @@
 
 
 @pytest.mark.asyncio
-<<<<<<< HEAD
 async def test_estimated_fee_greater_than_zero(erc20_contract, account_clients):
 
     for account_client in account_clients:
         erc20_contract = Contract(
             erc20_contract.address, erc20_contract.data.abi, account_client
         )
-=======
-async def test_estimated_fee_greater_than_zero(erc20_contract):
-    estimated_fee = (
-        await erc20_contract.functions["balanceOf"].prepare("1234").estimate_fee()
-    )
->>>>>>> 82f6b372
 
         estimated_fee = (
             await erc20_contract.functions["balanceOf"]
