--- conflicted
+++ resolved
@@ -208,7 +208,6 @@
 
 
 @pytest.mark.asyncio
-<<<<<<< HEAD
 async def test_sign_and_verify_offchain_message_fail(
     gateway_account_client, typed_data
 ):
@@ -226,12 +225,13 @@
     result = await gateway_account_client.verify_message(typed_data, signature)
 
     assert result is True
-=======
+
+
+@pytest.mark.asyncio
 async def test_get_class_hash_at(map_contract, account_clients):
     for account_client in account_clients:
         class_hash = await account_client.get_class_hash_at(
             map_contract.address, block_hash="latest"
         )
 
-        assert class_hash != 0
->>>>>>> 76e71044
+        assert class_hash != 0