--- conflicted
+++ resolved
@@ -204,7 +204,16 @@
 
 
 @pytest.mark.asyncio
-<<<<<<< HEAD
+async def test_get_class_hash_at(map_contract, account_clients):
+    for account_client in account_clients:
+        class_hash = await account_client.get_class_hash_at(
+            map_contract.address, block_hash="latest"
+        )
+
+        assert class_hash != 0
+
+
+@pytest.mark.asyncio
 async def test_throws_on_wrong_transaction_version(account_clients, map_contract):
     for account_client in account_clients:
         account_client.supported_tx_version = 0
@@ -216,13 +225,4 @@
         assert (
             "Provided version: 1 is not equal to account's supported_tx_version: 0"
             in str(err.value)
-        )
-=======
-async def test_get_class_hash_at(map_contract, account_clients):
-    for account_client in account_clients:
-        class_hash = await account_client.get_class_hash_at(
-            map_contract.address, block_hash="latest"
-        )
-
-        assert class_hash != 0
->>>>>>> 76e71044
+        )