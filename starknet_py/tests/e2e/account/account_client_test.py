--- conflicted
+++ resolved
@@ -128,11 +128,8 @@
     assert estimated_fee.overall_fee > 0
 
 
-<<<<<<< HEAD
-=======
-@pytest.mark.run_on_devnet
-@pytest.mark.asyncio
->>>>>>> e0d06d10
+@pytest.mark.run_on_devnet
+@pytest.mark.asyncio
 async def test_create_account_client(run_devnet):
     client = GatewayClient(net=run_devnet, chain=StarknetChainId.TESTNET)
     acc_client = await AccountClient.create_account(client)
