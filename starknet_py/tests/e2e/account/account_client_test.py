import asyncio
from unittest.mock import patch, MagicMock

import pytest

from starknet_py.constants import FEE_CONTRACT_ADDRESS
from starknet_py.contract import Contract
from starknet_py.net import AccountClient, KeyPair
from starknet_py.net.account.account_client import deploy_account_contract
from starknet_py.net.client_models import TransactionStatus
from starknet_py.net.gateway_client import GatewayClient
from starknet_py.net.models import parse_address, StarknetChainId
from starknet_py.net.networks import TESTNET, MAINNET
from starknet_py.net.signer.stark_curve_signer import StarkCurveSigner
from starknet_py.transaction_exceptions import TransactionRejectedError
from starknet_py.transactions.deploy import make_deploy_tx

MAX_FEE = int(1e20)


@pytest.mark.asyncio
async def test_deploy_account_contract_and_sign_tx(map_contract):
    k, v = 13, 4324
    await (
        await map_contract.functions["put"].invoke(k, v, max_fee=MAX_FEE)
    ).wait_for_acceptance()
    (resp,) = await map_contract.functions["get"].call(k)

    assert resp == v


@pytest.mark.run_on_devnet
@pytest.mark.asyncio
async def test_get_balance_throws_when_token_not_specified(account_client):
    with pytest.raises(ValueError) as err:
        await account_client.get_balance()

    assert "Token_address must be specified when using a custom net address" in str(
        err.value
    )


@pytest.mark.asyncio
async def test_balance_when_token_specified(account_client, erc20_contract):
    balance = await account_client.get_balance(erc20_contract.address)

    assert balance == 200


@pytest.mark.asyncio
@pytest.mark.parametrize("net", (TESTNET, MAINNET))
async def test_get_balance_default_token_address(net):
    client = GatewayClient(net=net)
    acc_client = AccountClient(
        client=client,
        address="0x123",
        key_pair=KeyPair(123, 456),
        chain=StarknetChainId.TESTNET,
    )

    with patch(
        "starknet_py.net.account.account_client.AccountClient.call_contract",
        MagicMock(),
    ) as mocked_call_contract:
        result = asyncio.Future()
        result.set_result([0, 0])

        mocked_call_contract.return_value = result

        await acc_client.get_balance()

        call = mocked_call_contract.call_args

    (invoke_tx,) = call[0]

    assert invoke_tx.contract_address == parse_address(FEE_CONTRACT_ADDRESS)


@pytest.mark.asyncio
async def test_estimate_fee_called(erc20_contract):
    with patch(
        "starknet_py.net.account.account_client.AccountClient.estimate_fee", MagicMock()
    ) as mocked_estimate_fee:
        result = asyncio.Future()
        result.set_result([0])

        mocked_estimate_fee.return_value = result

        await erc20_contract.functions["balanceOf"].prepare("1234").estimate_fee()

        mocked_estimate_fee.assert_called()


@pytest.mark.asyncio
async def test_estimated_fee_greater_than_zero(erc20_contract, account_client):
    erc20_contract = Contract(
        erc20_contract.address, erc20_contract.data.abi, account_client
    )

    estimated_fee = (
        await erc20_contract.functions["balanceOf"]
        .prepare("1234", max_fee=0)
        .estimate_fee(block_hash="latest")
    )

    assert estimated_fee.overall_fee > 0
    assert (
        estimated_fee.gas_price * estimated_fee.gas_usage == estimated_fee.overall_fee
    )


@pytest.mark.run_on_devnet
@pytest.mark.asyncio
async def test_create_account_client(network):
    client = GatewayClient(net=network, chain=StarknetChainId.TESTNET)
    acc_client = await AccountClient.create_account(
        client=client, chain=StarknetChainId.TESTNET
    )
    assert acc_client.signer is not None
    assert acc_client.address is not None


@pytest.mark.run_on_devnet
@pytest.mark.asyncio
async def test_create_account_client_with_private_key(network):
    private_key = 1234
    gt_client = GatewayClient(net=network, chain=StarknetChainId.TESTNET)
    acc_client = await AccountClient.create_account(
        client=gt_client, private_key=private_key, chain=StarknetChainId.TESTNET
    )
    assert acc_client.signer.private_key == private_key
    assert acc_client.signer is not None
    assert acc_client.address is not None


@pytest.mark.run_on_devnet
@pytest.mark.asyncio
async def test_create_account_client_with_signer(network):
    key_pair = KeyPair.from_private_key(1234)
    client = GatewayClient(
        net=network,
    )
    address = await deploy_account_contract(
        client=client,
        public_key=key_pair.public_key,
    )

    signer = StarkCurveSigner(
        account_address=address, key_pair=key_pair, chain_id=StarknetChainId.TESTNET
    )
    acc_client = await AccountClient.create_account(client=client, signer=signer)
    assert acc_client.signer == signer
    assert acc_client.signer is not None
    assert acc_client.address is not None


@pytest.mark.asyncio
async def test_sending_multicall(account_client, map_contract):
    for (k, v) in ((20, 20), (30, 30)):
        calls = [
            map_contract.functions["put"].prepare(key=10, value=10),
            map_contract.functions["put"].prepare(key=k, value=v),
        ]

        res = await account_client.execute(calls, int(1e20))
        await account_client.wait_for_tx(res.transaction_hash)

        (value,) = await map_contract.functions["get"].call(key=k)

        assert value == v


@pytest.mark.asyncio
async def test_get_block_traces(account_client):
    traces = await account_client.get_block_traces(block_number=1)

    assert traces.traces != []


@pytest.mark.asyncio
async def test_deploy(account_client, map_source_code):
    deploy_tx = make_deploy_tx(compilation_source=map_source_code)
    result = await account_client.deploy(deploy_tx)
    await account_client.wait_for_tx(result.transaction_hash)

    transaction_receipt = await account_client.get_transaction_receipt(
        result.transaction_hash
    )

    assert transaction_receipt.status != TransactionStatus.NOT_RECEIVED
    assert result.contract_address


@pytest.mark.asyncio
<<<<<<< HEAD
async def test_rejection_reason_in_transaction_receipt(account_client, map_contract):
    res = await map_contract.functions["put"].invoke(key=10, value=20, max_fee=1)
    transaction_receipt = await account_client.get_transaction_receipt(res.hash)
=======
async def test_rejection_reason_in_transaction_receipt(account_clients, map_contract):
    for account_client in account_clients:
        res = await map_contract.functions["put"].invoke(key=10, value=20, max_fee=1)

        with pytest.raises(TransactionRejectedError):
            await account_client.wait_for_tx(res.hash)

        transaction_receipt = await account_client.get_transaction_receipt(res.hash)
>>>>>>> d42003d8

    assert "Actual fee exceeded max fee." in transaction_receipt.rejection_reason


@pytest.mark.asyncio
async def test_get_class_hash_at(map_contract, account_client):
    class_hash = await account_client.get_class_hash_at(
        map_contract.address, block_hash="latest"
    )

    assert class_hash != 0


@pytest.mark.asyncio
async def test_throws_on_wrong_transaction_version(account_client, map_contract):
    account_client.supported_tx_version = 0
    map_contract.client = account_client

    with pytest.raises(ValueError) as err:
        await map_contract.functions["put"].invoke(key=10, value=20, version=1)

    assert (
        "Provided version: 1 is not equal to account's supported_tx_version: 0"
        in str(err.value)
    )<|MERGE_RESOLUTION|>--- conflicted
+++ resolved
@@ -192,20 +192,13 @@
 
 
 @pytest.mark.asyncio
-<<<<<<< HEAD
 async def test_rejection_reason_in_transaction_receipt(account_client, map_contract):
-    res = await map_contract.functions["put"].invoke(key=10, value=20, max_fee=1)
-    transaction_receipt = await account_client.get_transaction_receipt(res.hash)
-=======
-async def test_rejection_reason_in_transaction_receipt(account_clients, map_contract):
-    for account_client in account_clients:
-        res = await map_contract.functions["put"].invoke(key=10, value=20, max_fee=1)
-
-        with pytest.raises(TransactionRejectedError):
-            await account_client.wait_for_tx(res.hash)
-
-        transaction_receipt = await account_client.get_transaction_receipt(res.hash)
->>>>>>> d42003d8
+      res = await map_contract.functions["put"].invoke(key=10, value=20, max_fee=1)
+
+      with pytest.raises(TransactionRejectedError):
+          await account_client.wait_for_tx(res.hash)
+
+      transaction_receipt = await account_client.get_transaction_receipt(res.hash)
 
     assert "Actual fee exceeded max fee." in transaction_receipt.rejection_reason
 
