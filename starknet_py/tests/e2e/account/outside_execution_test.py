import datetime

import pytest

from starknet_py.constants import ANY_CALLER, OutsideExecutionInterfaceID
from starknet_py.hash.selector import get_selector_from_name
from starknet_py.net.account.account import BaseAccount
from starknet_py.net.client_models import Call, OutsideExecutionTimeBounds
from starknet_py.tests.e2e.fixtures.constants import MAX_RESOURCE_BOUNDS
from starknet_py.transaction_errors import TransactionRevertedError


@pytest.mark.asyncio
@pytest.mark.skip("TODO(#1560)")
async def test_argent_account_outside_execution_compatibility(
    argent_account_v040: BaseAccount,
):
    for interface, supported in [
        (OutsideExecutionInterfaceID.V1, True),
        (OutsideExecutionInterfaceID.V2, True),
    ]:
        assert await argent_account_v040.supports_interface(interface) is supported


@pytest.mark.asyncio
async def test_account_outside_execution_any_caller(
    argent_account_v040: BaseAccount,
    account: BaseAccount,
    map_contract,
):
    put_call = Call(
        to_addr=map_contract.address,
        selector=get_selector_from_name("put"),
        calldata=[20, 20],
    )

    call = await argent_account_v040.sign_outside_execution_call(
        calls=[
            put_call,
        ],
        execution_time_bounds=OutsideExecutionTimeBounds(
            execute_after=datetime.datetime.now() - datetime.timedelta(hours=1),
            execute_before=datetime.datetime.now() + datetime.timedelta(hours=1),
        ),
        caller=ANY_CALLER,
    )

<<<<<<< HEAD
    tx = await argent_account.execute_v3(
        calls=[call], resource_bounds=MAX_RESOURCE_BOUNDS
    )
    await argent_account.client.wait_for_tx(tx.transaction_hash)
=======
    tx = await account.execute_v3(
        calls=[call],
        resource_bounds=MAX_RESOURCE_BOUNDS,
    )
    await account.client.wait_for_tx(tx.transaction_hash)
>>>>>>> 118ad51b


@pytest.mark.asyncio
@pytest.mark.skip("TODO(#1560)")
async def test_account_outside_execution_for_invalid_caller(
    argent_account_v040: BaseAccount,
    account: BaseAccount,
    map_contract,
):
    random_address = 0x1234567890123456789012345678901234567890

    put_call = Call(
        to_addr=map_contract.address,
        selector=get_selector_from_name("put"),
        calldata=[20, 20],
    )

    call = await argent_account_v040.sign_outside_execution_call(
        calls=[
            put_call,
        ],
        execution_time_bounds=OutsideExecutionTimeBounds(
            execute_after=datetime.datetime.now() - datetime.timedelta(hours=1),
            execute_before=datetime.datetime.now() + datetime.timedelta(hours=1),
        ),
        caller=random_address,
    )

<<<<<<< HEAD
    tx = await argent_account.execute_v3(
        calls=[call], resource_bounds=MAX_RESOURCE_BOUNDS
=======
    tx = await account.execute_v3(
        calls=[call],
        resource_bounds=MAX_RESOURCE_BOUNDS,
>>>>>>> 118ad51b
    )

    with pytest.raises(TransactionRevertedError) as err:
        await argent_account_v040.client.wait_for_tx(tx.transaction_hash)

    assert "argent/invalid-caller" in err.value.message


@pytest.mark.asyncio
async def test_account_outside_execution_for_impossible_time_bounds(
    argent_account_v040: BaseAccount,
    account: BaseAccount,
    map_contract,
):
    put_call = Call(
        to_addr=map_contract.address,
        selector=get_selector_from_name("put"),
        calldata=[20, 20],
    )

    call = await argent_account_v040.sign_outside_execution_call(
        calls=[put_call],
        execution_time_bounds=OutsideExecutionTimeBounds(
            execute_after=datetime.datetime.now() - datetime.timedelta(days=10),
            execute_before=datetime.datetime.now() - datetime.timedelta(days=9),
        ),
        caller=ANY_CALLER,
    )

    tx = await account.execute_v3(calls=[call], resource_bounds=MAX_RESOURCE_BOUNDS)

    with pytest.raises(TransactionRevertedError) as err:
        await argent_account_v040.client.wait_for_tx(tx.transaction_hash)

    assert "argent/invalid-timestamp" in err.value.message


@pytest.mark.asyncio
async def test_account_outside_execution_by_itself_is_impossible(
    argent_account_v040: BaseAccount,
    map_contract,
):
    put_call = Call(
        to_addr=map_contract.address,
        selector=get_selector_from_name("put"),
        calldata=[20, 20],
    )

    call = await argent_account_v040.sign_outside_execution_call(
        calls=[put_call],
        execution_time_bounds=OutsideExecutionTimeBounds(
            execute_after=datetime.datetime.now() - datetime.timedelta(days=10),
            execute_before=datetime.datetime.now() - datetime.timedelta(days=9),
        ),
        caller=ANY_CALLER,
    )

<<<<<<< HEAD
    tx = await argent_account.execute_v3(
=======
    tx = await argent_account_v040.execute_v3(
>>>>>>> 118ad51b
        calls=[call], resource_bounds=MAX_RESOURCE_BOUNDS
    )

    with pytest.raises(TransactionRevertedError) as err:
        await argent_account_v040.client.wait_for_tx(tx.transaction_hash)

    assert "ReentrancyGuard: reentrant call" in err.value.message<|MERGE_RESOLUTION|>--- conflicted
+++ resolved
@@ -11,7 +11,6 @@
 
 
 @pytest.mark.asyncio
-@pytest.mark.skip("TODO(#1560)")
 async def test_argent_account_outside_execution_compatibility(
     argent_account_v040: BaseAccount,
 ):
@@ -45,22 +44,14 @@
         caller=ANY_CALLER,
     )
 
-<<<<<<< HEAD
-    tx = await argent_account.execute_v3(
-        calls=[call], resource_bounds=MAX_RESOURCE_BOUNDS
-    )
-    await argent_account.client.wait_for_tx(tx.transaction_hash)
-=======
     tx = await account.execute_v3(
         calls=[call],
         resource_bounds=MAX_RESOURCE_BOUNDS,
     )
     await account.client.wait_for_tx(tx.transaction_hash)
->>>>>>> 118ad51b
 
 
 @pytest.mark.asyncio
-@pytest.mark.skip("TODO(#1560)")
 async def test_account_outside_execution_for_invalid_caller(
     argent_account_v040: BaseAccount,
     account: BaseAccount,
@@ -85,14 +76,9 @@
         caller=random_address,
     )
 
-<<<<<<< HEAD
-    tx = await argent_account.execute_v3(
-        calls=[call], resource_bounds=MAX_RESOURCE_BOUNDS
-=======
     tx = await account.execute_v3(
         calls=[call],
         resource_bounds=MAX_RESOURCE_BOUNDS,
->>>>>>> 118ad51b
     )
 
     with pytest.raises(TransactionRevertedError) as err:
@@ -150,11 +136,7 @@
         caller=ANY_CALLER,
     )
 
-<<<<<<< HEAD
-    tx = await argent_account.execute_v3(
-=======
     tx = await argent_account_v040.execute_v3(
->>>>>>> 118ad51b
         calls=[call], resource_bounds=MAX_RESOURCE_BOUNDS
     )
 
