import dataclasses

import pytest

from starknet_py.constants import ADDR_BOUND
from starknet_py.hash.selector import get_selector_from_name
from starknet_py.net.client_models import (
    Call,
    DAMode,
    ResourceBoundsMapping,
    Transaction,
    TransactionType,
    TransactionV3,
)
from starknet_py.net.client_utils import _create_broadcasted_txn
from starknet_py.net.full_node_client import _to_storage_key
from starknet_py.net.http_client import RpcHttpClient, ServerError
from starknet_py.net.models.transaction import (
    DeclareV2,
    DeclareV3,
    DeployAccountV1,
    DeployAccountV3,
    InvokeV1,
    InvokeV3,
)
from starknet_py.tests.e2e.fixtures.constants import MAX_FEE, MAX_RESOURCE_BOUNDS_L1


@pytest.mark.asyncio
async def test_wait_for_tx_negative_check_interval(client):
    with pytest.raises(
        ValueError, match="Argument check_interval has to be greater than 0."
    ):
        await client.wait_for_tx(tx_hash=0, check_interval=-1)


def test_cannot_instantiate_abstract_transaction_class():
    with pytest.raises(
        TypeError, match="Cannot instantiate abstract Transaction class."
    ):
        _ = Transaction(hash=0, signature=[0, 0], version=0)


def test_cannot_instantiate_abstract_transaction_v3_class():
    with pytest.raises(
        TypeError, match="Cannot instantiate abstract TransactionV3 class."
    ):
        _ = TransactionV3(
            hash=0,
            signature=[0, 0],
            version=0,
            paymaster_data=[],
            tip=0,
            nonce_data_availability_mode=DAMode.L1,
            fee_data_availability_mode=DAMode.L1,
            resource_bounds=ResourceBoundsMapping.init_with_zeros(),
        )


def test_handle_rpc_error_server_error():
    no_error_dict = {"not_an_error": "success"}

    with pytest.raises(ServerError, match="RPC request failed."):
        RpcHttpClient.handle_rpc_error(no_error_dict)


@pytest.mark.parametrize(
    "key, expected",
    [
        (0x0, "0x00"),
        (0x12345, "0x012345"),
        (0x10001, "0x010001"),
        (0xFFAA, "0x00ffaa"),
        (0xDE, "0x00de"),
        (
            ADDR_BOUND - 1,
            "0x07fffffffffffffffffffffffffffffffffffffffffffffffffffffffffffeff",
        ),
    ],
)
def test_get_rpc_storage_key(key, expected):
    assert _to_storage_key(key) == expected


@pytest.mark.parametrize(
    "key",
    [int(1e100), -1, 0x8FFFFFFFFFFFFFFFFFFFFFFFFFFFFFFFFFFFFFFFFFFFFFFFFFFFFFFFFFFFFFF],
)
def test_get_rpc_storage_key_raises_on_non_representable_key(key):
    with pytest.raises(ValueError, match="cannot be represented"):
        _to_storage_key(key)


@pytest.mark.asyncio
async def test_broadcasted_txn_declare_v3(
    account, abi_types_compiled_contract_and_class_hash
):
    declare_v3 = await account.sign_declare_v3(
        compiled_contract=abi_types_compiled_contract_and_class_hash[0],
        compiled_class_hash=abi_types_compiled_contract_and_class_hash[1],
        l1_resource_bounds=MAX_RESOURCE_BOUNDS_L1,
    )

    brodcasted_txn = _create_broadcasted_txn(declare_v3)
    assert brodcasted_txn["type"] == TransactionType.DECLARE.name

    expected_keys = dataclasses.fields(DeclareV3)
    assert all(key.name in brodcasted_txn for key in expected_keys)


@pytest.mark.asyncio
async def test_broadcasted_txn_declare_v2(
    account, abi_types_compiled_contract_and_class_hash
):
    declare_v2 = await account.sign_declare_v2(
        compiled_contract=abi_types_compiled_contract_and_class_hash[0],
        compiled_class_hash=abi_types_compiled_contract_and_class_hash[1],
        max_fee=MAX_FEE,
    )

    brodcasted_txn = _create_broadcasted_txn(declare_v2)

    assert brodcasted_txn["type"] == TransactionType.DECLARE.name

    expected_keys = dataclasses.fields(DeclareV2)
    assert all(key.name in brodcasted_txn for key in expected_keys)


@pytest.mark.asyncio
<<<<<<< HEAD
async def test_broadcasted_txn_invoke_v3(account, cairo1_hello_starknet_deploy):
    invoke_tx = await account.sign_invoke_v3(
        calls=Call(
            cairo1_hello_starknet_deploy.address,
=======
async def test_broadcasted_txn_invoke_v3(account, hello_starknet_contract):
    invoke_tx = await account.sign_invoke_v3(
        calls=Call(
            hello_starknet_contract.address,
>>>>>>> 5126491b
            get_selector_from_name("increaseBalance"),
            [10],
        ),
        l1_resource_bounds=MAX_RESOURCE_BOUNDS_L1,
    )

    brodcasted_txn = _create_broadcasted_txn(invoke_tx)

    assert brodcasted_txn["type"] == TransactionType.INVOKE.name

    expected_keys = dataclasses.fields(InvokeV3)
    assert all(key.name in brodcasted_txn for key in expected_keys)


@pytest.mark.asyncio
<<<<<<< HEAD
async def test_broadcasted_txn_invoke_v1(account, cairo1_hello_starknet_deploy):
    invoke_tx = await account.sign_invoke_v1(
        calls=Call(
            cairo1_hello_starknet_deploy.address,
=======
async def test_broadcasted_txn_invoke_v1(account, hello_starknet_contract):
    invoke_tx = await account.sign_invoke_v1(
        calls=Call(
            hello_starknet_contract.address,
>>>>>>> 5126491b
            get_selector_from_name("increaseBalance"),
            [10],
        ),
        max_fee=int(1e16),
    )

    brodcasted_txn = _create_broadcasted_txn(invoke_tx)

    assert brodcasted_txn["type"] == TransactionType.INVOKE.name

    expected_keys = dataclasses.fields(InvokeV1)
    assert all(key.name in brodcasted_txn for key in expected_keys)


@pytest.mark.asyncio
async def test_broadcasted_txn_deploy_account_v3(account):
    class_hash = 0x1234
    salt = 0x123
    calldata = [1, 2, 3]
    signed_tx = await account.sign_deploy_account_v3(
        class_hash,
        salt,
        l1_resource_bounds=MAX_RESOURCE_BOUNDS_L1,
        constructor_calldata=calldata,
    )
    brodcasted_txn = _create_broadcasted_txn(signed_tx)
    assert brodcasted_txn["type"] == TransactionType.DEPLOY_ACCOUNT.name

    expected_keys = dataclasses.fields(DeployAccountV3)
    assert all(key.name in brodcasted_txn for key in expected_keys)


@pytest.mark.asyncio
async def test_broadcasted_txn_deploy_account_v1(account):
    class_hash = 0x1234
    salt = 0x123
    calldata = [1, 2, 3]
    signed_tx = await account.sign_deploy_account_v1(
        class_hash, salt, calldata, max_fee=MAX_FEE
    )

    brodcasted_txn = _create_broadcasted_txn(signed_tx)

    assert brodcasted_txn["type"] == TransactionType.DEPLOY_ACCOUNT.name

    expected_keys = dataclasses.fields(DeployAccountV1)
    assert all(key.name in brodcasted_txn for key in expected_keys)<|MERGE_RESOLUTION|>--- conflicted
+++ resolved
@@ -127,20 +127,24 @@
 
 
 @pytest.mark.asyncio
-<<<<<<< HEAD
-async def test_broadcasted_txn_invoke_v3(account, cairo1_hello_starknet_deploy):
+async def test_broadcasted_txn_declare_v1(account, map_compiled_contract):
+    declare_v1 = await account.sign_declare_v1(
+        compiled_contract=map_compiled_contract,
+        max_fee=MAX_FEE,
+    )
+
+    brodcasted_txn = _create_broadcasted_txn(declare_v1)
+
+    assert brodcasted_txn["type"] == TransactionType.DECLARE.name
+
+    expected_keys = dataclasses.fields(DeclareV1)
+    assert all(key.name in brodcasted_txn for key in expected_keys)
+
+
+@pytest.mark.asyncio
+async def test_broadcasted_txn_invoke_v3(account, map_contract):
     invoke_tx = await account.sign_invoke_v3(
-        calls=Call(
-            cairo1_hello_starknet_deploy.address,
-=======
-async def test_broadcasted_txn_invoke_v3(account, hello_starknet_contract):
-    invoke_tx = await account.sign_invoke_v3(
-        calls=Call(
-            hello_starknet_contract.address,
->>>>>>> 5126491b
-            get_selector_from_name("increaseBalance"),
-            [10],
-        ),
+        calls=Call(map_contract.address, get_selector_from_name("put"), [3, 4]),
         l1_resource_bounds=MAX_RESOURCE_BOUNDS_L1,
     )
 
@@ -153,20 +157,9 @@
 
 
 @pytest.mark.asyncio
-<<<<<<< HEAD
-async def test_broadcasted_txn_invoke_v1(account, cairo1_hello_starknet_deploy):
+async def test_broadcasted_txn_invoke_v1(account, map_contract):
     invoke_tx = await account.sign_invoke_v1(
-        calls=Call(
-            cairo1_hello_starknet_deploy.address,
-=======
-async def test_broadcasted_txn_invoke_v1(account, hello_starknet_contract):
-    invoke_tx = await account.sign_invoke_v1(
-        calls=Call(
-            hello_starknet_contract.address,
->>>>>>> 5126491b
-            get_selector_from_name("increaseBalance"),
-            [10],
-        ),
+        calls=Call(map_contract.address, get_selector_from_name("put"), [3, 4]),
         max_fee=int(1e16),
     )
 
