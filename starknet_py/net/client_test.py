import dataclasses

import pytest

from starknet_py.constants import ADDR_BOUND
from starknet_py.hash.selector import get_selector_from_name
from starknet_py.net.client_models import (
    Call,
    DAMode,
    ResourceBoundsMapping,
    Transaction,
    TransactionType,
    TransactionV3,
)
from starknet_py.net.client_utils import _create_broadcasted_txn
from starknet_py.net.full_node_client import _to_storage_key
from starknet_py.net.http_client import RpcHttpClient, ServerError
from starknet_py.net.models.transaction import (
    DeclareV1,
    DeclareV2,
    DeclareV3,
    DeployAccountV1,
    DeployAccountV3,
    InvokeV1,
    InvokeV3,
)
from starknet_py.tests.e2e.fixtures.constants import MAX_FEE, MAX_RESOURCE_BOUNDS_L1


@pytest.mark.asyncio
async def test_wait_for_tx_negative_check_interval(client):
    with pytest.raises(
        ValueError, match="Argument check_interval has to be greater than 0."
    ):
        await client.wait_for_tx(tx_hash=0, check_interval=-1)


def test_cannot_instantiate_abstract_transaction_class():
    with pytest.raises(
        TypeError, match="Cannot instantiate abstract Transaction class."
    ):
        _ = Transaction(hash=0, signature=[0, 0], version=0)


def test_cannot_instantiate_abstract_transaction_v3_class():
    with pytest.raises(
        TypeError, match="Cannot instantiate abstract TransactionV3 class."
    ):
        _ = TransactionV3(
            hash=0,
            signature=[0, 0],
            version=0,
            paymaster_data=[],
            tip=0,
            nonce_data_availability_mode=DAMode.L1,
            fee_data_availability_mode=DAMode.L1,
            resource_bounds=ResourceBoundsMapping.init_with_zeros(),
        )


def test_handle_rpc_error_server_error():
    no_error_dict = {"not_an_error": "success"}

    with pytest.raises(ServerError, match="RPC request failed."):
        RpcHttpClient.handle_rpc_error(no_error_dict)


@pytest.mark.parametrize(
    "key, expected",
    [
        (0x0, "0x00"),
        (0x12345, "0x012345"),
        (0x10001, "0x010001"),
        (0xFFAA, "0x00ffaa"),
        (0xDE, "0x00de"),
        (
            ADDR_BOUND - 1,
            "0x07fffffffffffffffffffffffffffffffffffffffffffffffffffffffffffeff",
        ),
    ],
)
def test_get_rpc_storage_key(key, expected):
    assert _to_storage_key(key) == expected


@pytest.mark.parametrize(
    "key",
    [int(1e100), -1, 0x8FFFFFFFFFFFFFFFFFFFFFFFFFFFFFFFFFFFFFFFFFFFFFFFFFFFFFFFFFFFFFF],
)
def test_get_rpc_storage_key_raises_on_non_representable_key(key):
    with pytest.raises(ValueError, match="cannot be represented"):
        _to_storage_key(key)


@pytest.mark.asyncio
async def test_broadcasted_txn_declare_v3(
    account, abi_types_compiled_contract_and_class_hash
):
    declare_v3 = await account.sign_declare_v3(
        compiled_contract=abi_types_compiled_contract_and_class_hash[0],
        compiled_class_hash=abi_types_compiled_contract_and_class_hash[1],
        l1_resource_bounds=MAX_RESOURCE_BOUNDS_L1,
    )
<<<<<<< HEAD
    brodcasted = _create_broadcasted_txn(declare_v3)
=======

    prev_brodcasted = _create_broadcasted_txn_prev(declare_v3)
    brodcasted_txn = _create_broadcasted_txn(declare_v3)
    ddiff = DeepDiff(prev_brodcasted, brodcasted_txn, ignore_order=True)

    assert brodcasted_txn["type"] == TransactionType.DECLARE.name
>>>>>>> 951a4774

    expected_keys = dataclasses.fields(DeclareV3)
    assert all(key.name in brodcasted_txn for key in expected_keys)


@pytest.mark.asyncio
async def test_broadcasted_txn_declare_v2(
    account, abi_types_compiled_contract_and_class_hash
):
    declare_v2 = await account.sign_declare_v2(
        compiled_contract=abi_types_compiled_contract_and_class_hash[0],
        compiled_class_hash=abi_types_compiled_contract_and_class_hash[1],
        max_fee=MAX_FEE,
    )

<<<<<<< HEAD
    brodcasted = _create_broadcasted_txn(declare_v2)
=======
    prev_brodcasted = _create_broadcasted_txn_prev(declare_v2)
    brodcasted_txn = _create_broadcasted_txn(declare_v2)
    ddiff = DeepDiff(prev_brodcasted, brodcasted_txn, ignore_order=True)
>>>>>>> 951a4774

    assert brodcasted_txn["type"] == TransactionType.DECLARE.name

    expected_keys = dataclasses.fields(DeclareV2)
    assert all(key.name in brodcasted_txn for key in expected_keys)


@pytest.mark.asyncio
async def test_broadcasted_txn_declare_v1(account, map_compiled_contract):
    declare_v1 = await account.sign_declare_v1(
        compiled_contract=map_compiled_contract,
        max_fee=MAX_FEE,
    )

<<<<<<< HEAD
    brodcasted = _create_broadcasted_txn(declare_v1)
=======
    prev_brodcasted_txn = _create_broadcasted_txn_prev(declare_v1)
    brodcasted_txn = _create_broadcasted_txn(declare_v1)
    ddiff = DeepDiff(prev_brodcasted_txn, brodcasted_txn, ignore_order=True)

    assert brodcasted_txn["type"] == TransactionType.DECLARE.name
>>>>>>> 951a4774

    expected_keys = dataclasses.fields(DeclareV1)
    assert all(key.name in brodcasted_txn for key in expected_keys)


@pytest.mark.asyncio
async def test_broadcasted_txn_invoke_v3(account, map_contract):
    invoke_tx = await account.sign_invoke_v3(
        calls=Call(map_contract.address, get_selector_from_name("put"), [3, 4]),
        l1_resource_bounds=MAX_RESOURCE_BOUNDS_L1,
    )

<<<<<<< HEAD
    brodcasted = _create_broadcasted_txn(invoke_tx)
=======
    prev_brodcasted_txn = _create_broadcasted_txn_prev(invoke_tx)
    brodcasted_txn = _create_broadcasted_txn(invoke_tx)
    ddiff = DeepDiff(prev_brodcasted_txn, brodcasted_txn, ignore_order=True)
>>>>>>> 951a4774

    assert brodcasted_txn["type"] == TransactionType.INVOKE.name

    expected_keys = dataclasses.fields(InvokeV3)
    assert all(key.name in brodcasted_txn for key in expected_keys)


@pytest.mark.asyncio
async def test_broadcasted_txn_invoke_v1(account, map_contract):
    invoke_tx = await account.sign_invoke_v1(
        calls=Call(map_contract.address, get_selector_from_name("put"), [3, 4]),
        max_fee=int(1e16),
    )

<<<<<<< HEAD
    brodcasted = _create_broadcasted_txn(invoke_tx)

    assert brodcasted["type"] == TransactionType.INVOKE.name
    del brodcasted["type"]
    InvokeTransactionV1Schema().load(brodcasted)
=======
    prev_brodcasted = _create_broadcasted_txn_prev(invoke_tx)
    brodcasted_txn = _create_broadcasted_txn(invoke_tx)

    ddiff = DeepDiff(prev_brodcasted, brodcasted_txn, ignore_order=True)

    assert brodcasted_txn["type"] == TransactionType.INVOKE.name

    expected_keys = dataclasses.fields(InvokeV1)
    assert all(key.name in brodcasted_txn for key in expected_keys)
>>>>>>> 951a4774


@pytest.mark.asyncio
async def test_broadcasted_txn_deploy_account_v3(account):
    class_hash = 0x1234
    salt = 0x123
    calldata = [1, 2, 3]
    signed_tx = await account.sign_deploy_account_v3(
        class_hash,
        salt,
        l1_resource_bounds=MAX_RESOURCE_BOUNDS_L1,
        constructor_calldata=calldata,
    )

<<<<<<< HEAD
    brodcasted = _create_broadcasted_txn(signed_tx)
    assert brodcasted["type"] == TransactionType.DEPLOY_ACCOUNT.name
    del brodcasted["type"]
    DeployAccountTransactionV3Schema().load(brodcasted)
=======
    prev_brodcasted_txn = _create_broadcasted_txn_prev(signed_tx)

    brodcasted_txn = _create_broadcasted_txn(signed_tx)
    ddiff = DeepDiff(prev_brodcasted_txn, brodcasted_txn, ignore_order=True)

    assert brodcasted_txn["type"] == TransactionType.DEPLOY_ACCOUNT.name

    expected_keys = dataclasses.fields(DeployAccountV3)
    assert all(key.name in brodcasted_txn for key in expected_keys)
>>>>>>> 951a4774


@pytest.mark.asyncio
async def test_broadcasted_txn_deploy_account_v1(account):
    class_hash = 0x1234
    salt = 0x123
    calldata = [1, 2, 3]
    signed_tx = await account.sign_deploy_account_v1(
        class_hash, salt, calldata, max_fee=MAX_FEE
    )

<<<<<<< HEAD
    brodcasted = _create_broadcasted_txn(signed_tx)

    assert brodcasted["type"] == TransactionType.DEPLOY_ACCOUNT.name
    del brodcasted["type"]
    DeployAccountTransactionV1Schema().load(brodcasted)
=======
    prev_brodcasted = _create_broadcasted_txn_prev(signed_tx)

    brodcasted_txn = _create_broadcasted_txn(signed_tx)
    ddiff = DeepDiff(prev_brodcasted, brodcasted_txn, ignore_order=True)

    assert brodcasted_txn["type"] == TransactionType.DEPLOY_ACCOUNT.name

    expected_keys = dataclasses.fields(DeployAccountV1)
    assert all(key.name in brodcasted_txn for key in expected_keys)

    assert len(ddiff) == 0
>>>>>>> 951a4774
<|MERGE_RESOLUTION|>--- conflicted
+++ resolved
@@ -101,16 +101,9 @@
         compiled_class_hash=abi_types_compiled_contract_and_class_hash[1],
         l1_resource_bounds=MAX_RESOURCE_BOUNDS_L1,
     )
-<<<<<<< HEAD
-    brodcasted = _create_broadcasted_txn(declare_v3)
-=======
-
-    prev_brodcasted = _create_broadcasted_txn_prev(declare_v3)
+
     brodcasted_txn = _create_broadcasted_txn(declare_v3)
-    ddiff = DeepDiff(prev_brodcasted, brodcasted_txn, ignore_order=True)
-
     assert brodcasted_txn["type"] == TransactionType.DECLARE.name
->>>>>>> 951a4774
 
     expected_keys = dataclasses.fields(DeclareV3)
     assert all(key.name in brodcasted_txn for key in expected_keys)
@@ -126,13 +119,7 @@
         max_fee=MAX_FEE,
     )
 
-<<<<<<< HEAD
-    brodcasted = _create_broadcasted_txn(declare_v2)
-=======
-    prev_brodcasted = _create_broadcasted_txn_prev(declare_v2)
     brodcasted_txn = _create_broadcasted_txn(declare_v2)
-    ddiff = DeepDiff(prev_brodcasted, brodcasted_txn, ignore_order=True)
->>>>>>> 951a4774
 
     assert brodcasted_txn["type"] == TransactionType.DECLARE.name
 
@@ -147,15 +134,9 @@
         max_fee=MAX_FEE,
     )
 
-<<<<<<< HEAD
-    brodcasted = _create_broadcasted_txn(declare_v1)
-=======
-    prev_brodcasted_txn = _create_broadcasted_txn_prev(declare_v1)
     brodcasted_txn = _create_broadcasted_txn(declare_v1)
-    ddiff = DeepDiff(prev_brodcasted_txn, brodcasted_txn, ignore_order=True)
 
     assert brodcasted_txn["type"] == TransactionType.DECLARE.name
->>>>>>> 951a4774
 
     expected_keys = dataclasses.fields(DeclareV1)
     assert all(key.name in brodcasted_txn for key in expected_keys)
@@ -168,13 +149,7 @@
         l1_resource_bounds=MAX_RESOURCE_BOUNDS_L1,
     )
 
-<<<<<<< HEAD
-    brodcasted = _create_broadcasted_txn(invoke_tx)
-=======
-    prev_brodcasted_txn = _create_broadcasted_txn_prev(invoke_tx)
     brodcasted_txn = _create_broadcasted_txn(invoke_tx)
-    ddiff = DeepDiff(prev_brodcasted_txn, brodcasted_txn, ignore_order=True)
->>>>>>> 951a4774
 
     assert brodcasted_txn["type"] == TransactionType.INVOKE.name
 
@@ -189,23 +164,12 @@
         max_fee=int(1e16),
     )
 
-<<<<<<< HEAD
-    brodcasted = _create_broadcasted_txn(invoke_tx)
-
-    assert brodcasted["type"] == TransactionType.INVOKE.name
-    del brodcasted["type"]
-    InvokeTransactionV1Schema().load(brodcasted)
-=======
-    prev_brodcasted = _create_broadcasted_txn_prev(invoke_tx)
     brodcasted_txn = _create_broadcasted_txn(invoke_tx)
 
-    ddiff = DeepDiff(prev_brodcasted, brodcasted_txn, ignore_order=True)
-
     assert brodcasted_txn["type"] == TransactionType.INVOKE.name
 
     expected_keys = dataclasses.fields(InvokeV1)
     assert all(key.name in brodcasted_txn for key in expected_keys)
->>>>>>> 951a4774
 
 
 @pytest.mark.asyncio
@@ -219,23 +183,11 @@
         l1_resource_bounds=MAX_RESOURCE_BOUNDS_L1,
         constructor_calldata=calldata,
     )
-
-<<<<<<< HEAD
-    brodcasted = _create_broadcasted_txn(signed_tx)
-    assert brodcasted["type"] == TransactionType.DEPLOY_ACCOUNT.name
-    del brodcasted["type"]
-    DeployAccountTransactionV3Schema().load(brodcasted)
-=======
-    prev_brodcasted_txn = _create_broadcasted_txn_prev(signed_tx)
-
     brodcasted_txn = _create_broadcasted_txn(signed_tx)
-    ddiff = DeepDiff(prev_brodcasted_txn, brodcasted_txn, ignore_order=True)
-
     assert brodcasted_txn["type"] == TransactionType.DEPLOY_ACCOUNT.name
 
     expected_keys = dataclasses.fields(DeployAccountV3)
     assert all(key.name in brodcasted_txn for key in expected_keys)
->>>>>>> 951a4774
 
 
 @pytest.mark.asyncio
@@ -247,22 +199,9 @@
         class_hash, salt, calldata, max_fee=MAX_FEE
     )
 
-<<<<<<< HEAD
-    brodcasted = _create_broadcasted_txn(signed_tx)
-
-    assert brodcasted["type"] == TransactionType.DEPLOY_ACCOUNT.name
-    del brodcasted["type"]
-    DeployAccountTransactionV1Schema().load(brodcasted)
-=======
-    prev_brodcasted = _create_broadcasted_txn_prev(signed_tx)
-
     brodcasted_txn = _create_broadcasted_txn(signed_tx)
-    ddiff = DeepDiff(prev_brodcasted, brodcasted_txn, ignore_order=True)
 
     assert brodcasted_txn["type"] == TransactionType.DEPLOY_ACCOUNT.name
 
     expected_keys = dataclasses.fields(DeployAccountV1)
-    assert all(key.name in brodcasted_txn for key in expected_keys)
-
-    assert len(ddiff) == 0
->>>>>>> 951a4774
+    assert all(key.name in brodcasted_txn for key in expected_keys)