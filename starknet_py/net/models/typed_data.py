--- conflicted
+++ resolved
@@ -15,11 +15,7 @@
     type: str
 
 
-<<<<<<< HEAD
 class Revision(Enum):
-=======
-class StarkNetDomainDict(TypedDict):
->>>>>>> 56c60c1b
     """
     Enum representing the revision of the specification to be used.
     """
@@ -28,7 +24,7 @@
     V1 = 1
 
 
-class Domain(TypedDict):
+class DomainDict(TypedDict):
     """
     TypedDict representing a domain object (both StarkNetDomain, StarknetDomain).
     """
@@ -46,9 +42,5 @@
 
     types: Dict[str, List[ParameterDict]]
     primaryType: str
-<<<<<<< HEAD
-    domain: Domain
-=======
-    domain: StarkNetDomainDict
->>>>>>> 56c60c1b
+    domain: DomainDict
     message: Dict[str, Any]