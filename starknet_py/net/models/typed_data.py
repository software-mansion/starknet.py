--- conflicted
+++ resolved
@@ -1,15 +1,10 @@
 """
 TypedDict structures for TypedData
 """
-<<<<<<< HEAD
-from enum import Enum
-from typing import Any, Dict, List, Optional, TypedDict, Union
-=======
 
 from typing import Any, Dict, List, Optional, TypedDict
 
 from starknet_py.net.schemas.common import Revision
->>>>>>> 5505baaf
 
 
 class ParameterDict(TypedDict):
