--- conflicted
+++ resolved
@@ -79,9 +79,5 @@
         constructor_calldata=calldata,
         chain_id=chain_id.value,
         hash_function=pedersen_hash,
-<<<<<<< HEAD
-        version=0,  # FIXME add logic
-=======
         version=version,
->>>>>>> c92b640e
     )