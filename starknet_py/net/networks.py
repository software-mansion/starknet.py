--- conflicted
+++ resolved
@@ -4,16 +4,7 @@
 
 MAINNET = "mainnet"
 TESTNET = "testnet"
-<<<<<<< HEAD
-
 PredefinedNetwork = Literal["mainnet", "testnet"]
-=======
-# TODO (#1178): remove that
-TESTNET2 = "testnet2"
-
-# TODO (#1178): remove that
-PredefinedNetwork = Literal["mainnet", "testnet", "testnet2"]
->>>>>>> 40a1ee3f
 
 
 class CustomGatewayUrls(TypedDict):
@@ -28,21 +19,11 @@
     return {
         MAINNET: "https://alpha-mainnet.starknet.io",
         TESTNET: "https://alpha4.starknet.io",
-<<<<<<< HEAD
-=======
-        # TODO (#1178): remove that
-        TESTNET2: "https://alpha4-2.starknet.io",
->>>>>>> 40a1ee3f
     }.get(net, net)
 
 
 def default_token_address_for_network(net: Network) -> str:
-<<<<<<< HEAD
     if net not in [TESTNET, MAINNET]:
-=======
-    # TODO (#1178): remove that
-    if net not in [TESTNET, TESTNET2, MAINNET]:
->>>>>>> 40a1ee3f
         raise ValueError(
             "Argument token_address must be specified when using a custom net address"
         )
