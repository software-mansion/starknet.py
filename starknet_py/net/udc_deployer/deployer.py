--- conflicted
+++ resolved
@@ -1,11 +1,7 @@
 from __future__ import annotations
 
-<<<<<<< HEAD
 import random
-from typing import Optional, List, Union, cast, NamedTuple
-=======
 from typing import List, NamedTuple, Optional, Union, cast
->>>>>>> 2eb2d4db
 
 from starknet_py.cairo.selector import get_selector_from_name
 from starknet_py.common import int_from_hex
