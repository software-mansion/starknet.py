from __future__ import annotations

import asyncio
from abc import ABC, abstractmethod
from typing import List, Optional, Union

from starknet_py.net.client_errors import ClientError
from starknet_py.net.client_models import (
    BlockStateUpdate,
    BlockTransactionTrace,
    Call,
<<<<<<< HEAD
    CasmClass,
    ContractStorageKeys,
=======
    ContractsStorageKeys,
>>>>>>> 005df53e
    DeclareTransactionResponse,
    DeployAccountTransactionResponse,
    DeprecatedContractClass,
    EstimatedFee,
    Hash,
    MessageStatus,
    PendingBlockStateUpdate,
    PendingStarknetBlock,
    SentTransactionResponse,
    SierraContractClass,
    StarknetBlock,
    StorageProofResponse,
    Tag,
    Transaction,
    TransactionExecutionStatus,
    TransactionReceipt,
    TransactionStatus,
    TransactionStatusResponse,
)
from starknet_py.net.models.transaction import (
    AccountTransaction,
    DeclareV3,
    DeployAccountV3,
    InvokeV3,
)
from starknet_py.transaction_errors import (
    TransactionNotReceivedError,
    TransactionRejectedError,
    TransactionRevertedError,
)
from starknet_py.utils.sync import add_sync_methods


@add_sync_methods
class Client(ABC):
    @abstractmethod
    async def get_block(
        self,
        block_hash: Optional[Union[Hash, Tag]] = None,
        block_number: Optional[Union[int, Tag]] = None,
    ) -> Union[StarknetBlock, PendingStarknetBlock]:
        """
        Retrieve the block's data by its number or hash

        :param block_hash: Block's hash or literals `"pending"` or `"latest"`
        :param block_number: Block's number or literals `"pending"` or `"latest"`
        :return: StarknetBlock object representing retrieved block
        """

    @abstractmethod
    async def trace_block_transactions(
        self,
        block_hash: Optional[Union[Hash, Tag]] = None,
        block_number: Optional[Union[int, Tag]] = None,
    ) -> List[BlockTransactionTrace]:
        """
        Receive the traces of all the transactions within specified block

        :param block_hash: Block's hash
        :param block_number: Block's number or "pending" for pending block
        :return: BlockTransactionTraces object representing received traces
        """

    @abstractmethod
    async def get_state_update(
        self,
        block_hash: Optional[Union[Hash, Tag]] = None,
        block_number: Optional[Union[int, Tag]] = None,
    ) -> Union[BlockStateUpdate, PendingBlockStateUpdate]:
        """
        Get the information about the result of executing the requested block

        :param block_hash: Block's hash or literals `"pending"` or `"latest"`
        :param block_number: Block's number or literals `"pending"` or `"latest"`
        :return: BlockStateUpdate object representing changes in the requested block
        """

    @abstractmethod
    async def get_storage_at(
        self,
        contract_address: Hash,
        key: int,
        block_hash: Optional[Union[Hash, Tag]] = None,
        block_number: Optional[Union[int, Tag]] = None,
    ) -> int:
        """
        :param contract_address: Contract's address on Starknet
        :param key: An address of the storage variable inside the contract.
        :param block_hash: Block's hash or literals `"pending"` or `"latest"`
        :param block_number: Block's number or literals `"pending"` or `"latest"`
        :return: Storage value of given contract
        """

    @abstractmethod
    async def get_storage_proof(
        self,
        block_id: Union[int, Hash, Tag, dict],
        class_hashes: Optional[List[int]] = None,
        contract_addresses: Optional[List[int]] = None,
        contracts_storage_keys: Optional[List[ContractsStorageKeys]] = None,
    ) -> StorageProofResponse:
        """
        Get merkle paths in one of the state tries: global state, classes, individual contract.

        :param block_id: Hash of the requested block, or number (height) of the requested block, or a block tag.
        :param class_hashes: List of the class hashes for which we want to prove membership in the classes trie.
        :param contract_addresses: List of the contract addresses for which we want to prove membership in the
                                    contracts trie.
        :param contracts_storage_keys: List of the contract address and storage keys pairs.
        :return: StorageProofResponse object.
        """

    @abstractmethod
    async def get_transaction(
        self,
        tx_hash: Hash,
    ) -> Transaction:
        """
        Get the details and status of a submitted transaction

        :param tx_hash: Transaction's hash
        :return: Transaction object
        """

    @abstractmethod
    async def get_transaction_receipt(
        self,
        tx_hash: Hash,
    ) -> TransactionReceipt:
        """
        Get the transaction receipt

        :param tx_hash: Transaction's hash
        :return: Transaction receipt object on Starknet
        """

    @abstractmethod
    async def get_transaction_status(self, tx_hash: Hash) -> TransactionStatusResponse:
        """
        Gets the transaction status (possibly reflecting that the transaction is still in the mempool,
        or dropped from it).

        :param tx_hash: Hash of the executed transaction.
        :return: Finality and execution status of a transaction.
        """

    # https://community.starknet.io/t/efficient-utilization-of-sequencer-capacity-in-starknet-v0-12-1/95607
    async def wait_for_tx(
        self,
        tx_hash: Hash,
        check_interval: float = 2,
        retries: int = 500,
    ) -> TransactionReceipt:
        # pylint: disable=too-many-branches
        """
        Awaits for transaction to get accepted or at least pending by polling its status.

        :param tx_hash: Transaction's hash.
        :param check_interval: Defines interval between checks.
        :param retries: Defines how many times the transaction is checked until an error is thrown.
        :return: Transaction receipt.
        """
        if check_interval <= 0:
            raise ValueError("Argument check_interval has to be greater than 0.")
        if retries <= 0:
            raise ValueError("Argument retries has to be greater than 0.")

        transaction_received = False
        while True:
            retries -= 1
            try:
                if not transaction_received:
                    tx_status = await self.get_transaction_status(tx_hash=tx_hash)

                    if tx_status.finality_status == TransactionStatus.REJECTED:
                        raise TransactionRejectedError()

                    transaction_received = True
                else:
                    tx_receipt = await self.get_transaction_receipt(tx_hash=tx_hash)

                    if (
                        tx_receipt.execution_status
                        == TransactionExecutionStatus.REVERTED
                    ):
                        raise TransactionRevertedError(message=tx_receipt.revert_reason)
                    return tx_receipt

                if retries == 0:
                    raise TransactionNotReceivedError()

                await asyncio.sleep(check_interval)

            except asyncio.CancelledError as exc:
                raise TransactionNotReceivedError from exc
            except ClientError as exc:
                if "Transaction hash not found" not in exc.message:
                    raise exc

                if retries == 0:
                    raise TransactionNotReceivedError from exc

                await asyncio.sleep(check_interval)

    @abstractmethod
    async def estimate_fee(
        self,
        tx: Union[AccountTransaction, List[AccountTransaction]],
        skip_validate: bool = False,
        block_hash: Optional[Union[Hash, Tag]] = None,
        block_number: Optional[Union[int, Tag]] = None,
    ) -> Union[EstimatedFee, List[EstimatedFee]]:
        """
        Estimates the resources required by a given sequence of transactions when applied on a given state.
        If one of the transactions reverts or fails due to any reason (e.g. validation failure or an internal error),
        a TRANSACTION_EXECUTION_ERROR is returned.
        For v0-2 transactions the estimate is given in Wei, and for v3 transactions it is given in Fri.

        :param tx: Transaction to estimate
        :param skip_validate: Flag checking whether the validation part of the transaction should be executed.
        :param block_hash: Block's hash or literals `"pending"` or `"latest"`.
        :param block_number: Block's number or literals `"pending"` or `"latest"`.
        :return: Estimated amount of Wei executing specified transaction will cost.
        """

    @abstractmethod
    async def call_contract(
        self,
        call: Call,
        block_hash: Optional[Union[Hash, Tag]] = None,
        block_number: Optional[Union[int, Tag]] = None,
    ) -> List[int]:
        """
        Call the contract with given instance of InvokeTransaction

        :param call: Call
        :param block_hash: Block's hash or literals `"pending"` or `"latest"`
        :param block_number: Block's number or literals `"pending"` or `"latest"`
        :return: List of integers representing contract's function output (structured like calldata)
        """

    @abstractmethod
    async def send_transaction(
        self,
        transaction: InvokeV3,
    ) -> SentTransactionResponse:
        """
        Send a transaction to the network

        :param transaction: Transaction object (i.e. Invoke).
        :return: SentTransactionResponse object
        """

    @abstractmethod
    async def deploy_account(
        self, transaction: DeployAccountV3
    ) -> DeployAccountTransactionResponse:
        """
        Deploy a pre-funded account contract to the network

        :param transaction: DeployAccount transaction
        :return: SentTransactionResponse object
        """

    @abstractmethod
    async def declare(self, transaction: DeclareV3) -> DeclareTransactionResponse:
        """
        Send a declare transaction

        :param transaction: Declare transaction
        :return: SentTransactionResponse object
        """

    @abstractmethod
    async def get_class_hash_at(
        self,
        contract_address: Hash,
        block_hash: Optional[Union[Hash, Tag]] = None,
        block_number: Optional[Union[int, Tag]] = None,
    ) -> int:
        """
        Get the contract class hash for the contract deployed at the given address

        :param contract_address: Address of the contract whose class hash is to be returned
        :param block_hash: Block's hash or literals `"pending"` or `"latest"`
        :param block_number: Block's number or literals `"pending"` or `"latest"`
        :return: Class hash
        """

    @abstractmethod
    async def get_class_by_hash(
        self, class_hash: Hash
    ) -> Union[DeprecatedContractClass, SierraContractClass]:
        """
        Get the contract class for given class hash

        :param class_hash: Class hash
        :return: ContractClass object
        """

    @abstractmethod
    async def get_contract_nonce(
        self,
        contract_address: int,
        block_hash: Optional[Union[Hash, Tag]] = None,
        block_number: Optional[Union[int, Tag]] = None,
    ) -> int:
        """
        Get the latest nonce associated with the given address

        :param contract_address: Get the latest nonce associated with the given address
        :param block_hash: Block's hash or literals `"pending"` or `"latest"`
        :param block_number: Block's number or literals `"pending"` or `"latest"`
        :return: The last nonce used for the given contract
        """

    @abstractmethod
    async def get_chain_id(self) -> str:
        """Return the currently configured Starknet chain id"""

    @abstractmethod
    async def get_messages_status(self, transaction_hash: str) -> List[MessageStatus]:
        """
        Get L1 handler transaction data for all L1 to L2 messages sent by the given L1 transaction.

        :param transaction_hash: Hash of the L1 transaction
        :return: Status of the messages
        """

    @abstractmethod
    async def get_compiled_casm(self, class_hash: int) -> CasmClass:
        """
        Get the contract class definition in the given block associated with the given hash.

        :param class_hash: Hash of the contract class whose CASM will be returned
        :return: CasmClass object
        """<|MERGE_RESOLUTION|>--- conflicted
+++ resolved
@@ -9,12 +9,8 @@
     BlockStateUpdate,
     BlockTransactionTrace,
     Call,
-<<<<<<< HEAD
     CasmClass,
-    ContractStorageKeys,
-=======
     ContractsStorageKeys,
->>>>>>> 005df53e
     DeclareTransactionResponse,
     DeployAccountTransactionResponse,
     DeprecatedContractClass,
