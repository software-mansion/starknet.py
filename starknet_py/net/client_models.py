"""
Dataclasses representing responses from Starknet.
They need to stay backwards compatible for old transactions/blocks to be fetchable.
"""

from abc import ABC
from dataclasses import dataclass, field
from enum import Enum
from typing import Any, Dict, Iterable, List, Optional, Union

from typing_extensions import Literal

from starknet_py.abi.shape import AbiDictList

Hash = Union[int, str]
Tag = Literal["pending", "latest"]


@dataclass
class Call:
    to_addr: int
    selector: int
    calldata: List[int]


Calls = Union[Call, Iterable[Call]]


@dataclass
class Event:
    """
    Dataclass representing an event emitted by transaction
    """

    from_address: int
    keys: List[int]
    data: List[int]


@dataclass
class L1toL2Message:
    """
    Dataclass representing a L1->L2 message
    """

    payload: List[int]
    l1_address: int
    l2_address: Optional[int] = None


@dataclass
class L2toL1Message:
    """
    Dataclass representing a L2->L1 message
    """

    payload: List[int]
    l1_address: int
    l2_address: Optional[int] = None


class TransactionType(Enum):
    """
    Enum representing transaction types
    """

    INVOKE = "INVOKE"
    DECLARE = "DECLARE"
    DEPLOY_ACCOUNT = "DEPLOY_ACCOUNT"
    L1_HANDLER = "L1_HANDLER"


@dataclass
class Transaction(ABC):
    """
    Dataclass representing common attributes of all transactions
    """

    hash: int
    signature: List[int]
    max_fee: int
    version: int

    def __post_init__(self):
        if self.__class__ == Transaction:
            raise TypeError("Cannot instantiate abstract Transaction class.")


@dataclass
class InvokeTransaction(Transaction):
    """
    Dataclass representing invoke transaction
    """

    sender_address: int
    calldata: List[int]
    # This field is always None for transactions with version = 1
    entry_point_selector: Optional[int] = None
    nonce: Optional[int] = None


@dataclass
class DeclareTransaction(Transaction):
    """
    Dataclass representing declare transaction
    """

    class_hash: int
    sender_address: int
    nonce: Optional[int] = None
    compiled_class_hash: Optional[int] = None


@dataclass
class DeployTransaction(Transaction):
    """
    Dataclass representing deploy transaction
    """

    contract_address: Optional[int]
    constructor_calldata: List[int]
    class_hash: int


@dataclass
class DeployAccountTransaction(Transaction):
    """
    Dataclass representing deploy account transaction
    """

    contract_address_salt: int
    class_hash: int
    constructor_calldata: List[int]
    nonce: int


@dataclass
class L1HandlerTransaction(Transaction):
    """
    Dataclass representing l1 handler transaction
    """

    contract_address: int
    calldata: List[int]
    entry_point_selector: int
    nonce: Optional[int] = None


class TransactionStatus(Enum):
    """
    Enum representing transaction statuses
    """

    NOT_RECEIVED = "NOT_RECEIVED"
    RECEIVED = "RECEIVED"
    PENDING = "PENDING"
    ACCEPTED_ON_L2 = "ACCEPTED_ON_L2"
    ACCEPTED_ON_L1 = "ACCEPTED_ON_L1"
    REJECTED = "REJECTED"


@dataclass
class TransactionReceipt:
    """
    Dataclass representing details of sent transaction
    """

    # pylint: disable=too-many-instance-attributes

    hash: int
    status: TransactionStatus
    block_number: Optional[int] = None
    block_hash: Optional[int] = None
    actual_fee: int = 0
    rejection_reason: Optional[str] = None

    events: List[Event] = field(default_factory=list)
    l2_to_l1_messages: List[L2toL1Message] = field(default_factory=list)
    l1_to_l2_consumed_message: Optional[L1toL2Message] = None


@dataclass
class SentTransactionResponse:
    """
    Dataclass representing a result of sending a transaction to Starknet.
    """

    transaction_hash: int
    code: Optional[str] = None


@dataclass
class DeclareTransactionResponse(SentTransactionResponse):
    """
    Dataclass representing a result of declaring a contract on Starknet.
    """

    class_hash: int = 0


@dataclass
class DeployAccountTransactionResponse(SentTransactionResponse):
    """
    Dataclass representing a result of deploying an account contract to Starknet
    """

    address: int = 0


class BlockStatus(Enum):
    """
    Enum representing block status
    """

    PENDING = "PENDING"
    REJECTED = "REJECTED"
    ACCEPTED_ON_L2 = "ACCEPTED_ON_L2"
    ACCEPTED_ON_L1 = "ACCEPTED_ON_L1"
    PROVEN = "PROVEN"


@dataclass
class StarknetBlock:
    """
    Dataclass representing a block on Starknet.
    """

    # pylint: disable=too-many-instance-attributes

    block_hash: int
    parent_block_hash: int
    block_number: int
    status: BlockStatus
    root: int
    transactions: List[Transaction]
    timestamp: int


@dataclass
class GatewayBlock(StarknetBlock):
    """
    Dataclass representing a block from the Starknet gateway.
    """

    gas_price: int


@dataclass
class BlockSingleTransactionTrace:
    signature: List[int]
    transaction_hash: int
    function_invocation: Optional[dict] = None
    validate_invocation: Optional[dict] = None
    fee_transfer_invocation: Optional[dict] = None


@dataclass
class BlockTransactionTraces:
    traces: List[BlockSingleTransactionTrace]


@dataclass
class StorageEntry:
    key: int
    value: int


@dataclass
class StorageDiffItem:
    address: int
    storage_entries: List[StorageEntry]


@dataclass
class EstimatedFee:
    overall_fee: int
    gas_price: int
    gas_usage: int


@dataclass
class DeployedContract:
    address: int
    class_hash: int


@dataclass
class ContractsNonce:
    contract_address: int
    nonce: int


@dataclass
class DeclaredContractHash:
    class_hash: int
    compiled_class_hash: int


@dataclass
class ReplacedClass:
    contract_address: int
    class_hash: int


@dataclass
class StateDiff:
    deployed_contracts: List[DeployedContract]
    deprecated_declared_contract_hashes: List[int]
    declared_contract_hashes: List[DeclaredContractHash]
    storage_diffs: List[StorageDiffItem]
    nonces: List[ContractsNonce]
    replaced_classes: List[ReplacedClass]


@dataclass
class BlockStateUpdate:
    """
    Dataclass representing a change in state of a block
    """

    block_hash: int
    new_root: int
    old_root: int
    state_diff: StateDiff


@dataclass
class ContractCode:
    """
    Dataclass representing contract deployed to Starknet.
    """

    bytecode: List[int]
    abi: List[Dict[str, Any]]


@dataclass
class EntryPoint:
    """
    Dataclass representing contract entry point
    """

    offset: int
    selector: int


@dataclass
class EntryPointsByType:
    """
    Dataclass representing contract class entrypoints by entry point type
    """

    constructor: List[EntryPoint]
    external: List[EntryPoint]
    l1_handler: List[EntryPoint]


@dataclass
class ContractClass:
    """
    Dataclass representing contract declared to Starknet
    """

    program: dict
    entry_points_by_type: EntryPointsByType
    abi: Optional[AbiDictList] = None


@dataclass
<<<<<<< HEAD
class CompiledContract(ContractClass):
    """
    Dataclass representing ContractClass with required abi.
    """

    # abi is a required key in CompiledContractSchema,
    # default_factory is used, since abi in ContractClass is Optional
    # and otherwise, non-keyword arguments would follow keyword arguments
    abi: AbiDictList = field(default_factory=list)


@dataclass
class NewEntryPoint:
=======
class SierraEntryPoint:
>>>>>>> adc00543
    """
    Dataclass representing contract entry point
    """

    function_idx: int
    selector: int


@dataclass
class SierraEntryPointsByType:
    """
    Dataclass representing contract class entrypoints by entry point type
    """

    constructor: List[SierraEntryPoint]
    external: List[SierraEntryPoint]
    l1_handler: List[SierraEntryPoint]


@dataclass
class SierraContractClass:
    """
    Dataclass representing Cairo1 contract declared to Starknet
    """

    contract_class_version: str
    sierra_program: List[str]
    entry_points_by_type: SierraEntryPointsByType
    abi: Optional[str] = None


@dataclass
<<<<<<< HEAD
class CasmClassEntryPoint:
=======
class SierraCompiledContract(SierraContractClass):
    """
    Dataclass representing SierraContractClass with required abi.
    """

    abi: str = field(default_factory=str)


@dataclass
class CompiledContract(ContractClass):
>>>>>>> adc00543
    """
    Dataclass representing CasmClass entrypoint.
    """

    selector: int
    offset: int
    builtins: Optional[List[str]]


@dataclass
class CasmClassEntryPointsByType:
    """
    Dataclass representing CasmClass entrypoints by entry point type.
    """

    constructor: List[CasmClassEntryPoint]
    external: List[CasmClassEntryPoint]
    l1_handler: List[CasmClassEntryPoint]


@dataclass
class CasmClass:
    """
    Dataclass representing class compiled to Cairo assembly.
    """

    program: dict
    entry_points_by_type: CasmClassEntryPointsByType


@dataclass
class TransactionStatusResponse:
    block_hash: Optional[int]
    transaction_status: TransactionStatus<|MERGE_RESOLUTION|>--- conflicted
+++ resolved
@@ -367,7 +367,6 @@
 
 
 @dataclass
-<<<<<<< HEAD
 class CompiledContract(ContractClass):
     """
     Dataclass representing ContractClass with required abi.
@@ -380,10 +379,7 @@
 
 
 @dataclass
-class NewEntryPoint:
-=======
 class SierraEntryPoint:
->>>>>>> adc00543
     """
     Dataclass representing contract entry point
     """
@@ -416,20 +412,16 @@
 
 
 @dataclass
-<<<<<<< HEAD
+class SierraCompiledContract(SierraContractClass):
+    """
+    Dataclass representing SierraContractClass with required abi.
+    """
+
+    abi: str = field(default_factory=str)
+
+
+@dataclass
 class CasmClassEntryPoint:
-=======
-class SierraCompiledContract(SierraContractClass):
-    """
-    Dataclass representing SierraContractClass with required abi.
-    """
-
-    abi: str = field(default_factory=str)
-
-
-@dataclass
-class CompiledContract(ContractClass):
->>>>>>> adc00543
     """
     Dataclass representing CasmClass entrypoint.
     """
