--- conflicted
+++ resolved
@@ -134,14 +134,10 @@
     Dataclass representing deploy transaction.
     """
 
-<<<<<<< HEAD
     contract_address: Optional[int]  # Gateway-only field, hence Optional
-=======
->>>>>>> 50437901
     contract_address_salt: int
     constructor_calldata: List[int]
     class_hash: int
-    contract_address: Optional[int] = None
 
 
 @dataclass
@@ -203,24 +199,6 @@
     ACCEPTED_ON_L1 = "ACCEPTED_ON_L1"
 
 
-class TransactionExecutionStatus(Enum):
-    """
-    Enum representing transaction execution statuses.
-    """
-
-    SUCCEEDED = "SUCCEEDED"
-    REVERTED = "REVERTED"
-
-
-class TransactionFinalityStatus(Enum):
-    """
-    Enum representing transaction finality statuses.
-    """
-
-    ACCEPTED_ON_L2 = "ACCEPTED_ON_L2"
-    ACCEPTED_ON_L1 = "ACCEPTED_ON_L1"
-
-
 @dataclass
 class TransactionReceipt:
     """
@@ -229,23 +207,14 @@
 
     # pylint: disable=too-many-instance-attributes
 
-<<<<<<< HEAD
-    hash: int
-    status: Optional[
-        TransactionStatus
-    ]  # replaced by execution and finality status in RPC v0.4.0-rc1
-    execution_status: Optional[TransactionExecutionStatus] = None
-    finality_status: Optional[TransactionFinalityStatus] = None
-=======
     transaction_hash: int
     events: List[Event] = field(default_factory=list)
     l2_to_l1_messages: List[L2toL1Message] = field(default_factory=list)
 
     execution_status: Optional[TransactionExecutionStatus] = None
     finality_status: Optional[TransactionFinalityStatus] = None
-    status: Optional[TransactionStatus] = None
-
->>>>>>> 50437901
+    status: Optional[TransactionStatus] = None  # replaced by execution and finality status in RPC v0.4.0-rc1
+
     type: Optional[TransactionType] = None
     contract_address: Optional[int] = None
 
@@ -303,15 +272,6 @@
 
 
 @dataclass
-<<<<<<< HEAD
-class TransactionInBlock:
-    """
-    Dataclass representing transaction in a block.
-    """
-
-    transaction: Transaction
-    transaction_hash: int
-=======
 class PendingStarknetBlock:
     """
     Dataclass representing pending block on Starknet.
@@ -321,7 +281,17 @@
     timestamp: Optional[int] = None
     sequencer_address: Optional[int] = None
     parent_hash: Optional[int] = None
->>>>>>> 50437901
+
+
+
+@dataclass
+class TransactionInBlock:
+    """
+    Dataclass representing transaction in a block.
+    """
+
+    transaction: Transaction
+    transaction_hash: int
 
 
 @dataclass
