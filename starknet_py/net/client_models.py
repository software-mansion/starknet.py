--- conflicted
+++ resolved
@@ -12,11 +12,7 @@
 from abc import ABC
 from dataclasses import dataclass, field
 from enum import Enum
-<<<<<<< HEAD
-from typing import Iterable, List, Literal, Optional, Tuple, Union, cast
-=======
-from typing import Any, Dict, Iterable, List, Literal, Optional, Union, cast
->>>>>>> bf1274b1
+from typing import Dict, Iterable, List, Literal, Optional, Tuple, Union, cast
 
 from marshmallow import EXCLUDE
 
@@ -1219,9 +1215,43 @@
 @dataclass
 class MessageStatus:
     transaction_hash: int
-<<<<<<< HEAD
-    finality_status: TransactionFinalityStatus
+    finality_status: TransactionStatus
     failure_reason: Optional[str] = None
+
+
+@dataclass
+class OutsideExecution:
+    """
+    Dataclass representing an outside execution.
+    (SNIP-9)[https://github.com/starknet-io/SNIPs/blob/main/SNIPS/snip-9.md]
+    """
+
+    caller: int
+    nonce: int
+    execute_after: int
+    execute_before: int
+    calls: List[Call]
+
+    # TODO(#1537): Use serialiser to convert to ABI dict.
+    def to_abi_dict(self) -> Dict:
+        """
+        Returns a dictionary that can be serialized (compiled) into calldata
+        using StructSerializer
+        """
+        return {
+            "caller": self.caller,
+            "nonce": self.nonce,
+            "execute_after": self.execute_after,
+            "execute_before": self.execute_before,
+            "calls": [
+                {
+                    "to": call.to_addr,
+                    "selector": call.selector,
+                    "calldata": call.calldata,
+                }
+                for call in self.calls
+            ],
+        }
 
 
 class AssertCurrentAccessIndicesIsEmpty(Enum):
@@ -1760,43 +1790,4 @@
     hints: List[Tuple[int, Hint]]
     compiler_version: str
     entry_points_by_type: CasmClassEntryPointsByType
-    bytecode_segment_lengths: Optional[List[int]]
-=======
-    finality_status: TransactionStatus
-    failure_reason: Optional[str] = None
-
-
-@dataclass
-class OutsideExecution:
-    """
-    Dataclass representing an outside execution.
-    (SNIP-9)[https://github.com/starknet-io/SNIPs/blob/main/SNIPS/snip-9.md]
-    """
-
-    caller: int
-    nonce: int
-    execute_after: int
-    execute_before: int
-    calls: List[Call]
-
-    # TODO(#1537): Use serialiser to convert to ABI dict.
-    def to_abi_dict(self) -> Dict:
-        """
-        Returns a dictionary that can be serialized (compiled) into calldata
-        using StructSerializer
-        """
-        return {
-            "caller": self.caller,
-            "nonce": self.nonce,
-            "execute_after": self.execute_after,
-            "execute_before": self.execute_before,
-            "calls": [
-                {
-                    "to": call.to_addr,
-                    "selector": call.selector,
-                    "calldata": call.calldata,
-                }
-                for call in self.calls
-            ],
-        }
->>>>>>> bf1274b1
+    bytecode_segment_lengths: Optional[List[int]]