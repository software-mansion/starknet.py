--- conflicted
+++ resolved
@@ -4,20 +4,8 @@
 from typing import Any, Dict, Iterable, List, Optional, Union
 
 from typing_extensions import Literal
-
-<<<<<<< HEAD
-=======
 from starknet_py.abi.shape import AbiDictList
-from starknet_py.utils.docs import as_our_module
-
-Invoke = InvokeFunction = as_our_module(IF)
-StarknetTransaction = as_our_module(T)
-AccountTransaction = as_our_module(AT)
-ContractClass = as_our_module(CD)
-Declare = as_our_module(DCL)
-DeployAccount = as_our_module(DAC)
-
->>>>>>> 31aace8c
+
 Hash = Union[int, str]
 Tag = Literal["pending", "latest"]
 
