--- conflicted
+++ resolved
@@ -76,11 +76,7 @@
         self._pending_notifications: Dict[str, List[Notification]] = {}
         self._on_chain_reorg: Optional[Callable[[ReorgNotification], Any]] = None
 
-<<<<<<< HEAD
-        # New: future that completes with an exception if listen loop dies
-=======
         # Future that completes with an exception if listen loop dies
->>>>>>> 75a2988a
         self._listen_failed: Optional[asyncio.Future] = None
 
     async def connect(self):
@@ -360,11 +356,7 @@
 
         exc = task.exception()
         if exc is not None:
-<<<<<<< HEAD
-            # Signal failure to any waiter
-=======
             # Signal failure to all waiters
->>>>>>> 75a2988a
             if self._listen_failed and not self._listen_failed.done():
                 self._listen_failed.set_exception(exc)
 
@@ -435,12 +427,7 @@
         # case when the message is a response to `subscribe_{method}`
         if "id" in data and data["id"] in self._pending_responses:
             future = self._pending_responses.pop(data["id"])
-<<<<<<< HEAD
-            if not future.done():
-                future.set_result(data)
-=======
             future.set_result(data)
->>>>>>> 75a2988a
         # Case when the message is a notification
         elif "method" in data:
             self._handle_notification(data)
