import dataclasses
from collections import OrderedDict
from typing import Any, Dict, Iterable, List, Optional, Tuple, Union

from starknet_py.common import create_sierra_compiled_contract
from starknet_py.constants import (
    ANY_CALLER,
    QUERY_VERSION_BASE,
    STRK_FEE_CONTRACT_ADDRESS,
    OutsideExecutionInterfaceID,
)
from starknet_py.hash.address import compute_address
from starknet_py.hash.outside_execution import outside_execution_to_typed_data
from starknet_py.hash.selector import get_selector_from_name
from starknet_py.hash.utils import verify_message_signature
from starknet_py.net.account.account_deployment_result import AccountDeploymentResult
from starknet_py.net.account.base_account import (
    BaseAccount,
    OutsideExecutionSupportBaseMixin,
)
from starknet_py.net.client import Client
from starknet_py.net.client_models import (
    Call,
    Calls,
    EstimatedFee,
    Hash,
    OutsideExecution,
    OutsideExecutionTimeBounds,
    ResourceBoundsMapping,
    SentTransactionResponse,
    SierraContractClass,
    Tag,
)
from starknet_py.net.full_node_client import FullNodeClient
from starknet_py.net.models import AddressRepresentation, parse_address
from starknet_py.net.models.chains import RECOGNIZED_CHAIN_IDS, Chain, parse_chain
from starknet_py.net.models.transaction import (
    AccountTransaction,
    DeclareV3,
    DeployAccountV3,
    InvokeV3,
    TypeAccountTransaction,
)
from starknet_py.net.models.typed_data import TypedDataDict
from starknet_py.net.signer import BaseSigner
from starknet_py.net.signer.key_pair import KeyPair
from starknet_py.net.signer.stark_curve_signer import StarkCurveSigner
from starknet_py.net.tip import estimate_tip
from starknet_py.serialization.data_serializers import (
    ArraySerializer,
    FeltSerializer,
    PayloadSerializer,
    StructSerializer,
    UintSerializer,
)
from starknet_py.utils.iterable import ensure_iterable
from starknet_py.utils.sync import add_sync_methods
from starknet_py.utils.typed_data import TypedData


# pylint: disable=too-many-public-methods,disable=too-many-lines
@add_sync_methods
class Account(BaseAccount, OutsideExecutionSupportBaseMixin):
    """
    Default Account implementation.
    """

    ESTIMATED_FEE_MULTIPLIER: float = 1.5
    """Amount by which each estimated fee is multiplied when using `auto_estimate`."""

    ESTIMATED_AMOUNT_MULTIPLIER: float = 1.5
    ESTIMATED_UNIT_PRICE_MULTIPLIER: float = 1.5
    """Values by which each estimated `max_amount` and `max_price_per_unit` are multiplied when using 
    `auto_estimate`. Used only for V3 transactions"""

    def __init__(
        self,
        *,
        address: AddressRepresentation,
        client: Client,
        signer: Optional[BaseSigner] = None,
        key_pair: Optional[KeyPair] = None,
        chain: Optional[Chain] = None,
    ):
        """
        :param address: Address of the account contract.
        :param client: Instance of Client which will be used to add transactions.
        :param signer: Custom signer to be used by Account.
                       If none is provided, default
                       :py:class:`starknet_py.net.signer.stark_curve_signer.StarkCurveSigner` is used.
        :param key_pair: Key pair that will be used to create a default `Signer`.
        :param chain: Chain ID associated with the account.
            This can be supplied in multiple formats:

            - an enum :py:class:`starknet_py.net.models.StarknetChainId`
            - a string name (e.g. 'SN_SEPOLIA')
            - a hexadecimal value (e.g. '0x1')
            - an integer (e.g. 1)
        """
        self._address = parse_address(address)
        self._client = client
        self._cairo_version = None
        self._chain_id = None if chain is None else parse_chain(chain)

        if signer is not None and key_pair is not None:
            raise ValueError("Arguments signer and key_pair are mutually exclusive.")

        if signer is None:
            if key_pair is None:
                raise ValueError(
                    "Either a signer or a key_pair must be provided in Account constructor."
                )
            if self._chain_id is None:
                raise ValueError("One of chain or signer must be provided.")

            signer = StarkCurveSigner(
                account_address=self.address, key_pair=key_pair, chain_id=self._chain_id
            )
        self.signer: BaseSigner = signer

    @property
    def address(self) -> int:
        return self._address

    @property
    async def cairo_version(self) -> int:
        if self._cairo_version is None:
            assert isinstance(self._client, FullNodeClient)
            contract_class = await self._client.get_class_at(
                contract_address=self._address
            )
            self._cairo_version = (
                1 if isinstance(contract_class, SierraContractClass) else 0
            )
        return self._cairo_version

    @property
    def client(self) -> Client:
        return self._client

    async def _get_tip(self, *, tip: Optional[int], auto_estimate_tip: bool) -> int:
        if auto_estimate_tip is True and tip is not None:
            raise ValueError(
                "Arguments tip and auto_estimate_tip are mutually exclusive."
            )

        if auto_estimate_tip:
            return await estimate_tip(self.client)

        if tip is None:
            return 0

        return tip

    async def _get_resource_bounds(
        self,
        transaction: AccountTransaction,
        resource_bounds: Optional[ResourceBoundsMapping] = None,
        auto_estimate: bool = False,
    ) -> ResourceBoundsMapping:
        if auto_estimate and resource_bounds is not None:
            raise ValueError(
                "Arguments auto_estimate and resource_bounds are mutually exclusive."
            )

        if auto_estimate:
            estimated_fee = await self.estimate_fee(transaction)
            assert isinstance(estimated_fee, EstimatedFee)

            return estimated_fee.to_resource_bounds()

        if resource_bounds is None:
            raise ValueError(
                "One of arguments: resource_bounds or auto_estimate must be specified when invoking a transaction."
            )

        return resource_bounds

    async def _prepare_invoke_v3(
        self,
        calls: Calls,
        *,
        resource_bounds: Optional[ResourceBoundsMapping] = None,
        nonce: Optional[int] = None,
        auto_estimate: bool = False,
<<<<<<< HEAD
        tip: int,
=======
        tip: Optional[int] = None,
        auto_estimate_tip: bool = False,
>>>>>>> de1f05a4
    ) -> InvokeV3:
        # pylint: disable=too-many-arguments
        """
        Takes calls and creates InvokeV3 from them.

        :param calls: Single call or a list of calls.
        :param resource_bounds: Resource limits (L1 and L2) that can be used in this transaction.
        :param auto_estimate: Use automatic fee estimation; not recommended as it may lead to high costs.
        :return: InvokeV3 created from the calls (without the signature).
        """
        if nonce is None:
            nonce = await self.get_nonce()

        wrapped_calldata = _parse_calls(await self.cairo_version, calls)

        tip = await self._get_tip(tip=tip, auto_estimate_tip=auto_estimate_tip)

        transaction = InvokeV3(
            calldata=wrapped_calldata,
            resource_bounds=ResourceBoundsMapping.init_with_zeros(),
            signature=[],
            nonce=nonce,
            sender_address=self.address,
            version=3,
            tip=tip,
        )

        resource_bounds = await self._get_resource_bounds(
            transaction, resource_bounds, auto_estimate
        )
        return _add_resource_bounds_to_transaction(transaction, resource_bounds)

    async def estimate_fee(
        self,
        tx: Union[AccountTransaction, List[AccountTransaction]],
        skip_validate: bool = False,
        block_hash: Optional[Union[Hash, Tag]] = None,
        block_number: Optional[Union[int, Tag]] = None,
    ) -> Union[EstimatedFee, List[EstimatedFee]]:
        transactions = (
            await self.sign_for_fee_estimate(tx)
            if isinstance(tx, AccountTransaction)
            else [await self.sign_for_fee_estimate(t) for t in tx]
        )

        return await self._client.estimate_fee(
            tx=transactions,
            skip_validate=skip_validate,
            block_hash=block_hash,
            block_number=block_number,
        )

    async def get_nonce(
        self,
        *,
        block_hash: Optional[Union[Hash, Tag]] = None,
        block_number: Optional[Union[int, Tag]] = None,
    ) -> int:
        """
        Get the current nonce of the account.

<<<<<<< HEAD
        :param block_hash: Block's hash or literals `"pre_confirmed"` or `"latest"`
        :param block_number: Block's number or literals `"pre_confirmed"` or `"latest"`
=======
        :param block_hash: Block's hash or literals `"l1_accepted"`, `"pre_confirmed"` or `"latest"`
        :param block_number: Block's number or literals `"l1_accepted"`, `"pre_confirmed"` or `"latest"`
>>>>>>> de1f05a4
        :return: nonce.
        """
        return await self._client.get_contract_nonce(
            self.address, block_hash=block_hash, block_number=block_number
        )

    async def _check_outside_execution_nonce(
        self,
        nonce: int,
        *,
        block_hash: Optional[Union[Hash, Tag]] = None,
        block_number: Optional[Union[int, Tag]] = None,
    ) -> bool:
        (is_valid,) = await self._client.call_contract(
            call=Call(
                to_addr=self.address,
                selector=get_selector_from_name("is_valid_outside_execution_nonce"),
                calldata=[nonce],
            ),
            block_hash=block_hash,
            block_number=block_number,
        )
        return bool(is_valid)

    async def get_outside_execution_nonce(self, retry_count=10) -> int:
        while retry_count > 0:
            random_stark_address = KeyPair.generate().public_key
            if await self._check_outside_execution_nonce(random_stark_address):
                return random_stark_address
            retry_count -= 1
        raise RuntimeError("Failed to generate a valid nonce")

    async def _get_outside_execution_version(
        self,
    ) -> Union[OutsideExecutionInterfaceID, None]:
        for version in [
            OutsideExecutionInterfaceID.V1,
            OutsideExecutionInterfaceID.V2,
        ]:
            if await self.supports_interface(version):
                return version
        return None

    async def supports_interface(
        self, interface_id: OutsideExecutionInterfaceID
    ) -> bool:
        (does_support,) = await self._client.call_contract(
            Call(
                to_addr=self.address,
                selector=get_selector_from_name("supports_interface"),
                calldata=[interface_id],
            )
        )
        return bool(does_support)

    async def get_balance(
        self,
        token_address: Optional[AddressRepresentation] = None,
        *,
        block_hash: Optional[Union[Hash, Tag]] = None,
        block_number: Optional[Union[int, Tag]] = None,
    ) -> int:
        if token_address is None:
            chain_id = await self._get_chain_id()
            if chain_id in RECOGNIZED_CHAIN_IDS:
                token_address = STRK_FEE_CONTRACT_ADDRESS
            else:
                raise ValueError(
                    "Argument token_address must be specified when using a custom network."
                )

        low, high = await self._client.call_contract(
            Call(
                to_addr=parse_address(token_address),
                selector=get_selector_from_name("balance_of"),
                calldata=[self.address],
            ),
            block_hash=block_hash,
            block_number=block_number,
        )

        return (high << 128) + low

    async def sign_for_fee_estimate(
        self, transaction: TypeAccountTransaction
    ) -> TypeAccountTransaction:
        version = transaction.version + QUERY_VERSION_BASE
        transaction = dataclasses.replace(transaction, version=version)

        signature = self.signer.sign_transaction(transaction)
        return _add_signature_to_transaction(tx=transaction, signature=signature)

    async def sign_outside_execution_call(
        self,
        calls: Calls,
        execution_time_bounds: OutsideExecutionTimeBounds,
        *,
        caller: AddressRepresentation = ANY_CALLER,
        nonce: Optional[int] = None,
        interface_version: Optional[OutsideExecutionInterfaceID] = None,
    ) -> Call:
        if interface_version is None:
            interface_version = await self._get_outside_execution_version()

        if interface_version is None:
            raise RuntimeError(
                "Can't initiate call, outside execution is not supported."
            )

        if nonce is None:
            nonce = await self.get_outside_execution_nonce()

        outside_execution = OutsideExecution(
            caller=parse_address(caller),
            nonce=nonce,
            execute_after=execution_time_bounds.execute_after_timestamp,
            execute_before=execution_time_bounds.execute_before_timestamp,
            calls=list(ensure_iterable(calls)),
        )
        chain_id = await self._get_chain_id()
        signature = self.signer.sign_message(
            outside_execution_to_typed_data(
                outside_execution, interface_version, chain_id
            ),
            self.address,
        )
        selector_for_version = {
            OutsideExecutionInterfaceID.V1: "execute_from_outside",
            OutsideExecutionInterfaceID.V2: "execute_from_outside_v2",
        }

        return Call(
            to_addr=self.address,
            selector=get_selector_from_name(selector_for_version[interface_version]),
            calldata=_outside_transaction_serialiser.serialize(
                {
                    "outside_execution": outside_execution.to_abi_dict(),
                    "signature": signature,
                }
            ),
        )

    async def sign_invoke_v3(
        self,
        calls: Calls,
        *,
        nonce: Optional[int] = None,
        resource_bounds: Optional[ResourceBoundsMapping] = None,
        auto_estimate: bool = False,
<<<<<<< HEAD
        tip: int = 0,
=======
        tip: Optional[int] = None,
        auto_estimate_tip: bool = False,
>>>>>>> de1f05a4
    ) -> InvokeV3:
        # pylint: disable=too-many-arguments
        invoke_tx = await self._prepare_invoke_v3(
            calls,
            resource_bounds=resource_bounds,
            nonce=nonce,
            auto_estimate=auto_estimate,
            tip=tip,
<<<<<<< HEAD
=======
            auto_estimate_tip=auto_estimate_tip,
>>>>>>> de1f05a4
        )
        signature = self.signer.sign_transaction(invoke_tx)
        return _add_signature_to_transaction(invoke_tx, signature)

    async def sign_declare_v3(
        self,
        compiled_contract: str,
        compiled_class_hash: int,
        *,
        nonce: Optional[int] = None,
        resource_bounds: Optional[ResourceBoundsMapping] = None,
        auto_estimate: bool = False,
<<<<<<< HEAD
        tip: int = 0,
=======
        tip: Optional[int] = None,
        auto_estimate_tip: bool = False,
>>>>>>> de1f05a4
    ) -> DeclareV3:
        # pylint: disable=too-many-arguments
        declare_tx = await self._make_declare_v3_transaction(
            compiled_contract,
            compiled_class_hash,
            nonce=nonce,
            tip=tip,
<<<<<<< HEAD
=======
            auto_estimate_tip=auto_estimate_tip,
>>>>>>> de1f05a4
        )
        resource_bounds = await self._get_resource_bounds(
            declare_tx, resource_bounds, auto_estimate
        )
        declare_tx = _add_resource_bounds_to_transaction(declare_tx, resource_bounds)

        signature = self.signer.sign_transaction(declare_tx)
        return _add_signature_to_transaction(declare_tx, signature)

    async def _make_declare_v3_transaction(
        self,
        compiled_contract: str,
        compiled_class_hash: int,
        *,
        nonce: Optional[int] = None,
<<<<<<< HEAD
        tip: int,
=======
        tip: Optional[int] = None,
        auto_estimate_tip: bool = False,
>>>>>>> de1f05a4
    ) -> DeclareV3:
        contract_class = create_sierra_compiled_contract(
            compiled_contract=compiled_contract
        )

        if nonce is None:
            nonce = await self.get_nonce()

        tip = await self._get_tip(tip=tip, auto_estimate_tip=auto_estimate_tip)

        declare_tx = DeclareV3(
            contract_class=contract_class.convert_to_sierra_contract_class(),
            compiled_class_hash=compiled_class_hash,
            sender_address=self.address,
            signature=[],
            nonce=nonce,
            version=3,
            resource_bounds=ResourceBoundsMapping.init_with_zeros(),
            tip=tip,
        )
        return declare_tx

    async def sign_deploy_account_v3(
        self,
        class_hash: int,
        contract_address_salt: int,
        *,
        constructor_calldata: Optional[List[int]] = None,
        nonce: int = 0,
        resource_bounds: Optional[ResourceBoundsMapping] = None,
        auto_estimate: bool = False,
<<<<<<< HEAD
        tip: int = 0,
=======
        tip: Optional[int] = None,
        auto_estimate_tip: bool = False,
>>>>>>> de1f05a4
    ) -> DeployAccountV3:
        # pylint: disable=too-many-arguments
        tip = await self._get_tip(tip=tip, auto_estimate_tip=auto_estimate_tip)

        deploy_account_tx = DeployAccountV3(
            class_hash=class_hash,
            contract_address_salt=contract_address_salt,
            constructor_calldata=(constructor_calldata or []),
            version=3,
            resource_bounds=ResourceBoundsMapping.init_with_zeros(),
            signature=[],
            nonce=nonce,
            tip=tip,
        )
        resource_bounds = await self._get_resource_bounds(
            deploy_account_tx, resource_bounds, auto_estimate
        )
        deploy_account_tx = _add_resource_bounds_to_transaction(
            deploy_account_tx, resource_bounds
        )

        signature = self.signer.sign_transaction(deploy_account_tx)
        return _add_signature_to_transaction(deploy_account_tx, signature)

    async def execute_v3(
        self,
        calls: Calls,
        *,
        resource_bounds: Optional[ResourceBoundsMapping] = None,
        nonce: Optional[int] = None,
        auto_estimate: bool = False,
<<<<<<< HEAD
        tip: int = 0,
    ) -> SentTransactionResponse:
        # TODO(#1582): Remove below adjustment when braavos integration is restored
        try:
            execute_transaction = await self.sign_invoke_v3(
                calls,
                nonce=nonce,
                resource_bounds=resource_bounds,
                auto_estimate=auto_estimate,
                tip=tip,
            )
            return await self._client.send_transaction(execute_transaction)

        except Exception as exception:
            await _raise_error_for_braavos_account(exception, self.address, self.client)
            raise exception
=======
        tip: Optional[int] = None,
        auto_estimate_tip: bool = False,
    ) -> SentTransactionResponse:
        # pylint: disable=too-many-arguments
        execute_transaction = await self.sign_invoke_v3(
            calls,
            nonce=nonce,
            resource_bounds=resource_bounds,
            auto_estimate=auto_estimate,
            tip=tip,
            auto_estimate_tip=auto_estimate_tip,
        )
        return await self._client.send_transaction(execute_transaction)
>>>>>>> de1f05a4

    def sign_message(self, typed_data: Union[TypedData, TypedDataDict]) -> List[int]:
        if isinstance(typed_data, TypedData):
            return self.signer.sign_message(typed_data, self.address)
        typed_data_dataclass = TypedData.from_dict(typed_data)
        return self.signer.sign_message(typed_data_dataclass, self.address)

    def verify_message(
        self, typed_data: Union[TypedData, TypedDataDict], signature: List[int]
    ) -> bool:
        if not isinstance(typed_data, TypedData):
            typed_data = TypedData.from_dict(typed_data)
        message_hash = typed_data.message_hash(account_address=self.address)
        return verify_message_signature(message_hash, signature, self.signer.public_key)

    @staticmethod
    async def deploy_account_v3(
        *,
        address: AddressRepresentation,
        class_hash: int,
        salt: int,
        key_pair: KeyPair,
        client: Client,
        constructor_calldata: Optional[List[int]] = None,
        nonce: int = 0,
        resource_bounds: Optional[ResourceBoundsMapping] = None,
        auto_estimate: bool = False,
<<<<<<< HEAD
        tip: int = 0,
=======
        tip: Optional[int] = None,
        auto_estimate_tip: bool = False,
>>>>>>> de1f05a4
    ) -> AccountDeploymentResult:
        # pylint: disable=too-many-arguments, too-many-locals

        """
        Deploys an account contract with provided class_hash on Starknet and returns
        an AccountDeploymentResult that allows waiting for transaction acceptance.

        Provided address must be first prefunded with enough tokens, otherwise the method will fail.

        :param address: Calculated and prefunded address of the new account.
        :param class_hash: Class hash of the account contract to be deployed.
        :param salt: Salt used to calculate the address.
        :param key_pair: KeyPair used to calculate address and sign deploy account transaction.
        :param client: Client instance used for deployment.
        :param constructor_calldata: Optional calldata to account contract constructor. If ``None`` is passed,
            ``[key_pair.public_key]`` will be used as calldata.
        :param nonce: Nonce of the transaction.
        :param resource_bounds: Resource limits (L1 and L2) used when executing this transaction.
        :param auto_estimate: Use automatic fee estimation, not recommend as it may lead to high costs.
<<<<<<< HEAD
=======
        :param auto_estimate_tip: Use automatic tip estimation. Using this option may lead to higher costs.
>>>>>>> de1f05a4
        :param tip: The tip amount to be added to the transaction fee.
        """
        calldata = (
            constructor_calldata
            if constructor_calldata is not None
            else [key_pair.public_key]
        )

        chain = await client.get_chain_id()

        account = _prepare_account_to_deploy(
            address=address,
            class_hash=class_hash,
            salt=salt,
            key_pair=key_pair,
            client=client,
            chain=chain,
            calldata=calldata,
        )

<<<<<<< HEAD
            deploy_account_tx = await account.sign_deploy_account_v3(
                class_hash=class_hash,
                contract_address_salt=salt,
                constructor_calldata=calldata,
                nonce=nonce,
                resource_bounds=resource_bounds,
                auto_estimate=auto_estimate,
                tip=tip,
            )
=======
        deploy_account_tx = await account.sign_deploy_account_v3(
            class_hash=class_hash,
            contract_address_salt=salt,
            constructor_calldata=calldata,
            nonce=nonce,
            resource_bounds=resource_bounds,
            auto_estimate=auto_estimate,
            tip=tip,
            auto_estimate_tip=auto_estimate_tip,
        )
>>>>>>> de1f05a4

        result = await client.deploy_account(deploy_account_tx)

        return AccountDeploymentResult(
            hash=result.transaction_hash, account=account, _client=account.client
        )

    async def _get_chain_id(self) -> int:
        if self._chain_id is None:
            chain = await self._client.get_chain_id()
            self._chain_id = parse_chain(chain)

        return self._chain_id


def _prepare_account_to_deploy(
    address: AddressRepresentation,
    class_hash: int,
    salt: int,
    key_pair: KeyPair,
    client: Client,
    chain: Chain,
    calldata: List[int],
) -> Account:
    # pylint: disable=too-many-arguments
    address = parse_address(address)

    if address != (
        computed := compute_address(
            salt=salt,
            class_hash=class_hash,
            constructor_calldata=calldata,
            deployer_address=0,
        )
    ):
        raise ValueError(
            f"Provided address {hex(address)} is different than computed address {hex(computed)} "
            f"for the given class_hash and salt."
        )

    return Account(
        address=address,
        client=client,
        key_pair=key_pair,
        chain=chain,
    )


def _is_sierra_contract(data: Dict[str, Any]) -> bool:
    return "sierra_program" in data


def _add_signature_to_transaction(
    tx: TypeAccountTransaction, signature: List[int]
) -> TypeAccountTransaction:
    return dataclasses.replace(tx, signature=signature)


def _add_max_fee_to_transaction(
    tx: TypeAccountTransaction, max_fee: int
) -> TypeAccountTransaction:
    return dataclasses.replace(tx, max_fee=max_fee)


def _add_resource_bounds_to_transaction(
    tx: TypeAccountTransaction, resource_bounds: ResourceBoundsMapping
) -> TypeAccountTransaction:
    return dataclasses.replace(tx, resource_bounds=resource_bounds)


def _parse_calls(cairo_version: int, calls: Calls) -> List[int]:
    if cairo_version == 1:
        parsed_calls = _parse_calls_cairo_v1(ensure_iterable(calls))
        wrapped_calldata = _execute_payload_serializer_v1.serialize(
            {"calls": parsed_calls}
        )
    else:
        call_descriptions, calldata = _merge_calls(ensure_iterable(calls))
        wrapped_calldata = _execute_payload_serializer_v0.serialize(
            {"call_array": call_descriptions, "calldata": calldata}
        )
    return wrapped_calldata


def _parse_call_cairo_v0(call: Call, entire_calldata: List) -> Tuple[Dict, List]:
    _data = {
        "to": call.to_addr,
        "selector": call.selector,
        "data_offset": len(entire_calldata),
        "data_len": len(call.calldata),
    }
    entire_calldata += call.calldata

    return _data, entire_calldata


def _merge_calls(calls: Iterable[Call]) -> Tuple[List[Dict], List[int]]:
    call_descriptions = []
    entire_calldata = []
    for call in calls:
        data, entire_calldata = _parse_call_cairo_v0(call, entire_calldata)
        call_descriptions.append(data)

    return call_descriptions, entire_calldata


def _parse_calls_cairo_v1(calls: Iterable[Call]) -> List[Dict]:
    calls_parsed = []
    for call in calls:
        _data = {
            "to": call.to_addr,
            "selector": call.selector,
            "calldata": call.calldata,
        }
        calls_parsed.append(_data)

    return calls_parsed


_felt_serializer = FeltSerializer()
_call_description_cairo_v0 = StructSerializer(
    OrderedDict(
        to=_felt_serializer,
        selector=_felt_serializer,
        data_offset=_felt_serializer,
        data_len=_felt_serializer,
    )
)
_call_description_cairo_v1 = StructSerializer(
    OrderedDict(
        to=_felt_serializer,
        selector=_felt_serializer,
        calldata=ArraySerializer(_felt_serializer),
    )
)

_execute_payload_serializer_v0 = PayloadSerializer(
    OrderedDict(
        call_array=ArraySerializer(_call_description_cairo_v0),
        calldata=ArraySerializer(_felt_serializer),
    )
)
_execute_payload_serializer_v1 = PayloadSerializer(
    OrderedDict(
        calls=ArraySerializer(_call_description_cairo_v1),
    )
)
_outside_transaction_serialiser = StructSerializer(
    OrderedDict(
        outside_execution=StructSerializer(
            OrderedDict(
                caller=FeltSerializer(),
                nonce=FeltSerializer(),
                execute_after=UintSerializer(bits=64),
                execute_before=UintSerializer(bits=64),
                calls=ArraySerializer(_call_description_cairo_v1),
            )
        ),
        signature=ArraySerializer(FeltSerializer()),
    )
)<|MERGE_RESOLUTION|>--- conflicted
+++ resolved
@@ -183,12 +183,8 @@
         resource_bounds: Optional[ResourceBoundsMapping] = None,
         nonce: Optional[int] = None,
         auto_estimate: bool = False,
-<<<<<<< HEAD
-        tip: int,
-=======
         tip: Optional[int] = None,
         auto_estimate_tip: bool = False,
->>>>>>> de1f05a4
     ) -> InvokeV3:
         # pylint: disable=too-many-arguments
         """
@@ -250,13 +246,8 @@
         """
         Get the current nonce of the account.
 
-<<<<<<< HEAD
-        :param block_hash: Block's hash or literals `"pre_confirmed"` or `"latest"`
-        :param block_number: Block's number or literals `"pre_confirmed"` or `"latest"`
-=======
         :param block_hash: Block's hash or literals `"l1_accepted"`, `"pre_confirmed"` or `"latest"`
         :param block_number: Block's number or literals `"l1_accepted"`, `"pre_confirmed"` or `"latest"`
->>>>>>> de1f05a4
         :return: nonce.
         """
         return await self._client.get_contract_nonce(
@@ -406,12 +397,8 @@
         nonce: Optional[int] = None,
         resource_bounds: Optional[ResourceBoundsMapping] = None,
         auto_estimate: bool = False,
-<<<<<<< HEAD
-        tip: int = 0,
-=======
         tip: Optional[int] = None,
         auto_estimate_tip: bool = False,
->>>>>>> de1f05a4
     ) -> InvokeV3:
         # pylint: disable=too-many-arguments
         invoke_tx = await self._prepare_invoke_v3(
@@ -420,10 +407,7 @@
             nonce=nonce,
             auto_estimate=auto_estimate,
             tip=tip,
-<<<<<<< HEAD
-=======
             auto_estimate_tip=auto_estimate_tip,
->>>>>>> de1f05a4
         )
         signature = self.signer.sign_transaction(invoke_tx)
         return _add_signature_to_transaction(invoke_tx, signature)
@@ -436,12 +420,8 @@
         nonce: Optional[int] = None,
         resource_bounds: Optional[ResourceBoundsMapping] = None,
         auto_estimate: bool = False,
-<<<<<<< HEAD
-        tip: int = 0,
-=======
         tip: Optional[int] = None,
         auto_estimate_tip: bool = False,
->>>>>>> de1f05a4
     ) -> DeclareV3:
         # pylint: disable=too-many-arguments
         declare_tx = await self._make_declare_v3_transaction(
@@ -449,10 +429,7 @@
             compiled_class_hash,
             nonce=nonce,
             tip=tip,
-<<<<<<< HEAD
-=======
             auto_estimate_tip=auto_estimate_tip,
->>>>>>> de1f05a4
         )
         resource_bounds = await self._get_resource_bounds(
             declare_tx, resource_bounds, auto_estimate
@@ -468,12 +445,8 @@
         compiled_class_hash: int,
         *,
         nonce: Optional[int] = None,
-<<<<<<< HEAD
-        tip: int,
-=======
         tip: Optional[int] = None,
         auto_estimate_tip: bool = False,
->>>>>>> de1f05a4
     ) -> DeclareV3:
         contract_class = create_sierra_compiled_contract(
             compiled_contract=compiled_contract
@@ -505,12 +478,8 @@
         nonce: int = 0,
         resource_bounds: Optional[ResourceBoundsMapping] = None,
         auto_estimate: bool = False,
-<<<<<<< HEAD
-        tip: int = 0,
-=======
         tip: Optional[int] = None,
         auto_estimate_tip: bool = False,
->>>>>>> de1f05a4
     ) -> DeployAccountV3:
         # pylint: disable=too-many-arguments
         tip = await self._get_tip(tip=tip, auto_estimate_tip=auto_estimate_tip)
@@ -542,24 +511,6 @@
         resource_bounds: Optional[ResourceBoundsMapping] = None,
         nonce: Optional[int] = None,
         auto_estimate: bool = False,
-<<<<<<< HEAD
-        tip: int = 0,
-    ) -> SentTransactionResponse:
-        # TODO(#1582): Remove below adjustment when braavos integration is restored
-        try:
-            execute_transaction = await self.sign_invoke_v3(
-                calls,
-                nonce=nonce,
-                resource_bounds=resource_bounds,
-                auto_estimate=auto_estimate,
-                tip=tip,
-            )
-            return await self._client.send_transaction(execute_transaction)
-
-        except Exception as exception:
-            await _raise_error_for_braavos_account(exception, self.address, self.client)
-            raise exception
-=======
         tip: Optional[int] = None,
         auto_estimate_tip: bool = False,
     ) -> SentTransactionResponse:
@@ -573,7 +524,6 @@
             auto_estimate_tip=auto_estimate_tip,
         )
         return await self._client.send_transaction(execute_transaction)
->>>>>>> de1f05a4
 
     def sign_message(self, typed_data: Union[TypedData, TypedDataDict]) -> List[int]:
         if isinstance(typed_data, TypedData):
@@ -601,12 +551,8 @@
         nonce: int = 0,
         resource_bounds: Optional[ResourceBoundsMapping] = None,
         auto_estimate: bool = False,
-<<<<<<< HEAD
-        tip: int = 0,
-=======
         tip: Optional[int] = None,
         auto_estimate_tip: bool = False,
->>>>>>> de1f05a4
     ) -> AccountDeploymentResult:
         # pylint: disable=too-many-arguments, too-many-locals
 
@@ -626,10 +572,7 @@
         :param nonce: Nonce of the transaction.
         :param resource_bounds: Resource limits (L1 and L2) used when executing this transaction.
         :param auto_estimate: Use automatic fee estimation, not recommend as it may lead to high costs.
-<<<<<<< HEAD
-=======
         :param auto_estimate_tip: Use automatic tip estimation. Using this option may lead to higher costs.
->>>>>>> de1f05a4
         :param tip: The tip amount to be added to the transaction fee.
         """
         calldata = (
@@ -650,17 +593,6 @@
             calldata=calldata,
         )
 
-<<<<<<< HEAD
-            deploy_account_tx = await account.sign_deploy_account_v3(
-                class_hash=class_hash,
-                contract_address_salt=salt,
-                constructor_calldata=calldata,
-                nonce=nonce,
-                resource_bounds=resource_bounds,
-                auto_estimate=auto_estimate,
-                tip=tip,
-            )
-=======
         deploy_account_tx = await account.sign_deploy_account_v3(
             class_hash=class_hash,
             contract_address_salt=salt,
@@ -671,7 +603,6 @@
             tip=tip,
             auto_estimate_tip=auto_estimate_tip,
         )
->>>>>>> de1f05a4
 
         result = await client.deploy_account(deploy_account_tx)
 
