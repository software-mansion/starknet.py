--- conflicted
+++ resolved
@@ -400,27 +400,6 @@
         signature = self.signer.sign_transaction(declare_tx)
         return _add_signature_to_transaction(declare_tx, signature)
 
-<<<<<<< HEAD
-    async def _make_declare_v1_transaction(
-        self, compiled_contract: str, *, nonce: Optional[int] = None
-    ) -> DeclareV1:
-        contract_class = create_compiled_contract(compiled_contract=compiled_contract)
-
-        if nonce is None:
-            nonce = await self.get_nonce()
-
-        declare_tx = DeclareV1(
-            contract_class=contract_class.convert_to_deprecated_contract_class(),
-            sender_address=self.address,
-            max_fee=0,
-            signature=[],
-            nonce=nonce,
-            version=1,
-        )
-        return declare_tx
-
-=======
->>>>>>> 35845a24
     async def _make_declare_v2_transaction(
         self,
         compiled_contract: str,
