--- conflicted
+++ resolved
@@ -25,12 +25,9 @@
     Calls,
     EstimatedFee,
     Hash,
-<<<<<<< HEAD
-=======
     OutsideExecution,
     OutsideExecutionTimeBounds,
     ResourceBounds,
->>>>>>> 39af4143
     ResourceBoundsMapping,
     SentTransactionResponse,
     SierraContractClass,
