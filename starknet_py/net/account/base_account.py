from abc import ABC, abstractmethod
from typing import List, Optional, Union

from starknet_py.constants import ANY_CALLER, OutsideExecutionInterfaceID
from starknet_py.net.client import Client
from starknet_py.net.client_models import (
    Call,
    Calls,
    EstimatedFee,
    Hash,
    OutsideExecutionTimeBounds,
    ResourceBoundsMapping,
    SentTransactionResponse,
    Tag,
)
from starknet_py.net.models import AddressRepresentation
from starknet_py.net.models.transaction import (
    AccountTransaction,
    DeclareV3,
    DeployAccountV3,
    InvokeV3,
    TypeAccountTransaction,
)
from starknet_py.net.models.typed_data import TypedDataDict


class OutsideExecutionSupportBaseMixin(ABC):

    @abstractmethod
    async def get_outside_execution_nonce(self) -> int:
        """
        Generate special valid nonce for outside execution calls.
        """

    @abstractmethod
    async def supports_interface(
        self, interface_id: OutsideExecutionInterfaceID
    ) -> bool:
        """
        Check if the account supports the given outside execution interface. Part of ISRC5 standard.
        """

    @abstractmethod
    async def sign_outside_execution_call(
        self,
        calls: Calls,
        execution_time_bounds: OutsideExecutionTimeBounds,
        *,
        caller: AddressRepresentation = ANY_CALLER,
        nonce: Optional[int] = None,
        interface_version: Optional[OutsideExecutionInterfaceID] = None,
    ) -> Call:
        """
        Creates a call for an outcide execution (SNIP-9 specification).

        :param calls: Single call or list of calls to be executed by outside caller.
        :param execution_time_bounds: Execution time bounds for the call.
        :param caller: Address of the caller. IMPORTANT! By default it is ANY_CALLER.
        :param nonce: Nonce for the transaction. Is populated automatically if not provided.
        :param interface_version: Outside execution interface version. Method will check which version account
            supports and use the highest one and populate the value.
        """


class BaseAccount(OutsideExecutionSupportBaseMixin, ABC):
    """
    Base class for all account implementations.

    Signs, prepares and executes transactions.
    """

    @property
    @abstractmethod
    def address(self) -> int:
        """
        Get the address of the account
        """

    @property
    @abstractmethod
    async def cairo_version(self) -> int:
        """
        Get Cairo version of the account.
        """

    @property
    @abstractmethod
    def client(self) -> Client:
        """
        Get the Client used by the Account.
        """

    @abstractmethod
    async def estimate_fee(
        self,
        tx: Union[AccountTransaction, List[AccountTransaction]],
        skip_validate: bool = False,
        block_hash: Optional[Union[Hash, Tag]] = None,
        block_number: Optional[Union[int, Tag]] = None,
    ) -> Union[EstimatedFee, List[EstimatedFee]]:
        """
        Estimates the resources required by a given sequence of transactions when applied on a given state.
        If one of the transactions reverts or fails due to any reason (e.g. validation failure or an internal error),
        a TRANSACTION_EXECUTION_ERROR is returned.
        For v0-2 transactions the estimate is given in Wei, and for v3 transactions it is given in Fri.

        :param tx: Transaction or list of transactions to estimate
        :param skip_validate: Flag checking whether the validation part of the transaction should be executed
<<<<<<< HEAD
        :param block_hash: Block hash or literals `"pre_confirmed"` or `"latest"`
        :param block_number: Block number or literals `"pre_confirmed"` or `"latest"`
=======
        :param block_hash: Block hash or literals `"l1_accepted"`, `"pre_confirmed"` or `"latest"`
        :param block_number: Block number or literals `"l1_accepted"`, `"pre_confirmed"` or `"latest"`
>>>>>>> de1f05a4
        :return: Estimated fee or list of estimated fees for each transaction
        """

    @abstractmethod
    async def get_nonce(
        self,
        *,
        block_hash: Optional[Union[Hash, Tag]] = None,
        block_number: Optional[Union[int, Tag]] = None,
    ) -> int:
        """
        Get the current nonce of the account.

<<<<<<< HEAD
        :param block_hash: Block's hash or literals `"pre_confirmed"` or `"latest"`
        :param block_number: Block's number or literals `"pre_confirmed"` or `"latest"`
=======
        :param block_hash: Block's hash or literals `"l1_accepted"`, `"pre_confirmed"` or `"latest"`
        :param block_number: Block's number or literals `"l1_accepted"`, `"pre_confirmed"` or `"latest"`
>>>>>>> de1f05a4
        :return: nonce of the account.
        """

    @abstractmethod
    async def get_balance(
        self,
        token_address: Optional[AddressRepresentation] = None,
        *,
        block_hash: Optional[Union[Hash, Tag]] = None,
        block_number: Optional[Union[int, Tag]] = None,
    ) -> int:
        """
        Checks account's balance of the specified token.
        By default, it uses the L2 ETH address for mainnet and sepolia networks.

        :param token_address: Address of the ERC20 contract.
<<<<<<< HEAD
        :param block_hash: Block's hash or literals `"pre_confirmed"` or `"latest"`
        :param block_number: Block's number or literals `"pre_confirmed"` or `"latest"`
=======
        :param block_hash: Block's hash or literals `"l1_accepted"`, `"pre_confirmed"` or `"latest"`
        :param block_number: Block's number or literals `"l1_accepted"`, `"pre_confirmed"` or `"latest"`
>>>>>>> de1f05a4
        :return: Token balance.
        """

    @abstractmethod
    async def sign_for_fee_estimate(
        self, transaction: TypeAccountTransaction
    ) -> TypeAccountTransaction:
        """
        Sign a transaction for a purpose of only fee estimation.
        Should use a transaction version that is not executable on Starknet,
        calculated like ``transaction.version + 2 ** 128``.

        :param transaction: Transaction to be signed.
        :return: A signed Transaction that can only be used for fee estimation and cannot be executed.
        """

    @abstractmethod
    async def sign_invoke_v3(
        self,
        calls: Calls,
        *,
        nonce: Optional[int] = None,
        resource_bounds: Optional[ResourceBoundsMapping] = None,
        auto_estimate: bool = False,
<<<<<<< HEAD
        tip: int = 0,
=======
        tip: Optional[int] = None,
        auto_estimate_tip: bool = False,
>>>>>>> de1f05a4
    ) -> InvokeV3:
        # pylint: disable=too-many-arguments
        """
        Takes calls and creates signed Invoke.

        :param calls: Single call or list of calls.
        :param nonce: Nonce of the transaction.
        :param resource_bounds: Resource limits (L1 and L2) that can be used in this transaction.
        :param auto_estimate: Use automatic fee estimation, not recommend as it may lead to high costs.
        :param tip: The tip amount to be added to the transaction fee.
<<<<<<< HEAD
=======
        :param auto_estimate_tip: Use automatic tip estimation. Using this option may lead to higher costs.
>>>>>>> de1f05a4
        :return: Invoke created from the calls.
        """

    @abstractmethod
    async def sign_declare_v3(
        self,
        compiled_contract: str,
        compiled_class_hash: int,
        *,
        nonce: Optional[int] = None,
        resource_bounds: Optional[ResourceBoundsMapping] = None,
        auto_estimate: bool = False,
<<<<<<< HEAD
        tip: int = 0,
=======
        tip: Optional[int] = None,
        auto_estimate_tip: bool = False,
>>>>>>> de1f05a4
    ) -> DeclareV3:
        # pylint: disable=too-many-arguments
        """
        Create and sign declare transaction version 3 using sierra contract.

        :param compiled_contract: string containing a compiled Starknet contract.
            Supports new contracts (compiled to sierra).
        :param compiled_class_hash: a class hash of the sierra compiled contract used in the declare transaction.
            Computed from casm compiled contract.
        :param nonce: Nonce of the transaction.
        :param resource_bounds: Resource limits (L1 and L2) that can be used in this transaction.
        :param auto_estimate: Use automatic fee estimation, not recommend as it may lead to high costs.
        :param tip: The tip amount to be added to the transaction fee.
<<<<<<< HEAD
=======
        :param auto_estimate_tip: Use automatic tip estimation. Using this option may lead to higher costs.
>>>>>>> de1f05a4
        :return: Signed DeclareV3 transaction.
        """

    @abstractmethod
    async def sign_deploy_account_v3(
        self,
        class_hash: int,
        contract_address_salt: int,
        *,
        constructor_calldata: Optional[List[int]] = None,
        nonce: int = 0,
        resource_bounds: Optional[ResourceBoundsMapping] = None,
        auto_estimate: bool = False,
<<<<<<< HEAD
        tip: int = 0,
=======
        tip: Optional[int] = None,
        auto_estimate_tip: bool = False,
>>>>>>> de1f05a4
    ) -> DeployAccountV3:
        # pylint: disable=too-many-arguments
        """
        Create and sign deploy account transaction version 3.

        :param class_hash: Class hash of the contract class to be deployed.
        :param contract_address_salt: A salt used to calculate deployed contract address.
        :param constructor_calldata: Calldata to be ed to contract constructor
            and used to calculate deployed contract address.
        :param nonce: Nonce of the transaction.
        :param resource_bounds: Resource limits (L1 and L2) that can be used in this transaction.
            Enough tokens must be prefunded before sending the transaction for it to succeed.
        :param auto_estimate: Use automatic fee estimation, not recommend as it may lead to high costs.
        :param tip: The tip amount to be added to the transaction fee.
<<<<<<< HEAD
=======
        :param auto_estimate_tip: Use automatic tip estimation. Using this option may lead to higher costs.
>>>>>>> de1f05a4
        :return: Signed DeployAccountV3 transaction.
        """

    @abstractmethod
    async def execute_v3(
        self,
        calls: Calls,
        *,
        resource_bounds: Optional[ResourceBoundsMapping] = None,
        nonce: Optional[int] = None,
        auto_estimate: bool = False,
<<<<<<< HEAD
        tip: int = 0,
=======
        tip: Optional[int] = None,
        auto_estimate_tip: bool = False,
>>>>>>> de1f05a4
    ) -> SentTransactionResponse:
        # pylint: disable=too-many-arguments
        """
        Takes calls and executes transaction.

        :param calls: Single call or list of calls.
        :param resource_bounds: Resource limits (L1 and L2) that can be used in this transaction.
        :param nonce: Nonce of the transaction.
        :param auto_estimate: Use automatic fee estimation, not recommend as it may lead to high costs.
        :param tip: The tip amount to be added to the transaction fee.
<<<<<<< HEAD
=======
        :param auto_estimate_tip: Use automatic tip estimation. Using this option may lead to higher costs.
>>>>>>> de1f05a4
        :return: SentTransactionResponse.
        """

    @abstractmethod
    def sign_message(self, typed_data: TypedDataDict) -> List[int]:
        """
        Sign an TypedData TypedDict for off-chain usage with the Starknet private key and return the signature.
        This adds a message prefix, so it can't be interchanged with transactions.
        Both v0 and v1 domain revision versions are supported.

        :param typed_data: TypedData TypedDict to be signed.
        :return: The signature of the TypedData TypedDict.
        """

    @abstractmethod
    def verify_message(self, typed_data: TypedDataDict, signature: List[int]) -> bool:
        """
        Verify a signature of a TypedData dict on Starknet.
        Both v0 and v1 domain revision versions are supported.

        :param typed_data: TypedData TypedDict to be verified.
        :param signature: signature of the TypedData TypedDict.
        :return: true if the signature is valid, false otherwise.
        """<|MERGE_RESOLUTION|>--- conflicted
+++ resolved
@@ -106,13 +106,8 @@
 
         :param tx: Transaction or list of transactions to estimate
         :param skip_validate: Flag checking whether the validation part of the transaction should be executed
-<<<<<<< HEAD
-        :param block_hash: Block hash or literals `"pre_confirmed"` or `"latest"`
-        :param block_number: Block number or literals `"pre_confirmed"` or `"latest"`
-=======
         :param block_hash: Block hash or literals `"l1_accepted"`, `"pre_confirmed"` or `"latest"`
         :param block_number: Block number or literals `"l1_accepted"`, `"pre_confirmed"` or `"latest"`
->>>>>>> de1f05a4
         :return: Estimated fee or list of estimated fees for each transaction
         """
 
@@ -126,13 +121,8 @@
         """
         Get the current nonce of the account.
 
-<<<<<<< HEAD
-        :param block_hash: Block's hash or literals `"pre_confirmed"` or `"latest"`
-        :param block_number: Block's number or literals `"pre_confirmed"` or `"latest"`
-=======
         :param block_hash: Block's hash or literals `"l1_accepted"`, `"pre_confirmed"` or `"latest"`
         :param block_number: Block's number or literals `"l1_accepted"`, `"pre_confirmed"` or `"latest"`
->>>>>>> de1f05a4
         :return: nonce of the account.
         """
 
@@ -149,13 +139,8 @@
         By default, it uses the L2 ETH address for mainnet and sepolia networks.
 
         :param token_address: Address of the ERC20 contract.
-<<<<<<< HEAD
-        :param block_hash: Block's hash or literals `"pre_confirmed"` or `"latest"`
-        :param block_number: Block's number or literals `"pre_confirmed"` or `"latest"`
-=======
         :param block_hash: Block's hash or literals `"l1_accepted"`, `"pre_confirmed"` or `"latest"`
         :param block_number: Block's number or literals `"l1_accepted"`, `"pre_confirmed"` or `"latest"`
->>>>>>> de1f05a4
         :return: Token balance.
         """
 
@@ -180,12 +165,8 @@
         nonce: Optional[int] = None,
         resource_bounds: Optional[ResourceBoundsMapping] = None,
         auto_estimate: bool = False,
-<<<<<<< HEAD
-        tip: int = 0,
-=======
-        tip: Optional[int] = None,
-        auto_estimate_tip: bool = False,
->>>>>>> de1f05a4
+        tip: Optional[int] = None,
+        auto_estimate_tip: bool = False,
     ) -> InvokeV3:
         # pylint: disable=too-many-arguments
         """
@@ -196,10 +177,7 @@
         :param resource_bounds: Resource limits (L1 and L2) that can be used in this transaction.
         :param auto_estimate: Use automatic fee estimation, not recommend as it may lead to high costs.
         :param tip: The tip amount to be added to the transaction fee.
-<<<<<<< HEAD
-=======
-        :param auto_estimate_tip: Use automatic tip estimation. Using this option may lead to higher costs.
->>>>>>> de1f05a4
+        :param auto_estimate_tip: Use automatic tip estimation. Using this option may lead to higher costs.
         :return: Invoke created from the calls.
         """
 
@@ -212,12 +190,8 @@
         nonce: Optional[int] = None,
         resource_bounds: Optional[ResourceBoundsMapping] = None,
         auto_estimate: bool = False,
-<<<<<<< HEAD
-        tip: int = 0,
-=======
-        tip: Optional[int] = None,
-        auto_estimate_tip: bool = False,
->>>>>>> de1f05a4
+        tip: Optional[int] = None,
+        auto_estimate_tip: bool = False,
     ) -> DeclareV3:
         # pylint: disable=too-many-arguments
         """
@@ -231,10 +205,7 @@
         :param resource_bounds: Resource limits (L1 and L2) that can be used in this transaction.
         :param auto_estimate: Use automatic fee estimation, not recommend as it may lead to high costs.
         :param tip: The tip amount to be added to the transaction fee.
-<<<<<<< HEAD
-=======
-        :param auto_estimate_tip: Use automatic tip estimation. Using this option may lead to higher costs.
->>>>>>> de1f05a4
+        :param auto_estimate_tip: Use automatic tip estimation. Using this option may lead to higher costs.
         :return: Signed DeclareV3 transaction.
         """
 
@@ -248,12 +219,8 @@
         nonce: int = 0,
         resource_bounds: Optional[ResourceBoundsMapping] = None,
         auto_estimate: bool = False,
-<<<<<<< HEAD
-        tip: int = 0,
-=======
-        tip: Optional[int] = None,
-        auto_estimate_tip: bool = False,
->>>>>>> de1f05a4
+        tip: Optional[int] = None,
+        auto_estimate_tip: bool = False,
     ) -> DeployAccountV3:
         # pylint: disable=too-many-arguments
         """
@@ -268,10 +235,7 @@
             Enough tokens must be prefunded before sending the transaction for it to succeed.
         :param auto_estimate: Use automatic fee estimation, not recommend as it may lead to high costs.
         :param tip: The tip amount to be added to the transaction fee.
-<<<<<<< HEAD
-=======
-        :param auto_estimate_tip: Use automatic tip estimation. Using this option may lead to higher costs.
->>>>>>> de1f05a4
+        :param auto_estimate_tip: Use automatic tip estimation. Using this option may lead to higher costs.
         :return: Signed DeployAccountV3 transaction.
         """
 
@@ -283,12 +247,8 @@
         resource_bounds: Optional[ResourceBoundsMapping] = None,
         nonce: Optional[int] = None,
         auto_estimate: bool = False,
-<<<<<<< HEAD
-        tip: int = 0,
-=======
-        tip: Optional[int] = None,
-        auto_estimate_tip: bool = False,
->>>>>>> de1f05a4
+        tip: Optional[int] = None,
+        auto_estimate_tip: bool = False,
     ) -> SentTransactionResponse:
         # pylint: disable=too-many-arguments
         """
@@ -299,10 +259,7 @@
         :param nonce: Nonce of the transaction.
         :param auto_estimate: Use automatic fee estimation, not recommend as it may lead to high costs.
         :param tip: The tip amount to be added to the transaction fee.
-<<<<<<< HEAD
-=======
-        :param auto_estimate_tip: Use automatic tip estimation. Using this option may lead to higher costs.
->>>>>>> de1f05a4
+        :param auto_estimate_tip: Use automatic tip estimation. Using this option may lead to higher costs.
         :return: SentTransactionResponse.
         """
 
