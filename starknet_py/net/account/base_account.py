--- conflicted
+++ resolved
@@ -2,20 +2,9 @@
 from typing import List, Optional, Union
 
 from starknet_py.net.client import Client
-<<<<<<< HEAD
 from starknet_py.net.client_models import Calls, SentTransactionResponse
 from starknet_py.net.models import AddressRepresentation
 from starknet_py.net.models.transaction import Declare, DeployAccount, Invoke
-=======
-from starknet_py.net.client_models import (
-    Calls,
-    Declare,
-    DeployAccount,
-    Invoke,
-    SentTransactionResponse,
-)
-from starknet_py.net.models import AddressRepresentation
->>>>>>> 0d432e29
 from starknet_py.net.models.typed_data import TypedData
 
 
