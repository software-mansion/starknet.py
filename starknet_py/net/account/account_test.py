--- conflicted
+++ resolved
@@ -40,19 +40,11 @@
 
 
 @pytest.mark.asyncio
-<<<<<<< HEAD
-async def test_account_get_balance_eth(account, cairo1_hello_starknet_deploy):
-    balance = await account.get_balance()
-    block = await account.client.get_block(block_number="latest")
-
-    await cairo1_hello_starknet_deploy.functions["increase_balance"].invoke_v1(
-=======
 async def test_account_get_balance_eth(account, hello_starknet_contract):
     balance = await account.get_balance()
     block = await account.client.get_block(block_number="latest")
 
     await hello_starknet_contract.functions["increase_balance"].invoke_v1(
->>>>>>> 5126491b
         amount=10, max_fee=MAX_FEE
     )
     new_balance = await account.get_balance()
@@ -64,19 +56,11 @@
 
 
 @pytest.mark.asyncio
-<<<<<<< HEAD
-async def test_account_get_balance_strk(account, cairo1_hello_starknet_deploy):
-    balance = await account.get_balance(token_address=STRK_FEE_CONTRACT_ADDRESS)
-    block = await account.client.get_block(block_number="latest")
-
-    await cairo1_hello_starknet_deploy.functions["increase_balance"].invoke_v3(
-=======
 async def test_account_get_balance_strk(account, hello_starknet_contract):
     balance = await account.get_balance(token_address=STRK_FEE_CONTRACT_ADDRESS)
     block = await account.client.get_block(block_number="latest")
 
     await hello_starknet_contract.functions["increase_balance"].invoke_v3(
->>>>>>> 5126491b
         amount=10, l1_resource_bounds=MAX_RESOURCE_BOUNDS_L1
     )
 
