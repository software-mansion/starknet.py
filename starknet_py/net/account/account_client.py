import dataclasses
import re
import warnings
from dataclasses import replace
from typing import Optional, List, Union, Dict, Tuple, Iterable

from starkware.crypto.signature.signature import get_random_private_key
from starkware.starknet.public.abi import get_selector_from_name

from starknet_py.common import create_compiled_contract
from starknet_py.compile.compiler import StarknetCompilationSource
from starknet_py.constants import FEE_CONTRACT_ADDRESS
from starknet_py.net.account.compiled_account_contract import COMPILED_ACCOUNT_CONTRACT
from starknet_py.net.client import Client
from starknet_py.net.client_errors import ClientError
from starknet_py.net.client_models import (
    SentTransactionResponse,
    Hash,
    DeclaredContract,
    Tag,
    TransactionReceipt,
    BlockStateUpdate,
    StarknetBlock,
    Declare,
    Deploy,
    BlockTransactionTraces,
    EstimatedFee,
    Calls,
    TransactionStatus,
    DeployTransactionResponse,
    DeclareTransactionResponse,
    Transaction,
    DeployAccountTransactionResponse,
)
from starknet_py.net.gateway_client import GatewayClient
from starknet_py.net.models import (
    InvokeFunction,
    StarknetChainId,
    chain_from_network,
)
from starknet_py.net.models.address import AddressRepresentation, parse_address
from starknet_py.net.models.transaction import DeployAccount
from starknet_py.net.networks import Network, MAINNET, TESTNET
from starknet_py.net.signer import BaseSigner
from starknet_py.net.signer.stark_curve_signer import StarkCurveSigner, KeyPair
from starknet_py.utils.crypto.facade import Call
from starknet_py.utils.data_transformer.execute_transformer import (
    execute_transformer_by_version,
)
from starknet_py.utils.iterable import ensure_iterable
from starknet_py.utils.sync import add_sync_methods
from starknet_py.utils.typed_data import TypedData as TypedDataDataclass
from starknet_py.net.models.typed_data import TypedData


@add_sync_methods
class AccountClient(Client):
    """
    Extends the functionality of :obj:`Client <starknet_py.net.client.Client>`,
    adding additional methods for creating the account contract.
    """

    # pylint: disable=too-many-public-methods
    def __init__(
        self,
        address: AddressRepresentation,
        client: Client,
        signer: Optional[BaseSigner] = None,
        key_pair: Optional[KeyPair] = None,
        chain: Optional[StarknetChainId] = None,
        supported_tx_version: int = 0,
    ):
        """
        :param address: Address of the account contract
        :param client: Instance of GatewayClient which will be used to add transactions
        :param signer: Custom signer to be used by AccountClient.
                       If none is provided, default
                       :py:class:`starknet_py.net.signer.stark_curve_signer.StarkCurveSigner` is used.
        :param key_pair: Key pair that will be used to create a default `Signer`
        :param chain: ChainId of the chain used to create the default signer
        :param supported_tx_version: Version of transactions supported by account
        """
        # pylint: disable=too-many-arguments
        if chain is None and signer is None:
            raise ValueError("One of chain or signer must be provided")

        self.address = parse_address(address)
        self.client = client

        if signer is None:
            if key_pair is None:
                raise ValueError(
                    "Either a signer or a key_pair must be provided in AccountClient constructor"
                )

            chain = chain_from_network(net=client.net, chain=chain)
            signer = StarkCurveSigner(
                account_address=self.address, key_pair=key_pair, chain_id=chain
            )
        self.signer = signer
        self.supported_tx_version = supported_tx_version

        if self.supported_tx_version == 0:
            warnings.warn(
                "Account supporting transaction version 0 is deprecated. "
                "Use the new account and set supported_tx_version parameter to 1",
                category=DeprecationWarning,
            )

    @property
    def net(self) -> Network:
        return self.client.net

    async def get_block(
        self,
        block_hash: Optional[Union[Hash, Tag]] = None,
        block_number: Optional[Union[int, Tag]] = None,
    ) -> StarknetBlock:
        return await self.client.get_block(
            block_hash=block_hash, block_number=block_number
        )

    async def get_block_traces(
        self,
        block_hash: Optional[Union[Hash, Tag]] = None,
        block_number: Optional[Union[int, Tag]] = None,
    ) -> BlockTransactionTraces:
        return await self.client.get_block_traces(
            block_hash=block_hash, block_number=block_number
        )

    async def get_state_update(
        self,
        block_hash: Optional[Union[Hash, Tag]] = None,
        block_number: Optional[Union[int, Tag]] = None,
    ) -> BlockStateUpdate:
        return await self.client.get_state_update(
            block_hash=block_hash, block_number=block_number
        )

    async def get_storage_at(
        self,
        contract_address: Hash,
        key: int,
        block_hash: Optional[Union[Hash, Tag]] = None,
        block_number: Optional[Union[int, Tag]] = None,
    ) -> int:
        return await self.client.get_storage_at(
            contract_address=contract_address,
            key=key,
            block_hash=block_hash,
            block_number=block_number,
        )

    async def get_transaction(self, tx_hash: Hash) -> Transaction:
        return await self.client.get_transaction(tx_hash=tx_hash)

    async def get_transaction_receipt(self, tx_hash: Hash) -> TransactionReceipt:
        return await self.client.get_transaction_receipt(tx_hash=tx_hash)

    async def wait_for_tx(
        self,
        tx_hash: Hash,
        wait_for_accept: Optional[bool] = False,
        check_interval=5,
    ) -> Tuple[int, TransactionStatus]:
        return await self.client.wait_for_tx(
            tx_hash=tx_hash,
            wait_for_accept=wait_for_accept,
            check_interval=check_interval,
        )

    async def call_contract(
        self,
        invoke_tx: Union[InvokeFunction, Call],
        block_hash: Optional[Union[Hash, Tag]] = None,
        block_number: Optional[Union[int, Tag]] = None,
    ) -> List[int]:
        return await self.client.call_contract(
            invoke_tx=invoke_tx, block_hash=block_hash, block_number=block_number
        )

    async def get_class_hash_at(
        self,
        contract_address: Hash,
        block_hash: Optional[Union[Hash, Tag]] = None,
        block_number: Optional[Union[int, Tag]] = None,
    ) -> int:
        return await self.client.get_class_hash_at(
            contract_address=contract_address,
            block_hash=block_hash,
            block_number=block_number,
        )

    async def get_class_by_hash(self, class_hash: Hash) -> DeclaredContract:
        return await self.client.get_class_by_hash(class_hash=class_hash)

    async def _get_nonce(self) -> int:
        if self.supported_tx_version == 1:
            return await self.get_contract_nonce(self.address)

        [nonce] = await self.call_contract(
            InvokeFunction(
                contract_address=self.address,
                entry_point_selector=get_selector_from_name("get_nonce"),
                calldata=[],
                signature=[],
                max_fee=0,
                version=self.supported_tx_version,
                nonce=None,
            ),
            block_hash="latest",
        )
        return nonce

    def _get_default_token_address(self) -> str:
        if self.net not in [TESTNET, MAINNET]:
            raise ValueError(
                "Token_address must be specified when using a custom net address"
            )

        return FEE_CONTRACT_ADDRESS

    async def get_balance(
        self, token_address: Optional[AddressRepresentation] = None
    ) -> int:
        """
        Checks account's balance of specified token.

        :param token_address: Address of the ERC20 contract.
                              If not specified it will be payment token (wrapped ETH) address.
        :return: Token balance
        """

        token_address = token_address or self._get_default_token_address()

        low, high = await self.call_contract(
            Call(
                to_addr=parse_address(token_address),
                selector=get_selector_from_name("balanceOf"),
                calldata=[self.address],
            ),
            block_hash="latest",
        )

        return (high << 128) + low

    async def prepare_invoke_function(
        self,
        calls: Calls,
        max_fee: Optional[int] = None,
        auto_estimate: bool = False,
        version: Optional[int] = None,
    ) -> InvokeFunction:
        """
        Takes calls and creates InvokeFunction from them

        :param calls: Single call or list of calls
        :param max_fee: Max amount of Wei to be paid when executing transaction
        :param auto_estimate: Use automatic fee estimation, not recommend as it may lead to high costs
        :param version: Transaction version is supported_tx_version as a default
        :return: InvokeFunction created from the calls (without the signature)

        .. deprecated:: 0.5.0
            This method has been deprecated. Use :meth:`AccountClient.sign_invoke_transaction` to create an already
            signed invoke transactions from calls.
        """
        warnings.warn(
            "prepare_invoke_function has been deprecated. "
            "Use AccountClient.sign_invoke_transaction to create an already signed invoke function.",
            category=DeprecationWarning,
        )

        if version is None:
            version = self.supported_tx_version

        self._assert_version_matches_supported_tx_version(version)

        if version == 0:
            warnings.warn(
                "Transaction with version 0 is deprecated and will be removed in the future. "
                "Use AccountClient supporting the transaction version 1",
                category=DeprecationWarning,
            )

        nonce = await self._get_nonce()

        calldata_py = merge_calls(ensure_iterable(calls))

        if version == 0:
            calldata_py.append(nonce)

        execute_transformer = execute_transformer_by_version(version)
        wrapped_calldata, _ = execute_transformer.from_python(*calldata_py)

        transaction = make_invoke_function_by_version(
            contract_address=self.address,
            calldata=wrapped_calldata,
            signature=[],
            max_fee=0,
            version=version,
            entry_point_selector=get_selector_from_name("__execute__"),
            nonce=None if version == 0 else nonce,
        )

        max_fee = await self._get_max_fee(transaction, max_fee, auto_estimate)

        return dataclasses.replace(transaction, max_fee=max_fee)

    async def _get_max_fee(
        self,
        transaction: Union[InvokeFunction, Declare, DeployAccount],
        max_fee: Optional[int] = None,
        auto_estimate: bool = False,
    ) -> int:
        if auto_estimate and max_fee is not None:
            raise ValueError(
                "Max_fee and auto_estimate are exclusive and cannot be provided at the same time."
            )

        if (
            isinstance(transaction, (Declare, DeployAccount))
            and transaction.version != 1
        ):
            raise ValueError(
                "Estimating fee for Declare/DeployAccount transactions with versions other than 1 is not supported."
            )

        if auto_estimate:
            estimate_fee = await self.estimate_fee(transaction)
            max_fee = int(estimate_fee.overall_fee * 1.1)

        if max_fee is None:
            raise ValueError("Max_fee must be specified when invoking a transaction")

        return max_fee

    async def sign_transaction(
        self,
        calls: Calls,
        max_fee: Optional[int] = None,
        auto_estimate: bool = False,
        version: Optional[int] = None,
    ) -> InvokeFunction:
        """
        Takes calls and creates signed InvokeFunction

        :param calls: Single call or list of calls
        :param max_fee: Max amount of Wei to be paid when executing transaction
        :param auto_estimate: Use automatic fee estimation, not recommend as it may lead to high costs
        :param version: Transaction version
        :return: InvokeFunction created from the calls

        .. deprecated:: 0.5.0
            sign_transaction has been deprecated. Use :meth:`AccountClient.sign_invoke_transaction` instead.
        """
        warnings.warn(
            "sign_transaction has been deprecated. Use AccountClient.sign_invoke_transaction instead.",
            category=DeprecationWarning,
        )
        return await self.sign_invoke_transaction(
            calls, max_fee, auto_estimate, version
        )

    async def sign_invoke_transaction(
        self,
        calls: Calls,
        max_fee: Optional[int] = None,
        auto_estimate: bool = False,
        version: Optional[int] = None,
    ) -> InvokeFunction:
        """
        Takes calls and creates signed InvokeFunction

        :param calls: Single call or list of calls
        :param max_fee: Max amount of Wei to be paid when executing transaction
        :param auto_estimate: Use automatic fee estimation, not recommend as it may lead to high costs
        :param version: Transaction version
        :return: InvokeFunction created from the calls
        """
        if version is None:
            version = self.supported_tx_version

        with warnings.catch_warnings():
            warnings.simplefilter("ignore")
            execute_tx = await self.prepare_invoke_function(
                calls, max_fee, auto_estimate, version
            )

        signature = self.signer.sign_transaction(execute_tx)
        execute_tx = add_signature_to_transaction(execute_tx, signature)

        return execute_tx

    async def sign_declare_transaction(
        self,
        compilation_source: Optional[StarknetCompilationSource] = None,
        compiled_contract: Optional[str] = None,
        cairo_path: Optional[List[str]] = None,
        max_fee: Optional[int] = None,
        auto_estimate: bool = False,
    ) -> Declare:
        """
        Create and sign declare transaction.

        Either `compilation_source` or `compiled_contract` is required.

        :param compilation_source: string containing source code or a list of source files paths
        :param compiled_contract: string containing compiled contract bytecode.
                                  Useful for reading compiled contract from a file
        :param cairo_path: a ``list`` of paths used by starknet_compile to resolve dependencies within contracts
        :param max_fee: Max amount of Wei to be paid when executing transaction
        :param auto_estimate: Use automatic fee estimation, not recommend as it may lead to high costs
        :return: Signed Declare transaction
        """
        # pylint: disable=too-many-arguments
        if self.supported_tx_version != 1:
            raise ValueError(
                "Signing declare transactions is only supported with transaction version 1"
            )

        compiled_contract = create_compiled_contract(
            compilation_source, compiled_contract, cairo_path
        )
        declare_tx = Declare(
            contract_class=compiled_contract,
            sender_address=self.address,
            max_fee=0,
            signature=[],
            nonce=await self._get_nonce(),
            version=self.supported_tx_version,
        )

        max_fee = await self._get_max_fee(
            transaction=declare_tx, max_fee=max_fee, auto_estimate=auto_estimate
        )
        declare_tx = dataclasses.replace(declare_tx, max_fee=max_fee)
        signature = self.signer.sign_transaction(declare_tx)

        return dataclasses.replace(declare_tx, signature=signature, max_fee=max_fee)

    async def sign_deploy_account_transaction(
        self,
        *,
        class_hash: int,
        contract_address_salt: int,
        constructor_calldata: Optional[List[int]] = None,
        max_fee: Optional[int] = None,
        auto_estimate: bool = False,
    ) -> DeployAccount:
        """
        Create and sign deploy account transaction

        :param class_hash: Class hash of the contract class to be deployed
        :param contract_address_salt: A salt used to calculate deployed contract address
        :param constructor_calldata: Calldata to be passed to contract constructor
            and used to calculate deployed contract address
        :param max_fee: Max fee to be paid for deploying account transaction. Enough tokens must be prefunded before
            sending the transaction for it to succeed.
        :param auto_estimate: Use automatic fee estimation, not recommend as it may lead to high costs
        :return: Signed DeployAccount transaction
        """
        if self.supported_tx_version != 1:
            raise ValueError(
                "Signing deploy account transactions is only supported with transaction version 1"
            )

        constructor_calldata = constructor_calldata or []

        deploy_account_tx = DeployAccount(
            class_hash=class_hash,
            contract_address_salt=contract_address_salt,
            constructor_calldata=constructor_calldata,
            version=self.supported_tx_version,
            max_fee=0,
            signature=[],
            nonce=0,
        )

        max_fee = await self._get_max_fee(
            transaction=deploy_account_tx, max_fee=max_fee, auto_estimate=auto_estimate
        )
        deploy_account_tx = dataclasses.replace(deploy_account_tx, max_fee=max_fee)
        signature = self.signer.sign_transaction(deploy_account_tx)

        return dataclasses.replace(deploy_account_tx, signature=signature)

    async def send_transaction(
        self, transaction: InvokeFunction
    ) -> SentTransactionResponse:
        if transaction.max_fee == 0:
            warnings.warn(
                "Transaction will fail with max_fee set to 0. Change it to a higher value.",
                DeprecationWarning,
            )

        return await self.client.send_transaction(transaction=transaction)

    async def execute(
        self,
        calls: Calls,
        max_fee: Optional[int] = None,
        auto_estimate: bool = False,
        version: Optional[int] = None,
    ) -> SentTransactionResponse:
        """
        Takes calls and executes transaction

        :param calls: Single call or list of calls
        :param max_fee: Max amount of Wei to be paid when executing transaction
        :param auto_estimate: Use automatic fee estimation, not recommend as it may lead to high costs
        :param version: Transaction version
        :return: SentTransactionResponse
        """
        execute_transaction = await self.sign_invoke_transaction(
            calls, max_fee, auto_estimate, version
        )
        return await self.send_transaction(execute_transaction)

    async def deploy(self, transaction: Deploy) -> DeployTransactionResponse:
        return await self.client.deploy(transaction=transaction)

<<<<<<< HEAD
    async def deploy_prefunded(
        self, transaction: DeployAccount
    ) -> DeployAccountTransactionResponse:
        return await self.client.deploy_prefunded(transaction=transaction)
=======
    async def deploy_account(
        self, transaction: DeployAccount
    ) -> DeployAccountTransactionResponse:
        return await self.client.deploy_account(transaction=transaction)
>>>>>>> 58ae58cd

    async def declare(self, transaction: Declare) -> DeclareTransactionResponse:
        return await self.client.declare(transaction=transaction)

    async def estimate_fee(
        self,
        tx: Union[InvokeFunction, Declare, DeployAccount],
        block_hash: Optional[Union[Hash, Tag]] = None,
        block_number: Optional[Union[int, Tag]] = None,
    ) -> EstimatedFee:
        """
        :param tx: Transaction which fee we want to calculate
        :param block_hash: Estimate fee at specific block hash
        :param block_number: Estimate fee at given block number (or "pending" for pending block), default is "pending"
        :return: Estimated fee
        """
        signature = self.signer.sign_transaction(tx)
        tx = add_signature_to_transaction(tx, signature)

        return await self.client.estimate_fee(
            tx=tx,
            block_hash=block_hash,
            block_number=block_number,
        )

    async def get_code(self, *args, **kwargs):
        warnings.warn(
            "get_code was removed from Client interface and will be removed from AccountClient in future versions",
            category=DeprecationWarning,
        )
        if not isinstance(self.client, GatewayClient):
            raise TypeError("AccountClient.get_code only supports using GatewayClient")

        return await self.client.get_code(*args, **kwargs)

    def _assert_version_matches_supported_tx_version(self, version: int):
        if version != self.supported_tx_version:
            raise ValueError(
                f"Provided version: {version} is not equal to account's "
                f"supported_tx_version: {self.supported_tx_version}"
            )

    @staticmethod
    async def create_account(
        client: Client,
        private_key: Optional[int] = None,
        signer: Optional[BaseSigner] = None,
        chain: Optional[StarknetChainId] = None,
    ) -> "AccountClient":
        """
        Creates the account using
        `OpenZeppelin Account contract
        <https://github.com/starkware-libs/cairo-lang/blob/4e233516f52477ad158bc81a86ec2760471c1b65/src/starkware/starknet/third_party/open_zeppelin/Account.cairo>`_

        :param client: Instance of Client (i.e. FullNodeClient or GatewayClient)
                       which will be used to add the transactions
        :param private_key: Private Key used for the account
        :param signer: Signer used to create account and sign transaction
        :param chain: ChainId of the chain used to create the default signer
        :return: Instance of AccountClient which interacts with created account on given network

        .. deprecated:: 0.5.0
            This method has been deprecated and will be deleted once transaction version 0 is removed.
            Compiled account contract will no longer be bundled with StarkNet.py.
            Consider transitioning to deploying account contract of choice and creating AccountClient
            through a constructor.
        """
        warnings.warn(
            "Account deployment through AccountClient is deprecated and will be deleted once transaction version "
            "0 is removed. Consider transitioning to creating AccountClient through a constructor.",
            category=DeprecationWarning,
        )

        if chain is None and signer is None:
            raise ValueError("One of chain or signer must be provided")

        if signer is None:
            chain = chain_from_network(net=client.net, chain=chain)
            used_private_key = private_key or get_random_private_key()
            key_pair = KeyPair.from_private_key(used_private_key)
            address = await deploy_account_contract(client, key_pair.public_key)
            signer = StarkCurveSigner(
                account_address=address, key_pair=key_pair, chain_id=chain
            )
        else:
            address = await deploy_account_contract(client, signer.public_key)

        version = get_account_version()

        return AccountClient(
            client=client,
            address=address,
            signer=signer,
            supported_tx_version=version,
        )

    async def get_contract_nonce(
        self,
        contract_address: int,
        block_hash: Optional[Union[Hash, Tag]] = None,
        block_number: Optional[Union[int, Tag]] = None,
    ) -> int:
        return await self.client.get_contract_nonce(
            contract_address, block_hash, block_number
        )

    def sign_message(self, typed_data: TypedData) -> List[int]:
        """
        Sign an TypedData TypedDict for off-chain usage with the starknet private key and return the signature
        This adds a message prefix, so it can't be interchanged with transactions

        :param typed_data: TypedData TypedDict to be signed
        :return: The signature of the TypedData TypedDict
        """
        return self.signer.sign_message(typed_data, self.address)

    def hash_message(self, typed_data: TypedData) -> int:
        """
        Hash a TypedData TypedDict with pedersen hash and return the hash
        This adds a message prefix, so it can't be interchanged with transactions

        :param typed_data: TypedData TypedDict to be hashed
        :return: the hash of the TypedData TypedDict
        """
        typed_data_dataclass: TypedDataDataclass = TypedDataDataclass.from_dict(
            typed_data
        )
        return typed_data_dataclass.message_hash(self.address)

    async def verify_message(self, typed_data: TypedData, signature: List[int]) -> bool:
        """
        Verify a signature of a TypedData TypedDict

        :param typed_data: TypedData TypedDict to be verified
        :param signature: signature of the TypedData TypedDict
        :return: true if the signature is valid, false otherwise
        """
        msg_hash = self.hash_message(typed_data)
        return await self._verify_message_hash(msg_hash, signature)

    async def _verify_message_hash(self, msg_hash: int, signature: List[int]) -> bool:
        """
        Verify a signature of a given hash

        :param msg_hash: hash to be verified
        :param signature: signature of the hash
        :return: true if the signature is valid, false otherwise
        """
        calldata = [msg_hash, len(signature), *signature]

        call = Call(
            to_addr=self.address,
            selector=get_selector_from_name("is_valid_signature"),
            calldata=calldata,
        )
        try:
            await self.call_contract(invoke_tx=call, block_hash="latest")
            return True
        except ClientError as ex:
            if re.search(r"Signature\s.+,\sis\sinvalid", ex.message):
                return False
            raise ex


async def deploy_account_contract(
    client: Client, public_key: int
) -> AddressRepresentation:
    # pylint: disable=import-outside-toplevel
    # FIXME move this import to top once circular import is resolved
    from starknet_py.transactions.deploy import make_deploy_tx

    with warnings.catch_warnings():
        warnings.simplefilter("ignore")
        deploy_tx = make_deploy_tx(
            constructor_calldata=[public_key],
            compiled_contract=COMPILED_ACCOUNT_CONTRACT,
        )

    result = await client.deploy(deploy_tx)
    await client.wait_for_tx(
        tx_hash=result.transaction_hash,
    )
    return result.contract_address


def add_signature_to_transaction(
    tx: InvokeFunction, signature: List[int]
) -> InvokeFunction:
    return replace(tx, signature=signature)


def merge_calls(calls: Iterable[Call]) -> List:
    def parse_call(
        call: Call, current_data_len: int, entire_calldata: List
    ) -> Tuple[Dict, int, List]:
        data = {
            "to": call.to_addr,
            "selector": call.selector,
            "data_offset": current_data_len,
            "data_len": len(call.calldata),
        }
        current_data_len += len(call.calldata)
        entire_calldata += call.calldata

        return data, current_data_len, entire_calldata

    calldata = []
    current_data_len = 0
    entire_calldata = []
    for call in calls:
        data, current_data_len, entire_calldata = parse_call(
            call, current_data_len, entire_calldata
        )
        calldata.append(data)

    return [calldata, entire_calldata]


def make_invoke_function_by_version(
    # pylint: disable=too-many-arguments
    contract_address: AddressRepresentation,
    calldata: List[int],
    signature: List[int],
    max_fee: int,
    version: int,
    nonce: Optional[int],
    entry_point_selector: int,
) -> InvokeFunction:
    params = {
        "calldata": calldata,
        "signature": signature,
        "max_fee": max_fee,
        "version": version,
        "nonce": nonce,
        "contract_address": contract_address,
    }

    if version == 0:
        params["entry_point_selector"] = entry_point_selector

    return InvokeFunction(**params)


def get_account_version():
    return 1 if "__validate__" in COMPILED_ACCOUNT_CONTRACT else 0<|MERGE_RESOLUTION|>--- conflicted
+++ resolved
@@ -520,17 +520,10 @@
     async def deploy(self, transaction: Deploy) -> DeployTransactionResponse:
         return await self.client.deploy(transaction=transaction)
 
-<<<<<<< HEAD
-    async def deploy_prefunded(
-        self, transaction: DeployAccount
-    ) -> DeployAccountTransactionResponse:
-        return await self.client.deploy_prefunded(transaction=transaction)
-=======
     async def deploy_account(
         self, transaction: DeployAccount
     ) -> DeployAccountTransactionResponse:
         return await self.client.deploy_account(transaction=transaction)
->>>>>>> 58ae58cd
 
     async def declare(self, transaction: Declare) -> DeclareTransactionResponse:
         return await self.client.declare(transaction=transaction)
