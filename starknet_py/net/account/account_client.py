import dataclasses
import warnings
from typing import Optional, List, Union, Dict
from dataclasses import replace

from starkware.crypto.signature.signature import get_random_private_key
from starkware.starknet.public.abi import get_selector_from_name

from starknet_py.net.client import Client
from starknet_py.net.client_models import (
    SentTransactionResponse,
    Hash,
    DeclaredContract,
    Tag,
    TransactionReceipt,
    BlockStateUpdate,
    StarknetBlock,
    Declare,
    Deploy,
    BlockTransactionTraces,
    EstimatedFee,
    Calls,
    TransactionStatus,
    DeployTransactionResponse,
    DeclareTransactionResponse,
    Transaction,
)
from starknet_py.constants import FEE_CONTRACT_ADDRESS
from starknet_py.net.account.compiled_account_contract import COMPILED_ACCOUNT_CONTRACT
from starknet_py.net.models import (
    InvokeFunction,
    StarknetChainId,
    chain_from_network,
)
from starknet_py.net.networks import Network, MAINNET, TESTNET
from starknet_py.net.signer.stark_curve_signer import StarkCurveSigner, KeyPair
from starknet_py.net.signer import BaseSigner
from starknet_py.transactions.deploy import make_deploy_tx
from starknet_py.utils.crypto.facade import Call
from starknet_py.utils.data_transformer.execute_transformer import execute_transformer
from starknet_py.utils.sync import add_sync_methods
from starknet_py.net.models.address import AddressRepresentation, parse_address


@add_sync_methods
class AccountClient(Client):
    """
    Extends the functionality of :obj:`Client <starknet_py.net.client.Client>`,
    adding additional methods for creating the account contract.
    """

    # pylint: disable=too-many-public-methods
    def __init__(
        self,
        address: AddressRepresentation,
        client: Client,
        signer: Optional[BaseSigner] = None,
        key_pair: Optional[KeyPair] = None,
        chain: Optional[StarknetChainId] = None,
        supported_tx_version: int = 0,
    ):
        """
        :param address: Address of the account contract
        :param client: Instance of GatewayClient which will be used to add transactions
        :param signer: Custom signer to be used by AccountClient.
                       If none is provided, default
                       :py:class:`starknet_py.net.signer.stark_curve_signer.StarkCurveSigner` is used.
        :param key_pair: Key pair that will be used to create a default `Signer`
        :param chain: ChainId of the chain used to create the default signer
        :param supported_tx_version: Version of transactions supported by account
        """
        # pylint: disable=too-many-arguments
        if signer is None and key_pair is None:
            raise ValueError(
                "Either a signer or a key_pair must be provided in AccountClient constructor"
            )

        if chain is None and signer is None and client.chain is None:
            raise ValueError("One of chain or signer must be provided")

        self.address = parse_address(address)
        self.client = client

        if signer is None:
            chain = chain_from_network(net=client.net, chain=chain or self.client.chain)
            signer = StarkCurveSigner(
                account_address=self.address, key_pair=key_pair, chain_id=chain
            )
        self.signer = signer
        self.supported_tx_version = supported_tx_version

        if self.supported_tx_version == 0:
            warnings.warn(
                "Account supporting transaction version 0 is deprecated. "
                "Use the new account and set supported_tx_version parameter to 1",
                category=DeprecationWarning,
            )

    @property
    def net(self) -> Network:
        return self.client.net

    @property
    def chain(self) -> StarknetChainId:
        warnings.warn(
            "Chain is deprecated and will be deleted in the future",
            category=DeprecationWarning,
        )
        return self.signer.chain_id

    async def get_block(
        self,
        block_hash: Optional[Union[Hash, Tag]] = None,
        block_number: Optional[Union[int, Tag]] = None,
    ) -> StarknetBlock:
        return await self.client.get_block(
            block_hash=block_hash, block_number=block_number
        )

    async def get_block_traces(
        self,
        block_hash: [Union[Hash, Tag]] = None,
        block_number: Optional[Union[int, Tag]] = None,
    ) -> BlockTransactionTraces:
        return await self.client.get_block_traces(
            block_hash=block_hash, block_number=block_number
        )

    async def get_state_update(
        self,
        block_hash: Optional[Union[Hash, Tag]] = None,
        block_number: Optional[Union[int, Tag]] = None,
    ) -> BlockStateUpdate:
        return await self.client.get_state_update(
            block_hash=block_hash, block_number=block_number
        )

    async def get_storage_at(
        self,
        contract_address: Hash,
        key: int,
        block_hash: Optional[Union[Hash, Tag]] = None,
        block_number: Optional[Union[int, Tag]] = None,
    ) -> int:
        return await self.client.get_storage_at(
            contract_address=contract_address,
            key=key,
            block_hash=block_hash,
            block_number=block_number,
        )

    async def get_transaction(self, tx_hash: Hash) -> Transaction:
        return await self.client.get_transaction(tx_hash=tx_hash)

    async def get_transaction_receipt(self, tx_hash: Hash) -> TransactionReceipt:
        return await self.client.get_transaction_receipt(tx_hash=tx_hash)

    async def wait_for_tx(
        self,
        tx_hash: Hash,
        wait_for_accept: Optional[bool] = False,
        check_interval=5,
    ) -> (int, TransactionStatus):
        return await self.client.wait_for_tx(
            tx_hash=tx_hash,
            wait_for_accept=wait_for_accept,
            check_interval=check_interval,
        )

    async def call_contract(
        self,
        invoke_tx: InvokeFunction,
        block_hash: Union[Hash, Tag] = None,
        block_number: Optional[Union[int, Tag]] = None,
    ) -> List[int]:
        return await self.client.call_contract(
            invoke_tx=invoke_tx, block_hash=block_hash, block_number=block_number
        )

    async def get_class_hash_at(
        self,
        contract_address: Hash,
        block_hash: Optional[Union[Hash, Tag]] = None,
        block_number: Optional[Union[int, Tag]] = None,
    ) -> int:
        return await self.client.get_class_hash_at(
            contract_address=contract_address,
            block_hash=block_hash,
            block_number=block_number,
        )

    async def get_class_by_hash(self, class_hash: Hash) -> DeclaredContract:
        return await self.client.get_class_by_hash(class_hash=class_hash)

    async def _get_nonce(self) -> int:
        [nonce] = await self.call_contract(
            InvokeFunction(
                contract_address=self.address,
                entry_point_selector=get_selector_from_name("get_nonce"),
                calldata=[],
                signature=[],
                max_fee=0,
<<<<<<< HEAD
                version=self.supported_tx_version,
=======
                version=0,
                nonce=None,
>>>>>>> d1aea87e
            ),
            block_hash="latest",
        )
        return nonce

    def _get_default_token_address(self) -> str:
        if self.net not in [TESTNET, MAINNET]:
            raise ValueError(
                "Token_address must be specified when using a custom net address"
            )

        return FEE_CONTRACT_ADDRESS

    async def get_balance(
        self, token_address: Optional[AddressRepresentation] = None
    ) -> int:
        """
        Checks account's balance of specified token.

        :param token_address: Address of the ERC20 contract.
                              If not specified it will be payment token (wrapped ETH) address.
        :return: Token balance
        """

        token_address = token_address or self._get_default_token_address()

        low, high = await self.call_contract(
            InvokeFunction(
                contract_address=parse_address(token_address),
                entry_point_selector=get_selector_from_name("balanceOf"),
                calldata=[self.address],
                signature=[],
                max_fee=0,
<<<<<<< HEAD
                version=self.supported_tx_version,
=======
                version=0,
                nonce=None,
>>>>>>> d1aea87e
            )
        )

        return (high << 128) + low

    async def prepare_invoke_function(
        self,
        calls: Calls,
        max_fee: Optional[int] = None,
        auto_estimate: bool = False,
        version: Optional[int] = None,
    ) -> InvokeFunction:
        """
        Takes calls and creates InvokeFunction from them

        :param calls: Single call or list of calls
        :param max_fee: Max amount of Wei to be paid when executing transaction
        :param auto_estimate: Use automatic fee estimation, not recommend as it may lead to high costs
        :param version: Transaction version is supported_tx_version as a default
        :return: InvokeFunction created from the calls (without the signature)
        """
        if version is None:
            version = self.supported_tx_version

        self._assert_version_matches_supported_tx_version(version)

        if version == 0:
            warnings.warn(
                "Transaction with version 0 is deprecated and will be removed in the future. "
                "Use AccountClient supporting the transaction version 1",
                category=DeprecationWarning,
            )

        calls = calls if isinstance(calls, List) else [calls]

        nonce = await self._get_nonce()

        calldata_py = merge_calls(calls)
        calldata_py.append(nonce)

        wrapped_calldata, _ = execute_transformer.from_python(*calldata_py)

        transaction = make_invoke_function_by_version(
            account_contract_address=self.address,
            calldata=wrapped_calldata,
            signature=[],
            max_fee=0,
            version=version,
<<<<<<< HEAD
            nonce=nonce,
            entry_point_selector=get_selector_from_name("__execute__"),
=======
            nonce=None,
>>>>>>> d1aea87e
        )

        max_fee = await self._get_max_fee(transaction, max_fee, auto_estimate)

<<<<<<< HEAD
        return dataclasses.replace(transaction, max_fee=max_fee)
=======
        return InvokeFunction(
            entry_point_selector=get_selector_from_name("__execute__"),
            calldata=wrapped_calldata,
            contract_address=self.address,
            signature=[],
            max_fee=max_fee,
            version=version,
            nonce=None,
        )
>>>>>>> d1aea87e

    async def _get_max_fee(
        self,
        transaction: InvokeFunction,
        max_fee: Optional[int] = None,
        auto_estimate: bool = False,
    ):
        if auto_estimate and max_fee is not None:
            raise ValueError(
                "Max_fee and auto_estimate are exclusive and cannot be provided at the same time."
            )

        if auto_estimate:
            estimate_fee = await self.estimate_fee(transaction)
            max_fee = int(estimate_fee.overall_fee * 1.1)

        if max_fee is None:
            raise ValueError("Max_fee must be specified when invoking a transaction")

        return max_fee

    async def sign_transaction(
        self,
        calls: Calls,
        max_fee: Optional[int] = None,
        auto_estimate: bool = False,
        version: Optional[int] = None,
    ) -> InvokeFunction:
        """
        Takes calls and creates signed InvokeFunction

        :param calls: Single call or list of calls
        :param max_fee: Max amount of Wei to be paid when executing transaction
        :param auto_estimate: Use automatic fee estimation, not recommend as it may lead to high costs
        :param version: Transaction version
        :return: InvokeFunction created from the calls
        """
        execute_tx = await self.prepare_invoke_function(
            calls, max_fee, auto_estimate, version
        )

        signature = self.signer.sign_transaction(execute_tx)
        execute_tx = add_signature_to_transaction(execute_tx, signature)

        return execute_tx

    async def send_transaction(
        self, transaction: InvokeFunction
    ) -> SentTransactionResponse:
        if transaction.max_fee == 0:
            warnings.warn(
                "Transaction will fail with max_fee set to 0. Change it to a higher value.",
                DeprecationWarning,
            )

        return await self.client.send_transaction(transaction=transaction)

    async def execute(
        self,
        calls: Calls,
        max_fee: Optional[int] = None,
        auto_estimate: bool = False,
        version: Optional[int] = None,
    ) -> SentTransactionResponse:
        """
        Takes calls and executes transaction

        :param calls: Single call or list of calls
        :param max_fee: Max amount of Wei to be paid when executing transaction
        :param auto_estimate: Use automatic fee estimation, not recommend as it may lead to high costs
        :param version: Transaction version
        :return: SentTransactionResponse
        """
        execute_transaction = await self.sign_transaction(
            calls, max_fee, auto_estimate, version
        )
        return await self.send_transaction(execute_transaction)

    async def deploy(self, transaction: Deploy) -> DeployTransactionResponse:
        return await self.client.deploy(transaction=transaction)

    async def declare(self, transaction: Declare) -> DeclareTransactionResponse:
        return await self.client.declare(transaction=transaction)

    async def estimate_fee(
        self,
        tx: InvokeFunction,
        block_hash: Optional[Union[Hash, Tag]] = None,
        block_number: Optional[Union[int, Tag]] = None,
    ) -> EstimatedFee:
        """
        :param tx: Transaction which fee we want to calculate
        :param block_hash: Estimate fee at specific block hash
        :param block_number: Estimate fee at given block number (or "pending" for pending block), default is "pending"
        :return: Estimated fee
        """
        signature = self.signer.sign_transaction(tx)
        tx = add_signature_to_transaction(tx, signature)

        return await self.client.estimate_fee(
            tx=tx,
            block_hash=block_hash,
            block_number=block_number,
        )

    async def get_code(self, *args, **kwargs):
        return await self.client.get_code(*args, **kwargs)

    def _assert_version_matches_supported_tx_version(self, version: int):
        if version != self.supported_tx_version:
            raise ValueError(
                f"Provided version: {version} is not equal to account's "
                f"supported_tx_version: {self.supported_tx_version}"
            )

    @staticmethod
    async def create_account(
        client: Client,
        private_key: Optional[int] = None,
        signer: Optional[BaseSigner] = None,
        chain: Optional[StarknetChainId] = None,
    ) -> "AccountClient":
        """
        Creates the account using
        `OpenZeppelin Account contract
        <https://github.com/starkware-libs/cairo-lang/blob/4e233516f52477ad158bc81a86ec2760471c1b65/src/starkware/starknet/third_party/open_zeppelin/Account.cairo>`_

        :param client: Instance of Client (i.e. FullNodeClient or GatewayClient)
                       which will be used to add the transactions
        :param private_key: Private Key used for the account
        :param signer: Signer used to create account and sign transaction
        :param chain: ChainId of the chain used to create the default signer
        :return: Instance of AccountClient which interacts with created account on given network
        """
        if chain is None and signer is None and client.chain is None:
            raise ValueError("One of chain or signer must be provided")

        if signer is None:
            private_key = private_key or get_random_private_key()

            chain = chain_from_network(net=client.net, chain=chain or client.chain)
            key_pair = KeyPair.from_private_key(private_key)
            address = await deploy_account_contract(client, key_pair.public_key)
            signer = StarkCurveSigner(
                account_address=address, key_pair=key_pair, chain_id=chain
            )
        else:
            address = await deploy_account_contract(client, signer.public_key)

        version = get_account_version()

        return AccountClient(
            client=client,
            address=address,
            signer=signer,
            supported_tx_version=version,
        )


async def deploy_account_contract(
    client: Client, public_key: int
) -> AddressRepresentation:
    deploy_tx = make_deploy_tx(
        constructor_calldata=[public_key],
        compiled_contract=COMPILED_ACCOUNT_CONTRACT,
    )
    result = await client.deploy(deploy_tx)
    await client.wait_for_tx(
        tx_hash=result.transaction_hash,
    )
    return result.contract_address


def add_signature_to_transaction(
    tx: InvokeFunction, signature: List[int]
) -> InvokeFunction:
    return replace(tx, signature=signature)


def merge_calls(calls: Calls) -> List:
    def parse_call(
        call: Call, current_data_len: int, entire_calldata: List
    ) -> (Dict, int, List):
        data = {
            "to": call.to_addr,
            "selector": call.selector,
            "data_offset": current_data_len,
            "data_len": len(call.calldata),
        }
        current_data_len += len(call.calldata)
        entire_calldata += call.calldata

        return data, current_data_len, entire_calldata

    calldata = []
    current_data_len = 0
    entire_calldata = []
    for call in calls:
        data, current_data_len, entire_calldata = parse_call(
            call, current_data_len, entire_calldata
        )
        calldata.append(data)

    return [calldata, entire_calldata]


def make_invoke_function_by_version(
    # pylint: disable=too-many-arguments
    account_contract_address: AddressRepresentation,
    calldata: List[int],
    signature: List[int],
    max_fee: int,
    version: int,
    nonce: int,
    entry_point_selector: int,
) -> InvokeFunction:
    common_params = {
        "calldata": calldata,
        "signature": signature,
        "max_fee": max_fee,
        "version": version,
    }

    if version == 0:
        return InvokeFunction(
            contract_address=account_contract_address,
            entry_point_selector=entry_point_selector,
            **common_params,
        )

    # remove when new cairo will be released
    # pylint: disable=unexpected-keyword-arg
    return InvokeFunction(
        account_contract_address=account_contract_address, nonce=nonce, **common_params
    )


def get_account_version():
    return 1 if "__validate__" in COMPILED_ACCOUNT_CONTRACT else 0<|MERGE_RESOLUTION|>--- conflicted
+++ resolved
@@ -200,12 +200,8 @@
                 calldata=[],
                 signature=[],
                 max_fee=0,
-<<<<<<< HEAD
                 version=self.supported_tx_version,
-=======
-                version=0,
                 nonce=None,
->>>>>>> d1aea87e
             ),
             block_hash="latest",
         )
@@ -239,12 +235,8 @@
                 calldata=[self.address],
                 signature=[],
                 max_fee=0,
-<<<<<<< HEAD
                 version=self.supported_tx_version,
-=======
-                version=0,
                 nonce=None,
->>>>>>> d1aea87e
             )
         )
 
@@ -293,29 +285,13 @@
             signature=[],
             max_fee=0,
             version=version,
-<<<<<<< HEAD
-            nonce=nonce,
             entry_point_selector=get_selector_from_name("__execute__"),
-=======
             nonce=None,
->>>>>>> d1aea87e
         )
 
         max_fee = await self._get_max_fee(transaction, max_fee, auto_estimate)
 
-<<<<<<< HEAD
         return dataclasses.replace(transaction, max_fee=max_fee)
-=======
-        return InvokeFunction(
-            entry_point_selector=get_selector_from_name("__execute__"),
-            calldata=wrapped_calldata,
-            contract_address=self.address,
-            signature=[],
-            max_fee=max_fee,
-            version=version,
-            nonce=None,
-        )
->>>>>>> d1aea87e
 
     async def _get_max_fee(
         self,
@@ -546,8 +522,6 @@
             **common_params,
         )
 
-    # remove when new cairo will be released
-    # pylint: disable=unexpected-keyword-arg
     return InvokeFunction(
         account_contract_address=account_contract_address, nonce=nonce, **common_params
     )
