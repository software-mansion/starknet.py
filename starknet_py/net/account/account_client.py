--- conflicted
+++ resolved
@@ -260,15 +260,7 @@
         :param max_fee: Max amount of Wei to be paid when executing transaction
         :param auto_estimate: Use automatic fee estimation, not recommend as it may lead to high costs
         :param version: Transaction version is supported_tx_version as a default
-<<<<<<< HEAD
         :return: Invoke created from the calls (without the signature)
-
-        .. deprecated:: 0.5.0
-            This method has been deprecated. Use :meth:`AccountClient.sign_invoke_transaction` to create an already
-            signed invoke transactions from calls.
-=======
-        :return: InvokeFunction created from the calls (without the signature)
->>>>>>> 965c1bf7
         """
         warnings.warn(
             "prepare_invoke_function has been deprecated. "
