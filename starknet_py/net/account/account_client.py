--- conflicted
+++ resolved
@@ -28,11 +28,6 @@
 from starknet_py.net.account.compiled_account_contract import COMPILED_ACCOUNT_CONTRACT
 from starknet_py.net.models import (
     InvokeFunction,
-<<<<<<< HEAD
-    Transaction,
-=======
-    StarknetChainId,
->>>>>>> 7a2fe5ea
     chain_from_network,
 )
 from starknet_py.net.models.chains import ChainId
