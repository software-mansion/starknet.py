<<<<<<< HEAD
from dataclasses import dataclass
from typing import Optional
=======
from typing import Dict, Optional, List
from dataclasses import replace
>>>>>>> 58072c2b

from starkware.crypto.signature.signature import get_random_private_key
from starkware.starknet.public.abi import get_selector_from_name
from starkware.starknet.public.abi_structs import identifier_manager_from_abi

<<<<<<< HEAD
from starknet_py.net.client_models import SentTransaction
=======
from starknet_py.constants import FEE_CONTRACT_ADDRESS
>>>>>>> 58072c2b
from starknet_py.utils.data_transformer.data_transformer import DataTransformer
from starknet_py.net.client import Client
from starknet_py.net.account.compiled_account_contract import COMPILED_ACCOUNT_CONTRACT
from starknet_py.net.models import (
    InvokeFunction,
    StarknetChainId,
    TransactionType,
    Transaction,
)
from starknet_py.net.networks import Network, MAINNET, TESTNET
from starknet_py.net.signer.stark_curve_signer import StarkCurveSigner, KeyPair
from starknet_py.net.signer import BaseSigner
from starknet_py.utils.sync import add_sync_methods
from starknet_py.net.models.address import AddressRepresentation, parse_address

from starknet_py.net.gateway_client import GatewayClient


@add_sync_methods
class AccountClient(GatewayClient):
    """
    Extends the functionality of :obj:`Client <starknet_py.net.Client>`, adding additional methods for creating the
    account contract
    """

    def __init__(
        self,
        address: AddressRepresentation,
        net: Network,
        *args,
        signer: Optional[BaseSigner] = None,
        key_pair: Optional[KeyPair] = None,
        **kwargs,
    ):
        if signer is None and key_pair is None:
            raise ValueError(
                "Either a signer or a key_pair must be provied in AccountClient constructor"
            )
        super().__init__(net, *args, **kwargs)
        self.net = net
        self.address = parse_address(address)
        self.signer = signer or StarkCurveSigner(
            account_address=self.address, key_pair=key_pair, chain_id=self.chain.value
        )

    async def _get_nonce(self) -> int:
        [nonce] = await super().call_contract(
            InvokeFunction(
                contract_address=self.address,
                entry_point_selector=get_selector_from_name("get_nonce"),
                calldata=[],
                signature=[],
                max_fee=0,
                version=0,
            )
        )
        return nonce

<<<<<<< HEAD
    async def add_transaction(
        self,
        tx: InvokeFunction,
        token: Optional[str] = None,
    ) -> SentTransaction:
=======
    def _get_default_token_address(self) -> str:
        if self.net not in [TESTNET, MAINNET]:
            raise ValueError(
                "Token_address must be specified when using a custom net address"
            )

        return FEE_CONTRACT_ADDRESS

    async def get_balance(
        self, token_address: Optional[AddressRepresentation] = None
    ) -> int:
>>>>>>> 58072c2b
        """
        Checks account's balance of specified token.

        :param token_address: Address of the ERC20 contract.
                              If not specified it will be payment token (wrapped ETH) address.
        :return: Token balance
        """
<<<<<<< HEAD
        if tx.tx_type == TransactionType.DEPLOY:
            return await super().add_transaction(tx)
=======
>>>>>>> 58072c2b

        token_address = token_address or self._get_default_token_address()

        low, high = await super().call_contract(
            InvokeFunction(
                contract_address=parse_address(token_address),
                entry_point_selector=get_selector_from_name("balanceOf"),
                calldata=[self.address],
                signature=[],
                max_fee=0,
                version=0,
            )
        )

        return (high << 128) + low

    async def _prepare_execute_transaction(self, tx: InvokeFunction) -> Transaction:
        nonce = await self._get_nonce()

        calldata_py = [
            [
                {
                    "to": tx.contract_address,
                    "selector": tx.entry_point_selector,
                    "data_offset": 0,
                    "data_len": len(tx.calldata),
                }
            ],
            tx.calldata,
            nonce,
        ]

        code = await self.get_code(contract_address=parse_address(self.address))
        abi = code.abi
        identifier_manager = identifier_manager_from_abi(abi)
        [execute_abi] = [a for a in abi if a["name"] == "__execute__"]

        payload_transformer = DataTransformer(
            abi=execute_abi, identifier_manager=identifier_manager
        )

        wrapped_calldata, _ = payload_transformer.from_python(*calldata_py)

        return InvokeFunction(
            entry_point_selector=get_selector_from_name("__execute__"),
            calldata=wrapped_calldata,
            contract_address=self.address,
            signature=[],
            max_fee=tx.max_fee,
            version=tx.version,
        )

    async def _sign_transaction(self, tx: InvokeFunction):
        execute_tx = await self._prepare_execute_transaction(tx)
        signature = self.signer.sign_transaction(execute_tx)
        execute_tx = add_signature_to_transaction(execute_tx, signature)
        return execute_tx

    async def add_transaction(
        self,
        tx: InvokeFunction,
        token: Optional[str] = None,
    ) -> Dict[str, str]:
        """
        :param tx: Transaction which invokes another contract through account proxy.
                   Signed transactions aren't supported at the moment
        :param token: Optional token for Starknet API access, appended in a query string
        :return: API response dictionary with `code`, `transaction_hash`
        """
        if tx.tx_type == TransactionType.DEPLOY:
            return await super().add_transaction(tx, token)

        if tx.signature:
            raise TypeError(
                "Adding signatures to a signer tx currently isn't supported"
            )

        return await super().add_transaction(await self._sign_transaction(tx))

    async def estimate_fee(
        self,
        tx: InvokeFunction,
    ) -> int:
        """
        :param tx: Transaction which fee we want to calculate
        :return: Estimated fee
        """
        return await super().estimate_fee(await self._sign_transaction(tx))

    @staticmethod
    async def create_account(
        net: str,
        private_key: Optional[int] = None,
        signer: Optional[BaseSigner] = None,
        chain: Optional[StarknetChainId] = None,
    ) -> "AccountClient":
        """
        Creates the account using
        `OpenZeppelin Account contract
        <https://github.com/starkware-libs/cairo-lang/blob/4e233516f52477ad158bc81a86ec2760471c1b65/src/starkware/starknet/third_party/open_zeppelin/Account.cairo>`_

        :param net: Target net's address or one of "mainnet", "testnet"
        :param chain: Chain used by the network. Required if you use a custom URL for ``net`` param
        :param private_key: Private Key used for the account
        :param signer: Signer used to create account and sign transaction
        :return: Instance of AccountClient which interacts with created account on given network
        """
        if signer is None:
            private_key = private_key or get_random_private_key()

            key_pair = KeyPair.from_private_key(private_key)
            address = await deploy_account_contract(
                key_pair.public_key, net=net, chain=chain
            )
            signer = StarkCurveSigner(
                account_address=address, key_pair=key_pair, chain_id=chain
            )
        else:
            address = await deploy_account_contract(
                signer.public_key, net=net, chain=chain
            )

        return AccountClient(
            net=net,
            chain=chain,
            address=address,
            signer=signer,
        )


async def deploy_account_contract(
    public_key: int, net: str, chain: Optional[StarknetChainId] = None
) -> AddressRepresentation:
    client = Client(net=net, chain=chain)
    result = await client.deploy(
        constructor_calldata=[public_key],
        compiled_contract=COMPILED_ACCOUNT_CONTRACT,
    )
    await client.wait_for_tx(
        tx_hash=result["transaction_hash"],
    )
    return result["address"]


def add_signature_to_transaction(
    tx: InvokeFunction, signature: List[int]
) -> InvokeFunction:
    return replace(tx, signature=signature)<|MERGE_RESOLUTION|>--- conflicted
+++ resolved
@@ -1,20 +1,12 @@
-<<<<<<< HEAD
-from dataclasses import dataclass
-from typing import Optional
-=======
-from typing import Dict, Optional, List
+from typing import Optional, List
 from dataclasses import replace
->>>>>>> 58072c2b
 
 from starkware.crypto.signature.signature import get_random_private_key
 from starkware.starknet.public.abi import get_selector_from_name
 from starkware.starknet.public.abi_structs import identifier_manager_from_abi
 
-<<<<<<< HEAD
 from starknet_py.net.client_models import SentTransaction
-=======
 from starknet_py.constants import FEE_CONTRACT_ADDRESS
->>>>>>> 58072c2b
 from starknet_py.utils.data_transformer.data_transformer import DataTransformer
 from starknet_py.net.client import Client
 from starknet_py.net.account.compiled_account_contract import COMPILED_ACCOUNT_CONTRACT
@@ -73,13 +65,6 @@
         )
         return nonce
 
-<<<<<<< HEAD
-    async def add_transaction(
-        self,
-        tx: InvokeFunction,
-        token: Optional[str] = None,
-    ) -> SentTransaction:
-=======
     def _get_default_token_address(self) -> str:
         if self.net not in [TESTNET, MAINNET]:
             raise ValueError(
@@ -91,7 +76,6 @@
     async def get_balance(
         self, token_address: Optional[AddressRepresentation] = None
     ) -> int:
->>>>>>> 58072c2b
         """
         Checks account's balance of specified token.
 
@@ -99,11 +83,6 @@
                               If not specified it will be payment token (wrapped ETH) address.
         :return: Token balance
         """
-<<<<<<< HEAD
-        if tx.tx_type == TransactionType.DEPLOY:
-            return await super().add_transaction(tx)
-=======
->>>>>>> 58072c2b
 
         token_address = token_address or self._get_default_token_address()
 
@@ -166,7 +145,7 @@
         self,
         tx: InvokeFunction,
         token: Optional[str] = None,
-    ) -> Dict[str, str]:
+    ) -> SentTransaction:
         """
         :param tx: Transaction which invokes another contract through account proxy.
                    Signed transactions aren't supported at the moment
