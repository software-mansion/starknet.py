--- conflicted
+++ resolved
@@ -4,7 +4,6 @@
 from dataclasses import replace
 from typing import Optional, List, Union, Dict, Tuple
 
-from starkware.crypto.signature.signature import get_random_private_key
 from starkware.starknet.public.abi import get_selector_from_name
 
 from starknet_py.common import create_compiled_contract
@@ -77,35 +76,21 @@
         :param supported_tx_version: Version of transactions supported by account
         """
         # pylint: disable=too-many-arguments
-<<<<<<< HEAD
-        if chain is None and signer is None and client.chain is None:
-=======
         if signer is None and key_pair is None:
             raise ValueError(
                 "Either a signer or a key_pair must be provided in AccountClient constructor"
             )
 
         if chain is None and signer is None:
->>>>>>> d7624a99
             raise ValueError("One of chain or signer must be provided")
 
         self.address = parse_address(address)
         self.client = client
 
         if signer is None:
-<<<<<<< HEAD
-            if key_pair is None:
-                raise ValueError(
-                    "Either a signer or a key_pair must be provided in AccountClient constructor"
-                )
-            actual_key_pair: KeyPair = key_pair
-
-            chain = chain_from_network(net=client.net, chain=chain or self.client.chain)
-=======
             chain = chain_from_network(net=client.net, chain=chain)
->>>>>>> d7624a99
             signer = StarkCurveSigner(
-                account_address=self.address, key_pair=actual_key_pair, chain_id=chain
+                account_address=self.address, key_pair=key_pair, chain_id=chain
             )
         self.signer = signer
         self.supported_tx_version = supported_tx_version
@@ -552,15 +537,8 @@
             raise ValueError("One of chain or signer must be provided")
 
         if signer is None:
-            actual_private_key = private_key or get_random_private_key()
-
-<<<<<<< HEAD
-            chain = chain_from_network(net=client.net, chain=chain or client.chain)
-            key_pair = KeyPair.from_private_key(actual_private_key)
-=======
             chain = chain_from_network(net=client.net, chain=chain)
             key_pair = KeyPair.from_private_key(private_key)
->>>>>>> d7624a99
             address = await deploy_account_contract(client, key_pair.public_key)
             signer = StarkCurveSigner(
                 account_address=address, key_pair=key_pair, chain_id=chain
