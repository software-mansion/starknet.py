from typing import Optional, List
from dataclasses import replace

from starkware.crypto.signature.signature import get_random_private_key
from starkware.starknet.public.abi import get_selector_from_name
from starkware.starknet.services.api.feeder_gateway.feeder_gateway_client import (
    CastableToHash,
)

from starknet_py.net.client_models import SentTransaction
from starknet_py.constants import FEE_CONTRACT_ADDRESS
from starknet_py.net.client import Client
from starknet_py.net.account.compiled_account_contract import COMPILED_ACCOUNT_CONTRACT
from starknet_py.net.models import (
    InvokeFunction,
    StarknetChainId,
    TransactionType,
    Transaction,
    BlockIdentifier,
)
from starknet_py.net.networks import Network, MAINNET, TESTNET
from starknet_py.net.signer.stark_curve_signer import StarkCurveSigner, KeyPair
from starknet_py.net.signer import BaseSigner
from starknet_py.utils.data_transformer.execute_transformer import execute_transformer
from starknet_py.utils.sync import add_sync_methods
from starknet_py.net.models.address import AddressRepresentation, parse_address

from starknet_py.net.gateway_client import GatewayClient


@add_sync_methods
class AccountClient(GatewayClient):
    """
    Extends the functionality of :obj:`Client <starknet_py.net.Client>`, adding additional methods for creating the
    account contract
    """

    def __init__(
        self,
        address: AddressRepresentation,
        net: Network,
        *args,
        signer: Optional[BaseSigner] = None,
        key_pair: Optional[KeyPair] = None,
        **kwargs,
    ):
        if signer is None and key_pair is None:
            raise ValueError(
                "Either a signer or a key_pair must be provied in AccountClient constructor"
            )
        super().__init__(net, *args, **kwargs)
        self.net = net
        self.address = parse_address(address)
        self.signer = signer or StarkCurveSigner(
            account_address=self.address, key_pair=key_pair, chain_id=self.chain
        )

    async def _get_nonce(self) -> int:
        [nonce] = await super().call_contract(
            InvokeFunction(
                contract_address=self.address,
                entry_point_selector=get_selector_from_name("get_nonce"),
                calldata=[],
                signature=[],
                max_fee=0,
                version=0,
            )
        )
        return nonce

    def _get_default_token_address(self) -> str:
        if self.net not in [TESTNET, MAINNET]:
            raise ValueError(
                "Token_address must be specified when using a custom net address"
            )

        return FEE_CONTRACT_ADDRESS

    async def get_balance(
        self, token_address: Optional[AddressRepresentation] = None
    ) -> int:
        """
        Checks account's balance of specified token.

        :param token_address: Address of the ERC20 contract.
                              If not specified it will be payment token (wrapped ETH) address.
        :return: Token balance
        """

        token_address = token_address or self._get_default_token_address()

        low, high = await super().call_contract(
            InvokeFunction(
                contract_address=parse_address(token_address),
                entry_point_selector=get_selector_from_name("balanceOf"),
                calldata=[self.address],
                signature=[],
                max_fee=0,
                version=0,
            )
        )

        return (high << 128) + low

    async def _prepare_execute_transaction(self, tx: InvokeFunction) -> Transaction:
        nonce = await self._get_nonce()

        calldata_py = [
            [
                {
                    "to": tx.contract_address,
                    "selector": tx.entry_point_selector,
                    "data_offset": 0,
                    "data_len": len(tx.calldata),
                }
            ],
            tx.calldata,
            nonce,
        ]

<<<<<<< HEAD
        code = await self.get_code(contract_address=parse_address(self.address))
        abi = code.abi
        identifier_manager = identifier_manager_from_abi(abi)
        [execute_abi] = [a for a in abi if a["name"] == "__execute__"]

        payload_transformer = DataTransformer(
            abi=execute_abi, identifier_manager=identifier_manager
        )

        wrapped_calldata, _ = payload_transformer.from_python(*calldata_py)
=======
        wrapped_calldata, _ = execute_transformer.from_python(*calldata_py)
>>>>>>> 1fd4d535

        return InvokeFunction(
            entry_point_selector=get_selector_from_name("__execute__"),
            calldata=wrapped_calldata,
            contract_address=self.address,
            signature=[],
            max_fee=tx.max_fee,
            version=tx.version,
        )

    async def _sign_transaction(self, tx: InvokeFunction):
        execute_tx = await self._prepare_execute_transaction(tx)
        signature = self.signer.sign_transaction(execute_tx)
        execute_tx = add_signature_to_transaction(execute_tx, signature)
        return execute_tx

    async def add_transaction(
        self,
        tx: InvokeFunction,
        token: Optional[str] = None,
    ) -> SentTransaction:
        """
        :param tx: Transaction which invokes another contract through account proxy.
                   Signed transactions aren't supported at the moment
        :param token: Optional token for Starknet API access, appended in a query string
        :return: API response dictionary with `code`, `transaction_hash`
        """
        if tx.tx_type in (TransactionType.DECLARE, TransactionType.DEPLOY):
            return await super().add_transaction(tx, token)

        if tx.signature:
            raise TypeError(
                "Adding signatures to a signer tx currently isn't supported"
            )

        return await super().add_transaction(await self._sign_transaction(tx))

    async def estimate_fee(
        self,
        tx: InvokeFunction,
        block_hash: Optional[CastableToHash] = None,
        block_number: BlockIdentifier = "pending",
    ) -> int:
        """
        :param tx: Transaction which fee we want to calculate
        :param block_hash: Estimate fee at specific block hash
        :param block_number: Estimate fee at given block number (or "pending" for pending block)
        :return: Estimated fee
        """
        return await super().estimate_fee(
            tx=await self._sign_transaction(tx),
            block_hash=block_hash,
            block_number=block_number,
        )

    @staticmethod
    async def create_account(
        net: str,
        private_key: Optional[int] = None,
        signer: Optional[BaseSigner] = None,
        chain: Optional[StarknetChainId] = None,
    ) -> "AccountClient":
        """
        Creates the account using
        `OpenZeppelin Account contract
        <https://github.com/starkware-libs/cairo-lang/blob/4e233516f52477ad158bc81a86ec2760471c1b65/src/starkware/starknet/third_party/open_zeppelin/Account.cairo>`_

        :param net: Target net's address or one of "mainnet", "testnet"
        :param chain: Chain used by the network. Required if you use a custom URL for ``net`` param
        :param private_key: Private Key used for the account
        :param signer: Signer used to create account and sign transaction
        :return: Instance of AccountClient which interacts with created account on given network
        """
        if signer is None:
            private_key = private_key or get_random_private_key()

            key_pair = KeyPair.from_private_key(private_key)
            address = await deploy_account_contract(
                key_pair.public_key, net=net, chain=chain
            )
            signer = StarkCurveSigner(
                account_address=address, key_pair=key_pair, chain_id=chain
            )
        else:
            address = await deploy_account_contract(
                signer.public_key, net=net, chain=chain
            )

        return AccountClient(
            net=net,
            chain=chain,
            address=address,
            signer=signer,
        )


async def deploy_account_contract(
    public_key: int, net: str, chain: Optional[StarknetChainId] = None
) -> AddressRepresentation:
    client = Client(net=net, chain=chain)
    result = await client.deploy(
        constructor_calldata=[public_key],
        compiled_contract=COMPILED_ACCOUNT_CONTRACT,
    )
    await client.wait_for_tx(
        tx_hash=result["transaction_hash"],
    )
    return result["address"]


def add_signature_to_transaction(
    tx: InvokeFunction, signature: List[int]
) -> InvokeFunction:
    return replace(tx, signature=signature)<|MERGE_RESOLUTION|>--- conflicted
+++ resolved
@@ -118,20 +118,7 @@
             nonce,
         ]
 
-<<<<<<< HEAD
-        code = await self.get_code(contract_address=parse_address(self.address))
-        abi = code.abi
-        identifier_manager = identifier_manager_from_abi(abi)
-        [execute_abi] = [a for a in abi if a["name"] == "__execute__"]
-
-        payload_transformer = DataTransformer(
-            abi=execute_abi, identifier_manager=identifier_manager
-        )
-
-        wrapped_calldata, _ = payload_transformer.from_python(*calldata_py)
-=======
         wrapped_calldata, _ = execute_transformer.from_python(*calldata_py)
->>>>>>> 1fd4d535
 
         return InvokeFunction(
             entry_point_selector=get_selector_from_name("__execute__"),
