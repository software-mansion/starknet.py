--- conflicted
+++ resolved
@@ -19,13 +19,10 @@
     StarknetBlock,
     Declare,
     Deploy,
-<<<<<<< HEAD
     BlockTransactionTraces,
     EstimatedFee,
-=======
     Calls,
     TransactionStatus,
->>>>>>> 065aa8ac
 )
 from starknet_py.constants import FEE_CONTRACT_ADDRESS
 from starknet_py.net.account.compiled_account_contract import COMPILED_ACCOUNT_CONTRACT
