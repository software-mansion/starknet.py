--- conflicted
+++ resolved
@@ -7,20 +7,9 @@
 from starknet_py.net import AccountClient
 from starknet_py.net.account.base_account import BaseAccount
 from starknet_py.net.client import Client
-<<<<<<< HEAD
 from starknet_py.net.client_models import Calls, SentTransactionResponse
 from starknet_py.net.models import AddressRepresentation
 from starknet_py.net.models.transaction import Declare, DeployAccount, Invoke
-=======
-from starknet_py.net.client_models import (
-    Calls,
-    Declare,
-    DeployAccount,
-    Invoke,
-    SentTransactionResponse,
-)
-from starknet_py.net.models import AddressRepresentation
->>>>>>> 0d432e29
 from starknet_py.net.models.typed_data import TypedData
 
 
