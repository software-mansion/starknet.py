--- conflicted
+++ resolved
@@ -395,15 +395,11 @@
 
 def _get_call_payload(tx: Union[InvokeFunction, Call]) -> dict:
     if isinstance(tx, InvokeFunction):
-<<<<<<< HEAD
-        return tx.dump()  # pyright: ignore [reportGeneralTypeIssues]
-=======
         return {
             "contract_address": hex(tx.contract_address),
             "entry_point_selector": hex(tx.entry_point_selector),
             "calldata": [str(i) for i in tx.calldata],
         }
->>>>>>> d7624a99
     return {
         "contract_address": hex(tx.to_addr),
         "entry_point_selector": hex(tx.selector),
