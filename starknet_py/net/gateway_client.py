import typing
import warnings
from typing import Union, Optional, List

import aiohttp
from marshmallow import EXCLUDE

from starknet_py.net.client import Client
from starknet_py.net.client_models import (
    Transaction,
    SentTransactionResponse,
    ContractCode,
    BlockStateUpdate,
    StarknetBlock,
    InvokeFunction,
    StarknetTransaction,
    Hash,
    Tag,
    DeclaredContract,
    Declare,
    Deploy,
    TransactionStatusResponse,
    EstimatedFee,
    BlockTransactionTraces,
    DeployTransactionResponse,
    DeclareTransactionResponse,
    TransactionReceipt,
)
from starknet_py.net.gateway_schemas.gateway_schemas import (
    ContractCodeSchema,
    StarknetBlockSchema,
    SentTransactionSchema,
    BlockStateUpdateSchema,
    DeclaredContractSchema,
    TypesOfTransactionsSchema,
    TransactionStatusSchema,
    BlockTransactionTracesSchema,
    EstimatedFeeSchema,
    DeployTransactionResponseSchema,
    DeclareTransactionResponseSchema,
    TransactionReceiptSchema,
)
from starknet_py.net.http_client import GatewayHttpClient
from starknet_py.net.models import StarknetChainId, chain_from_network
from starknet_py.net.networks import Network, net_address_from_net
from starknet_py.net.client_errors import ContractNotFoundError
from starknet_py.net.client_utils import convert_to_felt, is_block_identifier
from starknet_py.transaction_exceptions import TransactionNotReceivedError
from starknet_py.utils.sync import add_sync_methods


@add_sync_methods
class GatewayClient(Client):
    def __init__(
        self,
        net: Network,
        chain: Optional[StarknetChainId] = None,
        session: Optional[aiohttp.ClientSession] = None,
    ):
        """
        Client for interacting with starknet gateway.

        :param net: Target network for the client. Can be a string with URL, one of ``"mainnet"``, ``"testnet"``
                    or dict with ``"feeder_gateway_url"`` and ``"gateway_url"`` fields
        :param chain: Chain used by the network. Required if you use a custom URL for ``net`` param. Chain is deprecated
                        and will be removed in the next releases
        :param session: Aiohttp session to be used for request. If not provided, client will create a session for
                        every request. When using a custom session, user is resposible for closing it manually.
        """
        if isinstance(net, str):
            host = net_address_from_net(net)
            feeder_gateway_url = f"{host}/feeder_gateway"
            gateway_url = f"{host}/gateway"
        else:
            feeder_gateway_url = net["feeder_gateway_url"]
            gateway_url = net["gateway_url"]

        self._net = net
        self._chain = chain_from_network(net, chain)
        self._feeder_gateway_client = GatewayHttpClient(
            url=feeder_gateway_url, session=session
        )
        self._gateway_client = GatewayHttpClient(url=gateway_url, session=session)

    @property
<<<<<<< HEAD
    def net(self) -> StarknetChainId:
=======
    def chain(self) -> StarknetChainId:
        warnings.warn(
            "Chain is deprecated and will be deleted in the next releases",
            category=DeprecationWarning,
        )
        return self._chain

    @property
    def net(self) -> Network:
>>>>>>> 2f017c43
        return self._net

    @property
    def chain(self) -> StarknetChainId:
        return self._chain

    async def get_block(
        self,
        block_hash: Optional[Union[Hash, Tag]] = None,
        block_number: Optional[Union[int, Tag]] = None,
    ) -> StarknetBlock:
        block_identifier = get_block_identifier(
            block_hash=block_hash, block_number=block_number
        )

        res = await self._feeder_gateway_client.call(
            method_name="get_block", params=block_identifier
        )
        return StarknetBlockSchema().load(res, unknown=EXCLUDE)

    async def get_block_traces(
        self,
        block_hash: Optional[Union[Hash, Tag]] = None,
        block_number: Optional[Union[int, Tag]] = None,
    ) -> BlockTransactionTraces:
        block_identifier = get_block_identifier(
            block_hash=block_hash, block_number=block_number
        )

        res = await self._feeder_gateway_client.call(
            method_name="get_block_traces", params=block_identifier
        )
        return BlockTransactionTracesSchema().load(res, unknown=EXCLUDE)

    async def get_state_update(
        self,
        block_hash: Optional[Union[Hash, Tag]] = None,
        block_number: Optional[Union[int, Tag]] = None,
    ) -> BlockStateUpdate:
        """
        Get the information about the result of executing the requested block

        :param block_hash: Block's hash
        :param block_number: Block's number (default "pending")
        :return: BlockStateUpdate object representing changes in the requested block
        """
        block_identifier = get_block_identifier(
            block_hash=block_hash, block_number=block_number
        )
        res = await self._feeder_gateway_client.call(
            method_name="get_state_update",
            params=block_identifier,
        )
        return BlockStateUpdateSchema().load(res, unknown=EXCLUDE)

    async def get_storage_at(
        self,
        contract_address: Hash,
        key: int,
        block_hash: Optional[Union[Hash, Tag]] = None,
        block_number: Optional[Union[int, Tag]] = None,
    ) -> int:
        """
        :param contract_address: Contract's address on Starknet
        :param key: An address of the storage variable inside the contract.
        :param block_hash: Fetches the value of the variable at given block hash
        :param block_number: See above, uses block number instead of hash (default "pending")
        :return: Storage value of given contract
        """
        block_identifier = get_block_identifier(
            block_hash=block_hash, block_number=block_number
        )

        res = await self._feeder_gateway_client.call(
            method_name="get_storage_at",
            params={
                **{
                    "contractAddress": convert_to_felt(contract_address),
                    "key": key,
                },
                **block_identifier,
            },
        )
        res = typing.cast(str, res)
        return int(res, 16)

    async def get_transaction(
        self,
        tx_hash: Hash,
    ) -> Transaction:
        res = await self._feeder_gateway_client.call(
            method_name="get_transaction",
            params={"transactionHash": convert_to_felt(tx_hash)},
        )

        if res["status"] in ("UNKNOWN", "NOT_RECEIVED"):
            raise TransactionNotReceivedError()

        return TypesOfTransactionsSchema().load(res["transaction"], unknown=EXCLUDE)

    async def get_transaction_receipt(self, tx_hash: Hash) -> TransactionReceipt:
        res = await self._feeder_gateway_client.call(
            method_name="get_transaction_receipt",
            params={"transactionHash": convert_to_felt(tx_hash)},
        )

        return TransactionReceiptSchema().load(res, unknown=EXCLUDE)

    async def estimate_fee(
        self,
        tx: InvokeFunction,
        block_hash: Optional[Union[Hash, Tag]] = None,
        block_number: Optional[Union[int, Tag]] = None,
    ) -> EstimatedFee:
        block_identifier = get_block_identifier(
            block_hash=block_hash, block_number=block_number
        )
        res = await self._feeder_gateway_client.post(
            method_name="estimate_fee",
            payload=InvokeFunction.Schema().dump(tx),
            params=block_identifier,
        )

        return EstimatedFeeSchema().load(res, unknown=EXCLUDE)

    async def call_contract(
        self,
        invoke_tx: InvokeFunction,
        block_hash: Optional[Union[Hash, Tag]] = None,
        block_number: Optional[Union[int, Tag]] = None,
    ) -> List[int]:
        """
        Call the contract with given instance of InvokeTransaction

        :param invoke_tx: Invoke transaction
        :param block_hash: Block hash to execute the contract at specific point of time
        :param block_number: Block number (or "pending" for pending block)
            to execute the contract at (default "pending")
        :return: List of integers representing contract's function output (structured like calldata)
        """
        block_identifier = get_block_identifier(
            block_hash=block_hash, block_number=block_number
        )

        res = await self._feeder_gateway_client.post(
            method_name="call_contract",
            params=block_identifier,
            payload=InvokeFunction.Schema().dump(invoke_tx),
        )

        return [int(v, 16) for v in res["result"]]

    async def send_transaction(
        self,
        transaction: InvokeFunction,
        token: Optional[str] = None,
    ) -> SentTransactionResponse:
        res = await self._add_transaction(transaction, token)
        return SentTransactionSchema().load(res, unknown=EXCLUDE)

    async def deploy(
        self,
        transaction: Deploy,
        token: Optional[str] = None,
    ) -> DeployTransactionResponse:
        res = await self._add_transaction(transaction, token)
        return DeployTransactionResponseSchema().load(res, unknown=EXCLUDE)

    async def declare(
        self,
        transaction: Declare,
        token: Optional[str] = None,
    ) -> DeclareTransactionResponse:
        res = await self._add_transaction(transaction, token)
        return DeclareTransactionResponseSchema().load(res, unknown=EXCLUDE)

    async def get_class_hash_at(
        self,
        contract_address: Hash,
        block_hash: Optional[Union[Hash, Tag]] = None,
        block_number: Optional[Union[int, Tag]] = None,
    ) -> int:
        block_identifier = get_block_identifier(
            block_hash=block_hash, block_number=block_number
        )
        res = await self._feeder_gateway_client.call(
            method_name="get_class_hash_at",
            params={
                "contractAddress": convert_to_felt(contract_address),
                **block_identifier,
            },
        )
        res = typing.cast(str, res)
        return int(res, 16)

    async def get_class_by_hash(self, class_hash: Hash) -> DeclaredContract:
        res = await self._feeder_gateway_client.call(
            method_name="get_class_by_hash",
            params={"classHash": convert_to_felt(class_hash)},
        )
        return DeclaredContractSchema().load(res, unknown=EXCLUDE)

    # Only gateway methods

    async def _add_transaction(
        self,
        tx: StarknetTransaction,
        token: Optional[str] = None,
    ) -> dict:
        res = await self._gateway_client.post(
            method_name="add_transaction",
            payload=StarknetTransaction.Schema().dump(obj=tx),
            params={"token": token} if token is not None else {},
        )
        return res

    async def get_transaction_status(
        self,
        tx_hash: Hash,
    ) -> TransactionStatusResponse:
        """
        Fetches the transaction's status and block number

        :param tx_hash: Transaction's hash representation
        :return: An object containing transaction's status and optional block hash, if transaction was accepted
        """
        res = await self._feeder_gateway_client.call(
            params={"transactionHash": convert_to_felt(tx_hash)},
            method_name="get_transaction_status",
        )
        if res["tx_status"] in ("UNKNOWN", "NOT_RECEIVED"):
            raise TransactionNotReceivedError()

        return TransactionStatusSchema().load(res)

    async def get_contract_addresses(self) -> dict:
        """
        Fetches the addresses of the StarkNet system contracts

        :return: A dictionary indexed with contract name and a value of contract's address
        """
        return await self._feeder_gateway_client.call(
            method_name="get_contract_addresses",
        )

    async def get_code(
        self,
        contract_address: Hash,
        block_hash: Optional[Union[Hash, Tag]] = None,
        block_number: Optional[Union[int, Tag]] = None,
    ) -> ContractCode:
        block_identifier = get_block_identifier(
            block_hash=block_hash, block_number=block_number
        )
        params = {
            **{"contractAddress": convert_to_felt(contract_address)},
            **block_identifier,
        }

        res = await self._feeder_gateway_client.call(
            method_name="get_code", params=params
        )

        if len(res["bytecode"]) == 0:
            raise ContractNotFoundError(
                block_hash=block_hash,
                block_number=block_identifier.get("blockNumber", None),
            )

        return ContractCodeSchema().load(res, unknown=EXCLUDE)


def get_block_identifier(
    block_hash: Optional[Union[Hash, Tag]] = None,
    block_number: Optional[Union[int, Tag]] = None,
) -> dict:
    if block_hash is not None and block_number is not None:
        raise ValueError(
            "block_hash and block_number parameters are mutually exclusive."
        )

    if block_hash is not None:
        if is_block_identifier(block_hash):
            return {"blockNumber": block_hash}
        return {"blockHash": convert_to_felt(block_hash)}

    if block_number is not None:
        return {"blockNumber": block_number}

    return {"blockNumber": "pending"}<|MERGE_RESOLUTION|>--- conflicted
+++ resolved
@@ -83,23 +83,15 @@
         self._gateway_client = GatewayHttpClient(url=gateway_url, session=session)
 
     @property
-<<<<<<< HEAD
-    def net(self) -> StarknetChainId:
-=======
+    def net(self) -> Network:
+        return self._net
+
+    @property
     def chain(self) -> StarknetChainId:
         warnings.warn(
             "Chain is deprecated and will be deleted in the next releases",
             category=DeprecationWarning,
         )
-        return self._chain
-
-    @property
-    def net(self) -> Network:
->>>>>>> 2f017c43
-        return self._net
-
-    @property
-    def chain(self) -> StarknetChainId:
         return self._chain
 
     async def get_block(
