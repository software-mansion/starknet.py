--- conflicted
+++ resolved
@@ -60,15 +60,10 @@
         """
         Client for interacting with starknet gateway.
 
-<<<<<<< HEAD
-        :param net: Target network for the client. Can be a string with URL or one of ``"mainnet"``, ``"testnet"``
+        :param net: Target network for the client. Can be a string with URL, one of ``"mainnet"``, ``"testnet"``
+                    or dict with ``"feeder_gateway_url"`` and ``"gateway_url"`` fields
         :param chain: Chain used by the network. Required if you use a custom URL for ``net`` param. Chain is deprecated
                         and will be removed in the next releases
-=======
-        :param net: Target network for the client. Can be a string with URL, one of ``"mainnet"``, ``"testnet"``
-                    or dict with ``"feeder_gateway_url"`` and ``"gateway_url"`` fields
-        :param chain: Chain used by the network. Required if you use a custom URL for ``net`` param.
->>>>>>> 8f1d508f
         :param session: Aiohttp session to be used for request. If not provided, client will create a session for
                         every request. When using a custom session, user is resposible for closing it manually.
         """
