--- conflicted
+++ resolved
@@ -280,11 +280,7 @@
         block_number: Optional[Union[int, Tag]] = None,
     ) -> Transaction:
         """
-<<<<<<< HEAD
-        Get the details of transaction in block identified block_hash and transaction index
-=======
         Get the details of transaction in block identified by block_hash and transaction index.
->>>>>>> 4c203572
 
         :param index: Index of the transaction
         :param block_hash: Hash of the block
