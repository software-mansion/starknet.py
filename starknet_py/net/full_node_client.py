--- conflicted
+++ resolved
@@ -661,11 +661,7 @@
 
 def _to_rpc_felt(value: Hash) -> str:
     """
-<<<<<<< HEAD
-    Convert the value to RPC felt matching a ``^0x0[0-7]{1}[a-fA-F0-9]{0,62}$`` pattern.\
-=======
     Convert the value to RPC felt matching a ``^0x(0|[a-fA-F1-9]{1}[a-fA-F0-9]{0,62})$`` pattern.
->>>>>>> 2e1c71cb
 
     :param value: The value to convert.
     :return: RPC felt representation of the value.
@@ -673,12 +669,6 @@
     if isinstance(value, str):
         value = int(value, 16)
 
-<<<<<<< HEAD
-    if value == 0:
-        return "0x0"
-    return "0x" + hex(value).lstrip("0x")
-=======
     rpc_felt = hex(value)
     assert re.match(r"^0x(0|[a-fA-F1-9]{1}[a-fA-F0-9]{0,62})$", rpc_felt)
-    return rpc_felt
->>>>>>> 2e1c71cb
+    return rpc_felt