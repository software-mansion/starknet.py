from typing import Dict, List, Optional, Tuple, Union, cast

import aiohttp

from starknet_py.constants import RPC_CONTRACT_ERROR
from starknet_py.hash.utils import keccak256
from starknet_py.net.client import Client
from starknet_py.net.client_errors import ClientError
from starknet_py.net.client_models import (
    BlockHashAndNumber,
    BlockStateUpdate,
    BlockTransactionTrace,
    Call,
    ContractsStorageKeys,
    DeclareTransactionResponse,
    DeployAccountTransactionResponse,
    DeprecatedContractClass,
    EstimatedFee,
    EventsChunk,
    Hash,
    L1HandlerTransaction,
    LatestTag,
    MessageStatus,
    PreConfirmedBlockStateUpdate,
    PreConfirmedStarknetBlock,
    PreConfirmedStarknetBlockWithReceipts,
    PreConfirmedStarknetBlockWithTxHashes,
    SentTransactionResponse,
    SierraContractClass,
    SimulatedTransaction,
    SimulationFlag,
    StarknetBlock,
    StarknetBlockWithReceipts,
    StarknetBlockWithTxHashes,
    StorageProofResponse,
    SyncStatus,
    Tag,
    Transaction,
    TransactionReceiptWithBlockInfo,
    TransactionStatusResponse,
    TransactionTrace,
)
from starknet_py.net.client_utils import (
    _create_broadcasted_txn,
    _get_raw_block_identifier,
    _is_valid_eth_address,
    _to_rpc_felt,
    _to_storage_key,
    encode_l1_message,
    get_block_identifier,
)
from starknet_py.net.executable_models import CasmClass
from starknet_py.net.http_client import RpcHttpClient
from starknet_py.net.models.transaction import (
    AccountTransaction,
    DeclareV3,
    DeployAccountV3,
    InvokeV3,
)
from starknet_py.net.schemas.contracts_storage_keys import ContractsStorageKeysSchema
from starknet_py.net.schemas.rpc.block import (
    BlockHashAndNumberSchema,
    BlockStateUpdateSchema,
    PreConfirmedBlockStateUpdateSchema,
    PreConfirmedStarknetBlockSchema,
    PreConfirmedStarknetBlockWithReceiptsSchema,
    PreConfirmedStarknetBlockWithTxHashesSchema,
    StarknetBlockSchema,
    StarknetBlockWithReceiptsSchema,
    StarknetBlockWithTxHashesSchema,
)
from starknet_py.net.schemas.rpc.contract import (
    CasmClassSchema,
    DeprecatedContractClassSchema,
    SierraContractClassSchema,
    SyncStatusSchema,
)
from starknet_py.net.schemas.rpc.event import EventsChunkSchema
from starknet_py.net.schemas.rpc.general import EstimatedFeeSchema
from starknet_py.net.schemas.rpc.storage_proof import StorageProofResponseSchema
from starknet_py.net.schemas.rpc.trace_api import (
    BlockTransactionTraceSchema,
    SimulatedTransactionSchema,
    TransactionTraceSchema,
)
from starknet_py.net.schemas.rpc.transactions import (
    DeclareTransactionResponseSchema,
    DeployAccountTransactionResponseSchema,
    MessageStatusSchema,
    SentTransactionSchema,
    TransactionReceiptWithBlockInfoSchema,
    TransactionStatusResponseSchema,
    TypesOfTransactionsSchema,
)
from starknet_py.transaction_errors import TransactionNotReceivedError
from starknet_py.utils.sync import add_sync_methods


@add_sync_methods
class FullNodeClient(Client):
    # pylint: disable=too-many-public-methods
    def __init__(
        self,
        node_url: str,
        session: Optional[aiohttp.ClientSession] = None,
    ):
        """
        Client for interacting with Starknet json-rpc interface.

        :param node_url: Url of the node providing rpc interface
        :param session: Aiohttp session to be used for request. If not provided, client will create a session for
                        every request. When using a custom session, user is responsible for closing it manually.
        """
        self.url = node_url
        self._client = RpcHttpClient(url=node_url, session=session)

    async def get_block(
        self,
        block_hash: Optional[Union[Hash, Tag]] = None,
        block_number: Optional[Union[int, Tag]] = None,
    ) -> Union[StarknetBlock, PreConfirmedStarknetBlock]:
        block_identifier = get_block_identifier(
            block_hash=block_hash, block_number=block_number
        )

        res = await self._client.call(
            method_name="getBlockWithTxs",
            params=block_identifier,
        )

        if block_identifier == {"block_id": "pre_confirmed"}:
            return cast(
                PreConfirmedStarknetBlock, PreConfirmedStarknetBlockSchema().load(res)
            )
        return cast(StarknetBlock, StarknetBlockSchema().load(res))

    async def get_block_with_txs(
        self,
        block_hash: Optional[Union[Hash, Tag]] = None,
        block_number: Optional[Union[int, Tag]] = None,
    ) -> Union[StarknetBlock, PreConfirmedStarknetBlock]:
        return await self.get_block(block_hash=block_hash, block_number=block_number)

    async def get_block_with_tx_hashes(
        self,
        block_hash: Optional[Union[Hash, Tag]] = None,
        block_number: Optional[Union[int, Tag]] = None,
    ) -> Union[StarknetBlockWithTxHashes, PreConfirmedStarknetBlockWithTxHashes]:
        block_identifier = get_block_identifier(
            block_hash=block_hash, block_number=block_number
        )

        res = await self._client.call(
            method_name="getBlockWithTxHashes",
            params=block_identifier,
        )

        if block_identifier == {"block_id": "pre_confirmed"}:
            return cast(
                PreConfirmedStarknetBlockWithTxHashes,
                PreConfirmedStarknetBlockWithTxHashesSchema().load(res),
            )
        return cast(
            StarknetBlockWithTxHashes,
            StarknetBlockWithTxHashesSchema().load(res),
        )

    async def get_block_with_receipts(
        self,
        block_hash: Optional[Union[Hash, Tag]] = None,
        block_number: Optional[Union[int, Tag]] = None,
    ) -> Union[StarknetBlockWithReceipts, PreConfirmedStarknetBlockWithReceipts]:
        block_identifier = get_block_identifier(
            block_hash=block_hash, block_number=block_number
        )

        res = await self._client.call(
            method_name="getBlockWithReceipts",
            params=block_identifier,
        )

        if block_identifier == {"block_id": "pre_confirmed"}:
            return cast(
                PreConfirmedStarknetBlockWithReceipts,
                PreConfirmedStarknetBlockWithReceiptsSchema().load(res),
            )
        return cast(
            StarknetBlockWithReceipts,
            StarknetBlockWithReceiptsSchema().load(res),
        )

    # TODO (#809): add tests with multiple emitted keys
    async def get_events(
        self,
        address: Optional[Hash] = None,
        keys: Optional[List[List[Hash]]] = None,
        *,
        from_block_number: Optional[Union[int, Tag]] = None,
        from_block_hash: Optional[Union[Hash, Tag]] = None,
        to_block_number: Optional[Union[int, Tag]] = None,
        to_block_hash: Optional[Union[Hash, Tag]] = None,
        follow_continuation_token: bool = False,
        continuation_token: Optional[str] = None,
        chunk_size: int = 1,
    ) -> EventsChunk:
        # pylint: disable=too-many-arguments
        """
        :param address: The address of the contract that emitted the event.
        :param keys: List consisting lists of keys by which the events are filtered. They match the keys *by position*,
            e.g. given an event with 3 keys, [[1,2],[],[3]] which should return events that have either 1 or 2 in
            the first key, any value for their second key and 3 for their third key.
        :param from_block_number: Number of the block from which events searched for **starts**
<<<<<<< HEAD
            or literals `"pre_confirmed"` or `"latest"`. Mutually exclusive with ``from_block_hash`` parameter.
            If not provided, query starts from block 0.
        :param from_block_hash: Hash of the block from which events searched for **starts**
            or literals `"pre_confirmed"` or `"latest"`. Mutually exclusive with ``from_block_number`` parameter.
            If not provided, query starts from block 0.
        :param to_block_number: Number of the block to which events searched for **end**
            or literals `"pre_confirmed"` or `"latest"`. Mutually exclusive with ``to_block_hash`` parameter.
            If not provided, query ends at block `"pre_confirmed"`.
        :param to_block_hash: Hash of the block to which events searched for **end**
            or literals `"pre_confirmed"` or `"latest"`. Mutually exclusive with ``to_block_number`` parameter.
=======
            or literals `"l1_accepted"`, `"pre_confirmed"` or `"latest"`. Mutually exclusive
            with ``from_block_hash`` parameter.
            If not provided, query starts from block 0.
        :param from_block_hash: Hash of the block from which events searched for **starts**
            or literals `"l1_accepted"`, `"pre_confirmed"` or `"latest"`. Mutually exclusive with
            ``from_block_number`` parameter.
            If not provided, query starts from block 0.
        :param to_block_number: Number of the block to which events searched for **end**
            or literals `"l1_accepted"`, `"pre_confirmed"` or `"latest"`. Mutually exclusive with
            ``to_block_hash`` parameter.
            If not provided, query ends at block `"pre_confirmed"`.
        :param to_block_hash: Hash of the block to which events searched for **end**
            or literals `"l1_accepted"`, `"pre_confirmed"` or `"latest"`. Mutually exclusive with
            ``to_block_number`` parameter.
>>>>>>> de1f05a4
            If not provided, query ends at block `"pre_confirmed"`.
        :param follow_continuation_token: Flag deciding whether all events should be collected during one function call,
            defaults to False.
        :param continuation_token: Continuation token from which the returned events start.
        :param chunk_size: Size of chunk of events returned by one ``get_events`` call, defaults to 1 (minimum).

        :return: ``EventsResponse`` dataclass containing events and optional continuation token.
        """

        if chunk_size <= 0:
            raise ValueError("Argument chunk_size must be greater than 0.")

        if keys is None:
            keys = []
        if address is not None:
            address = _to_rpc_felt(address)
        if from_block_number is None and from_block_hash is None:
            from_block_number = 0

        from_block = _get_raw_block_identifier(from_block_hash, from_block_number)
        to_block = _get_raw_block_identifier(to_block_hash, to_block_number)
        keys = [[_to_rpc_felt(key) for key in inner_list] for inner_list in keys]

        events_list = []
        while True:
            events, continuation_token = await self._get_events_chunk(
                from_block=from_block,
                to_block=to_block,
                address=address,
                keys=keys,
                chunk_size=chunk_size,
                continuation_token=continuation_token,
            )
            events_list.extend(events)
            if not follow_continuation_token or continuation_token is None:
                break

        events_response = cast(
            EventsChunk,
            EventsChunkSchema().load(
                {"events": events_list, "continuation_token": continuation_token}
            ),
        )

        return events_response

    async def _get_events_chunk(
        self,
        from_block: Union[dict, Hash, Tag, None],
        to_block: Union[dict, Hash, Tag, None],
        keys: List[List[Hash]],
        chunk_size: int,
        address: Optional[Hash] = None,
        continuation_token: Optional[str] = None,
    ) -> Tuple[list, Optional[str]]:
        # pylint: disable=too-many-arguments
        params = {
            "chunk_size": chunk_size,
            "from_block": from_block,
            "to_block": to_block,
            "keys": keys,
        }
        if continuation_token is not None:
            params["continuation_token"] = continuation_token
        if address is not None:
            params["address"] = address

        res = await self._client.call(
            method_name="getEvents",
            params={"filter": params},
        )

        if "continuation_token" in res:
            return res["events"], res["continuation_token"]
        return res["events"], None

    async def get_state_update(
        self,
        block_hash: Optional[Union[Hash, Tag]] = None,
        block_number: Optional[Union[int, Tag]] = None,
    ) -> Union[BlockStateUpdate, PreConfirmedBlockStateUpdate]:
        block_identifier = get_block_identifier(
            block_hash=block_hash, block_number=block_number
        )

        res = await self._client.call(
            method_name="getStateUpdate",
            params=block_identifier,
        )

        if block_identifier == {"block_id": "pre_confirmed"}:
            return cast(
                PreConfirmedBlockStateUpdate,
                PreConfirmedBlockStateUpdateSchema().load(res),
            )
        return cast(BlockStateUpdate, BlockStateUpdateSchema().load(res))

    async def get_storage_at(
        self,
        contract_address: Hash,
        key: int,
        block_hash: Optional[Union[Hash, Tag]] = None,
        block_number: Optional[Union[int, Tag]] = None,
    ) -> int:
        block_identifier = get_block_identifier(
            block_hash=block_hash, block_number=block_number
        )

        res = await self._client.call(
            method_name="getStorageAt",
            params={
                "contract_address": _to_rpc_felt(contract_address),
                "key": _to_storage_key(key),
                **block_identifier,
            },
        )
        res = cast(str, res)
        return int(res, 16)

    async def get_storage_proof(
        self,
<<<<<<< HEAD
        block_hash: Optional[Union[Hash, Tag]] = None,
        block_number: Optional[Union[int, Tag]] = None,
=======
        block_hash: Optional[Union[Hash, LatestTag]] = None,
        block_number: Optional[Union[int, LatestTag]] = None,
>>>>>>> de1f05a4
        class_hashes: Optional[List[int]] = None,
        contract_addresses: Optional[List[int]] = None,
        contracts_storage_keys: Optional[List[ContractsStorageKeys]] = None,
    ) -> StorageProofResponse:
        if block_hash == "pre_confirmed" or block_number == "pre_confirmed":
            raise ValueError(
                "'pre_confirmed' block tag is not allowed gor `get_storage_proof`"
            )

        class_hashes_serialized = (
            [_to_rpc_felt(class_hash) for class_hash in class_hashes]
            if class_hashes
            else []
        )
        contract_addresses_serialized = (
            [_to_rpc_felt(contract_address) for contract_address in contract_addresses]
            if contract_addresses
            else []
        )
        contracts_storage_keys_serialized = (
            (
                [
                    cast(
                        Dict,
                        ContractsStorageKeysSchema().dump(obj=key),
                    )
                    for key in contracts_storage_keys
                ]
            )
            if contracts_storage_keys
            else []
        )

        block_identifier = get_block_identifier(
            block_hash=block_hash, block_number=block_number, allow_pre_confirmed=False
        )

        params = {
            "class_hashes": class_hashes_serialized,
            "contract_addresses": contract_addresses_serialized,
            "contracts_storage_keys": contracts_storage_keys_serialized,
            **block_identifier,
        }

        res = await self._client.call(
            method_name="getStorageProof",
            params=params,
        )
        return cast(StorageProofResponse, StorageProofResponseSchema().load(res))

    async def get_transaction(
        self,
        tx_hash: Hash,
    ) -> Transaction:
        try:
            res = await self._client.call(
                method_name="getTransactionByHash",
                params={"transaction_hash": _to_rpc_felt(tx_hash)},
            )
        except ClientError as ex:
            raise TransactionNotReceivedError() from ex

        return cast(Transaction, TypesOfTransactionsSchema().load(res))

    async def get_l1_message_hash(self, tx_hash: Hash) -> Hash:
        """
        :param tx_hash: Transaction's hash
        :return: Message hash
        """
        tx = await self.get_transaction(tx_hash)
        if not isinstance(tx, L1HandlerTransaction):
            raise TypeError(
                f"Transaction {tx_hash} is not a result of L1->L2 interaction."
            )

        encoded_message = encode_l1_message(tx)
        return keccak256(encoded_message)

    async def get_transaction_receipt(
        self, tx_hash: Hash
    ) -> TransactionReceiptWithBlockInfo:
        res = await self._client.call(
            method_name="getTransactionReceipt",
            params={"transaction_hash": _to_rpc_felt(tx_hash)},
        )

        return cast(
            TransactionReceiptWithBlockInfo,
            TransactionReceiptWithBlockInfoSchema().load(res),
        )

    async def estimate_fee(
        self,
        tx: Union[AccountTransaction, List[AccountTransaction]],
        skip_validate: bool = False,
        block_hash: Optional[Union[Hash, Tag]] = None,
        block_number: Optional[Union[int, Tag]] = None,
    ) -> Union[EstimatedFee, List[EstimatedFee]]:
        block_identifier = get_block_identifier(
            block_hash=block_hash, block_number=block_number
        )

        if single_transaction := isinstance(tx, AccountTransaction):
            tx = [tx]

        res = await self._client.call(
            method_name="estimateFee",
            params={
                "request": [_create_broadcasted_txn(transaction=t) for t in tx],
                "simulation_flags": (
                    [SimulationFlag.SKIP_VALIDATE] if skip_validate else []
                ),
                **block_identifier,
            },
        )

        if single_transaction:
            res = res[0]

        return cast(
            EstimatedFee,
            EstimatedFeeSchema().load(res, many=not single_transaction),
        )

    async def estimate_message_fee(
        self,
        from_address: str,
        to_address: Hash,
        entry_point_selector: Hash,
        payload: List[Hash],
        block_hash: Optional[Union[Hash, Tag]] = None,
        block_number: Optional[Union[int, Tag]] = None,
    ) -> EstimatedFee:
        # pylint: disable=too-many-arguments
        """
        :param from_address: The address of the L1 (Ethereum) contract sending the message.
        :param to_address: The target L2 (Starknet) address the message is sent to.
        :param entry_point_selector: The selector of the l1_handler in invoke in the target contract.
        :param payload: Payload of the message.
<<<<<<< HEAD
        :param block_hash: Hash of the requested block or literals `"pre_confirmed"` or `"latest"`.
            Mutually exclusive with ``block_number`` parameter. If not provided, queries block `"pre_confirmed"`.
        :param block_number: Number (height) of the requested block or literals `"pre_confirmed"` or `"latest"`.
=======
        :param block_hash: Hash of the requested block or literals `"l1_accepted"`, `"pre_confirmed"` or `"latest"`.
            Mutually exclusive with ``block_number`` parameter. If not provided, queries block `"pre_confirmed"`.
        :param block_number: Number (height) of the requested block or literals
            `"l1_accepted"`, `"pre_confirmed"` or `"latest"`.
>>>>>>> de1f05a4
            Mutually exclusive with ``block_hash`` parameter. If not provided, queries block `"pre_confirmed"`.
        """
        block_identifier = get_block_identifier(
            block_hash=block_hash, block_number=block_number
        )

        assert _is_valid_eth_address(
            from_address
        ), f"Argument 'from_address': {from_address} is not a valid Ethereum address."

        message_body = {
            "from_address": from_address,
            "to_address": _to_rpc_felt(to_address),
            "entry_point_selector": _to_rpc_felt(entry_point_selector),
            "payload": [_to_rpc_felt(x) for x in payload],
        }

        try:
            res = await self._client.call(
                method_name="estimateMessageFee",
                params={
                    "message": message_body,
                    **block_identifier,
                },
            )
            return cast(EstimatedFee, EstimatedFeeSchema().load(res))
        except ClientError as err:
            if err.code == RPC_CONTRACT_ERROR:
                raise ClientError(
                    err.message
                    + f" Note that your ETH address ('from_address': {from_address}) might be invalid"
                ) from err
            raise err

    async def get_block_number(self) -> int:
        """Get the most recent accepted block number"""
        return await self._client.call(method_name="blockNumber", params={})

    async def get_block_hash_and_number(self) -> BlockHashAndNumber:
        """Get the most recent accepted block hash and number"""
        res = await self._client.call(method_name="blockHashAndNumber", params={})
        return cast(BlockHashAndNumber, BlockHashAndNumberSchema().load(res))

    async def get_chain_id(self) -> str:
        return await self._client.call(method_name="chainId", params={})

    async def get_messages_status(self, transaction_hash: Hash) -> List[MessageStatus]:
        res = await self._client.call(
            method_name="getMessagesStatus",
            params={"transaction_hash": _to_rpc_felt(transaction_hash)},
        )
        return cast(
            List[MessageStatus],
            MessageStatusSchema().load(res, many=True),
        )

    async def get_syncing_status(self) -> Union[bool, SyncStatus]:
        """Returns an object about the sync status, or false if the node is not syncing"""
        sync_status = await self._client.call(method_name="syncing", params={})
        if isinstance(sync_status, bool):
            return sync_status
        return cast(SyncStatus, SyncStatusSchema().load(sync_status))

    async def call_contract(
        self,
        call: Call,
        block_hash: Optional[Union[Hash, Tag]] = None,
        block_number: Optional[Union[int, Tag]] = None,
    ) -> List[int]:
        block_identifier = get_block_identifier(
            block_hash=block_hash, block_number=block_number
        )
        res = await self._client.call(
            method_name="call",
            params={
                "request": {
                    "contract_address": _to_rpc_felt(call.to_addr),
                    "entry_point_selector": _to_rpc_felt(call.selector),
                    "calldata": [_to_rpc_felt(i1) for i1 in call.calldata],
                },
                **block_identifier,
            },
        )
        return [int(i, 16) for i in res]

    async def send_transaction(self, transaction: InvokeV3) -> SentTransactionResponse:
        params = _create_broadcasted_txn(transaction=transaction)

        res = await self._client.call(
            method_name="addInvokeTransaction",
            params={"invoke_transaction": params},
        )

        return cast(SentTransactionResponse, SentTransactionSchema().load(res))

    async def deploy_account(
        self, transaction: DeployAccountV3
    ) -> DeployAccountTransactionResponse:
        params = _create_broadcasted_txn(transaction=transaction)

        res = await self._client.call(
            method_name="addDeployAccountTransaction",
            params={"deploy_account_transaction": params},
        )

        return cast(
            DeployAccountTransactionResponse,
            DeployAccountTransactionResponseSchema().load(res),
        )

    async def declare(self, transaction: DeclareV3) -> DeclareTransactionResponse:
        params = _create_broadcasted_txn(transaction=transaction)

        res = await self._client.call(
            method_name="addDeclareTransaction",
            params={"declare_transaction": {**params}},
        )

        return cast(
            DeclareTransactionResponse,
            DeclareTransactionResponseSchema().load(res),
        )

    async def get_class_hash_at(
        self,
        contract_address: Hash,
        block_hash: Optional[Union[Hash, Tag]] = None,
        block_number: Optional[Union[int, Tag]] = None,
    ) -> int:
        block_identifier = get_block_identifier(
            block_hash=block_hash, block_number=block_number
        )
        res = await self._client.call(
            method_name="getClassHashAt",
            params={
                "contract_address": _to_rpc_felt(contract_address),
                **block_identifier,
            },
        )
        res = cast(str, res)
        return int(res, 16)

    async def get_class_by_hash(
        self,
        class_hash: Hash,
        block_hash: Optional[Union[Hash, Tag]] = None,
        block_number: Optional[Union[int, Tag]] = None,
    ) -> Union[SierraContractClass, DeprecatedContractClass]:
        block_identifier = get_block_identifier(
            block_hash=block_hash, block_number=block_number
        )

        res = await self._client.call(
            method_name="getClass",
            params={
                "class_hash": _to_rpc_felt(class_hash),
                **block_identifier,
            },
        )

        if "sierra_program" in res:
            return cast(
                SierraContractClass,
                SierraContractClassSchema().load(res),
            )
        return cast(DeprecatedContractClass, DeprecatedContractClassSchema().load(res))

    async def get_transaction_by_block_id(
        self,
        index: int,
        block_hash: Optional[Union[Hash, Tag]] = None,
        block_number: Optional[Union[int, Tag]] = None,
    ) -> Transaction:
        """
        Get the details of transaction in block identified by block_hash and transaction index.

        :param index: Index of the transaction
        :param block_hash: Hash of the block
<<<<<<< HEAD
        :param block_number: Block's number or literals `"pre_confirmed"` or `"latest"`
=======
        :param block_number: Block's number or literals `"l1_accepted"`, `"pre_confirmed"` or `"latest"`
>>>>>>> de1f05a4
        :return: Transaction object
        """
        block_identifier = get_block_identifier(
            block_hash=block_hash, block_number=block_number
        )

        res = await self._client.call(
            method_name="getTransactionByBlockIdAndIndex",
            params={
                **block_identifier,
                "index": index,
            },
        )
        return cast(Transaction, TypesOfTransactionsSchema().load(res))

    async def get_block_transaction_count(
        self,
        block_hash: Optional[Union[Hash, Tag]] = None,
        block_number: Optional[Union[int, Tag]] = None,
    ) -> int:
        """
        Get the number of transactions in a block given a block id

<<<<<<< HEAD
        :param block_hash: Block's hash or literals `"pre_confirmed"` or `"latest"`
        :param block_number: Block's number or literals `"pre_confirmed"` or `"latest"`
=======
        :param block_hash: Block's hash or literals `"l1_accepted"`, `"pre_confirmed"` or `"latest"`
        :param block_number: Block's number or literals `"l1_accepted"`, `"pre_confirmed"` or `"latest"`
>>>>>>> de1f05a4
        :return: Number of transactions in the designated block
        """
        block_identifier = get_block_identifier(
            block_hash=block_hash, block_number=block_number
        )

        res = await self._client.call(
            method_name="getBlockTransactionCount",
            params=block_identifier,
        )
        res = cast(int, res)
        return res

    async def get_class_at(
        self,
        contract_address: Hash,
        block_hash: Optional[Union[Hash, Tag]] = None,
        block_number: Optional[Union[int, Tag]] = None,
    ) -> Union[SierraContractClass, DeprecatedContractClass]:
        """
        Get the contract class definition in the given block at the given address

        :param contract_address: The address of the contract whose class definition will be returned
<<<<<<< HEAD
        :param block_hash: Block's hash or literals `"pre_confirmed"` or `"latest"`
        :param block_number: Block's number or literals `"pre_confirmed"` or `"latest"`
=======
        :param block_hash: Block's hash or literals `"l1_accepted"`, `"pre_confirmed"` or `"latest"`
        :param block_number: Block's number or literals `"l1_accepted"`, `"pre_confirmed"` or `"latest"`
>>>>>>> de1f05a4
        :return: Contract declared to Starknet
        """
        block_identifier = get_block_identifier(
            block_hash=block_hash, block_number=block_number
        )

        res = await self._client.call(
            method_name="getClassAt",
            params={
                **block_identifier,
                "contract_address": _to_rpc_felt(contract_address),
            },
        )

        if "sierra_program" in res:
            return cast(
                SierraContractClass,
                SierraContractClassSchema().load(res),
            )
        return cast(DeprecatedContractClass, DeprecatedContractClassSchema().load(res))

    async def get_contract_nonce(
        self,
        contract_address: Hash,
        block_hash: Optional[Union[Hash, Tag]] = None,
        block_number: Optional[Union[int, Tag]] = None,
    ) -> int:
        block_identifier = get_block_identifier(
            block_hash=block_hash, block_number=block_number
        )
        res = await self._client.call(
            method_name="getNonce",
            params={
                "contract_address": _to_rpc_felt(contract_address),
                **block_identifier,
            },
        )
        res = cast(str, res)
        return int(res, 16)

    async def get_compiled_casm(self, class_hash: int) -> CasmClass:
        res = await self._client.call(
            method_name="getCompiledCasm",
            params={"class_hash": _to_rpc_felt(class_hash)},
        )
        return cast(CasmClass, CasmClassSchema().load(res))

    async def spec_version(self) -> str:
        """
        Returns the version of the Starknet JSON-RPC specification being used.

        :return: String with version of the Starknet JSON-RPC specification.
        """
        res = await self._client.call(
            method_name="specVersion",
            params={},
        )
        return res

    async def get_transaction_status(self, tx_hash: Hash) -> TransactionStatusResponse:
        res = await self._client.call(
            method_name="getTransactionStatus",
            params={"transaction_hash": _to_rpc_felt(tx_hash)},
        )
        return cast(
            TransactionStatusResponse,
            TransactionStatusResponseSchema().load(res),
        )

    # ------------------------------- Trace API -------------------------------

    async def trace_transaction(
        self,
        tx_hash: Hash,
    ) -> TransactionTrace:
        """
        For a given executed transaction, returns the trace of its execution, including internal calls.

        :param tx_hash: Hash of the executed transaction.
        :return: Trace of the transaction.
        """
        res = await self._client.call(
            method_name="traceTransaction",
            params={
                "transaction_hash": _to_rpc_felt(tx_hash),
            },
        )
        return cast(TransactionTrace, TransactionTraceSchema().load(res))

    async def simulate_transactions(
        self,
        transactions: List[AccountTransaction],
        skip_validate: bool = False,
        skip_fee_charge: bool = False,
        block_hash: Optional[Union[Hash, Tag]] = None,
        block_number: Optional[Union[int, Tag]] = None,
    ) -> List[SimulatedTransaction]:
        # pylint: disable=too-many-arguments
        """
        Simulates a given sequence of transactions on the requested state, and generates the execution traces.
        Note the following:

        - A transaction may revert. If this occurs, no error is thrown. Instead, revert details are visible
          in the returned trace object.
        - If a transaction reverts, this will be reflected by the revert_error property in the trace.
        - Other types of failures (e.g. unexpected error or failure in the validation phase) will result
          in TRANSACTION_EXECUTION_ERROR.

        :param transactions: Transactions to be traced.
        :param skip_validate: Flag checking whether the validation part of the transaction should be executed.
        :param skip_fee_charge: Flag deciding whether fee should be deducted from the balance before the simulation
            of the next transaction.
<<<<<<< HEAD
        :param block_hash: Block's hash or literals `"pre_confirmed"` or `"latest"`
        :param block_number: Block's number or literals `"pre_confirmed"` or `"latest"`
=======
        :param block_hash: Block's hash or literals `"l1_accepted"`, `"pre_confirmed"` or `"latest"`
        :param block_number: Block's number or literals `"l1_accepted"`, `"pre_confirmed"` or `"latest"`
>>>>>>> de1f05a4
        :return: The execution trace and consumed resources for each transaction.
        """
        block_identifier = get_block_identifier(
            block_hash=block_hash, block_number=block_number
        )

        simulation_flags = []
        if skip_validate:
            simulation_flags.append(SimulationFlag.SKIP_VALIDATE)
        if skip_fee_charge:
            simulation_flags.append(SimulationFlag.SKIP_FEE_CHARGE)

        res = await self._client.call(
            method_name="simulateTransactions",
            params={
                **block_identifier,
                "simulation_flags": simulation_flags,
                "transactions": [
                    _create_broadcasted_txn(transaction=t) for t in transactions
                ],
            },
        )

        return cast(
            List[SimulatedTransaction],
            SimulatedTransactionSchema().load(res, many=True),
        )

    async def trace_block_transactions(
        self,
        block_hash: Optional[Union[Hash, LatestTag]] = None,
        block_number: Optional[Union[int, LatestTag]] = None,
    ) -> List[BlockTransactionTrace]:
        """
        Retrieve traces for all transactions in the given block.

<<<<<<< HEAD
        :param block_hash: Block's hash or literals `"pre_confirmed"` or `"latest"`
        :param block_number: Block's number or literals `"pre_confirmed"` or `"latest"`
=======
        :param block_hash: Block's hash or literals `"pre_confirmed"`.
        :param block_number: Block's number or literals `"pre_confirmed"`.
>>>>>>> de1f05a4
        :return: List of execution traces of all transactions included in the given block with transaction hashes.
        """
        block_identifier = get_block_identifier(
            block_hash=block_hash, block_number=block_number, allow_pre_confirmed=False
        )

        res = await self._client.call(
            method_name="traceBlockTransactions",
            params={
                **block_identifier,
            },
        )
        return cast(
            List[BlockTransactionTrace],
            BlockTransactionTraceSchema().load(res, many=True),
        )<|MERGE_RESOLUTION|>--- conflicted
+++ resolved
@@ -210,18 +210,6 @@
             e.g. given an event with 3 keys, [[1,2],[],[3]] which should return events that have either 1 or 2 in
             the first key, any value for their second key and 3 for their third key.
         :param from_block_number: Number of the block from which events searched for **starts**
-<<<<<<< HEAD
-            or literals `"pre_confirmed"` or `"latest"`. Mutually exclusive with ``from_block_hash`` parameter.
-            If not provided, query starts from block 0.
-        :param from_block_hash: Hash of the block from which events searched for **starts**
-            or literals `"pre_confirmed"` or `"latest"`. Mutually exclusive with ``from_block_number`` parameter.
-            If not provided, query starts from block 0.
-        :param to_block_number: Number of the block to which events searched for **end**
-            or literals `"pre_confirmed"` or `"latest"`. Mutually exclusive with ``to_block_hash`` parameter.
-            If not provided, query ends at block `"pre_confirmed"`.
-        :param to_block_hash: Hash of the block to which events searched for **end**
-            or literals `"pre_confirmed"` or `"latest"`. Mutually exclusive with ``to_block_number`` parameter.
-=======
             or literals `"l1_accepted"`, `"pre_confirmed"` or `"latest"`. Mutually exclusive
             with ``from_block_hash`` parameter.
             If not provided, query starts from block 0.
@@ -236,7 +224,6 @@
         :param to_block_hash: Hash of the block to which events searched for **end**
             or literals `"l1_accepted"`, `"pre_confirmed"` or `"latest"`. Mutually exclusive with
             ``to_block_number`` parameter.
->>>>>>> de1f05a4
             If not provided, query ends at block `"pre_confirmed"`.
         :param follow_continuation_token: Flag deciding whether all events should be collected during one function call,
             defaults to False.
@@ -358,13 +345,8 @@
 
     async def get_storage_proof(
         self,
-<<<<<<< HEAD
-        block_hash: Optional[Union[Hash, Tag]] = None,
-        block_number: Optional[Union[int, Tag]] = None,
-=======
         block_hash: Optional[Union[Hash, LatestTag]] = None,
         block_number: Optional[Union[int, LatestTag]] = None,
->>>>>>> de1f05a4
         class_hashes: Optional[List[int]] = None,
         contract_addresses: Optional[List[int]] = None,
         contracts_storage_keys: Optional[List[ContractsStorageKeys]] = None,
@@ -504,16 +486,10 @@
         :param to_address: The target L2 (Starknet) address the message is sent to.
         :param entry_point_selector: The selector of the l1_handler in invoke in the target contract.
         :param payload: Payload of the message.
-<<<<<<< HEAD
-        :param block_hash: Hash of the requested block or literals `"pre_confirmed"` or `"latest"`.
-            Mutually exclusive with ``block_number`` parameter. If not provided, queries block `"pre_confirmed"`.
-        :param block_number: Number (height) of the requested block or literals `"pre_confirmed"` or `"latest"`.
-=======
         :param block_hash: Hash of the requested block or literals `"l1_accepted"`, `"pre_confirmed"` or `"latest"`.
             Mutually exclusive with ``block_number`` parameter. If not provided, queries block `"pre_confirmed"`.
         :param block_number: Number (height) of the requested block or literals
             `"l1_accepted"`, `"pre_confirmed"` or `"latest"`.
->>>>>>> de1f05a4
             Mutually exclusive with ``block_hash`` parameter. If not provided, queries block `"pre_confirmed"`.
         """
         block_identifier = get_block_identifier(
@@ -692,11 +668,7 @@
 
         :param index: Index of the transaction
         :param block_hash: Hash of the block
-<<<<<<< HEAD
-        :param block_number: Block's number or literals `"pre_confirmed"` or `"latest"`
-=======
         :param block_number: Block's number or literals `"l1_accepted"`, `"pre_confirmed"` or `"latest"`
->>>>>>> de1f05a4
         :return: Transaction object
         """
         block_identifier = get_block_identifier(
@@ -720,13 +692,8 @@
         """
         Get the number of transactions in a block given a block id
 
-<<<<<<< HEAD
-        :param block_hash: Block's hash or literals `"pre_confirmed"` or `"latest"`
-        :param block_number: Block's number or literals `"pre_confirmed"` or `"latest"`
-=======
         :param block_hash: Block's hash or literals `"l1_accepted"`, `"pre_confirmed"` or `"latest"`
         :param block_number: Block's number or literals `"l1_accepted"`, `"pre_confirmed"` or `"latest"`
->>>>>>> de1f05a4
         :return: Number of transactions in the designated block
         """
         block_identifier = get_block_identifier(
@@ -750,13 +717,8 @@
         Get the contract class definition in the given block at the given address
 
         :param contract_address: The address of the contract whose class definition will be returned
-<<<<<<< HEAD
-        :param block_hash: Block's hash or literals `"pre_confirmed"` or `"latest"`
-        :param block_number: Block's number or literals `"pre_confirmed"` or `"latest"`
-=======
         :param block_hash: Block's hash or literals `"l1_accepted"`, `"pre_confirmed"` or `"latest"`
         :param block_number: Block's number or literals `"l1_accepted"`, `"pre_confirmed"` or `"latest"`
->>>>>>> de1f05a4
         :return: Contract declared to Starknet
         """
         block_identifier = get_block_identifier(
@@ -869,13 +831,8 @@
         :param skip_validate: Flag checking whether the validation part of the transaction should be executed.
         :param skip_fee_charge: Flag deciding whether fee should be deducted from the balance before the simulation
             of the next transaction.
-<<<<<<< HEAD
-        :param block_hash: Block's hash or literals `"pre_confirmed"` or `"latest"`
-        :param block_number: Block's number or literals `"pre_confirmed"` or `"latest"`
-=======
         :param block_hash: Block's hash or literals `"l1_accepted"`, `"pre_confirmed"` or `"latest"`
         :param block_number: Block's number or literals `"l1_accepted"`, `"pre_confirmed"` or `"latest"`
->>>>>>> de1f05a4
         :return: The execution trace and consumed resources for each transaction.
         """
         block_identifier = get_block_identifier(
@@ -912,13 +869,8 @@
         """
         Retrieve traces for all transactions in the given block.
 
-<<<<<<< HEAD
-        :param block_hash: Block's hash or literals `"pre_confirmed"` or `"latest"`
-        :param block_number: Block's number or literals `"pre_confirmed"` or `"latest"`
-=======
         :param block_hash: Block's hash or literals `"pre_confirmed"`.
         :param block_number: Block's number or literals `"pre_confirmed"`.
->>>>>>> de1f05a4
         :return: List of execution traces of all transactions included in the given block with transaction hashes.
         """
         block_identifier = get_block_identifier(
