--- conflicted
+++ resolved
@@ -448,23 +448,7 @@
     if block_number is not None:
         return {"block_id": {"block_number": block_number}}
 
-<<<<<<< HEAD
     return {"block_id": "pending"}
-
-
-def _get_call_payload(tx: Union[InvokeFunction, Call]) -> dict:
-    if isinstance(tx, InvokeFunction):
-        invoke = cast(InvokeFunction, tx)
-        return {
-            "contract_address": convert_to_felt(invoke.contract_address),
-            "entry_point_selector": convert_to_felt(invoke.entry_point_selector),
-            "calldata": [convert_to_felt(i) for i in invoke.calldata],
-        }
-    return {
-        "contract_address": convert_to_felt(tx.to_addr),
-        "entry_point_selector": convert_to_felt(tx.selector),
-        "calldata": [convert_to_felt(i) for i in tx.calldata],
-    }
 
 
 def _create_broadcasted_txn(transaction: Union[InvokeFunction, Declare]) -> Dict:
@@ -515,7 +499,4 @@
 
         return {**common_params, **declare_params}
 
-    raise TypeError("Transaction should be of type InvokeFunction or Declare")
-=======
-    return {"block_id": "pending"}
->>>>>>> 02348b42
+    raise TypeError("Transaction should be of type InvokeFunction or Declare")