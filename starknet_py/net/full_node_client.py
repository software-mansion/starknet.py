--- conflicted
+++ resolved
@@ -1,7 +1,6 @@
 from typing import Dict, List, Optional, Tuple, Union, cast
 
 import aiohttp
-from semver import Version
 
 from starknet_py.constants import RPC_CONTRACT_ERROR
 from starknet_py.hash.utils import keccak256
@@ -114,10 +113,6 @@
         """
         self.url = node_url
         self._client = RpcHttpClient(url=node_url, session=session)
-<<<<<<< HEAD
-        self._starknet_version: Optional[Version] = None
-=======
->>>>>>> 6590b9a4
 
     async def get_block(
         self,
