import re
import warnings
from typing import Dict, List, Optional, Tuple, Union, cast

import aiohttp
from marshmallow import EXCLUDE

from starknet_py.net.client import Client
from starknet_py.net.client_errors import ClientError
from starknet_py.net.client_models import (
    BlockHashAndNumber,
    BlockStateUpdate,
    BlockTransactionTraces,
    Call,
    ContractClass,
    DeclareTransactionResponse,
    DeployAccountTransactionResponse,
    EstimatedFee,
    EventsChunk,
    Hash,
    PendingBlockStateUpdate,
    SentTransactionResponse,
    SierraContractClass,
    StarknetBlock,
<<<<<<< HEAD
    SyncStatus,
=======
    StarknetBlockWithTxHashes,
>>>>>>> 76f02e72
    Tag,
    Transaction,
    TransactionReceipt,
    TransactionType,
)
from starknet_py.net.http_client import RpcHttpClient
from starknet_py.net.models.transaction import (
    AccountTransaction,
    Declare,
    DeclareSchema,
    DeclareV2,
    DeclareV2Schema,
    DeployAccount,
    Invoke,
)
from starknet_py.net.networks import Network
from starknet_py.net.schemas.rpc import (
    BlockHashAndNumberSchema,
    BlockStateUpdateSchema,
    ContractClassSchema,
    DeclareTransactionResponseSchema,
    DeployAccountTransactionResponseSchema,
    EstimatedFeeSchema,
    EventsChunkSchema,
    PendingBlockStateUpdateSchema,
    PendingTransactionsSchema,
    SentTransactionSchema,
    SierraContractClassSchema,
    StarknetBlockSchema,
<<<<<<< HEAD
    SyncStatusSchema,
=======
    StarknetBlockWithTxHashesSchema,
>>>>>>> 76f02e72
    TransactionReceiptSchema,
    TypesOfTransactionsSchema,
)
from starknet_py.transaction_errors import TransactionNotReceivedError
from starknet_py.utils.sync import add_sync_methods


@add_sync_methods
class FullNodeClient(Client):
    # pylint: disable=too-many-public-methods
    def __init__(
        self,
        node_url: str,
        net: Optional[Network] = None,
        session: Optional[aiohttp.ClientSession] = None,
    ):
        """
        Client for interacting with Starknet json-rpc interface.

        :param node_url: Url of the node providing rpc interface
        :param net: Starknet network identifier
        :param session: Aiohttp session to be used for request. If not provided, client will create a session for
                        every request. When using a custom session, user is responsible for closing it manually.
        """
        self.url = node_url
        self._client = RpcHttpClient(url=node_url, session=session)

        if net is not None:
            warnings.warn("Parameter net is deprecated.", category=DeprecationWarning)
        self._net = net

    @property
    def net(self) -> Optional[Network]:
        warnings.warn(
            "Property net is deprecated in the FullNodeClient.",
            category=DeprecationWarning,
        )
        return self._net

    async def get_block(
        self,
        block_hash: Optional[Union[Hash, Tag]] = None,
        block_number: Optional[Union[int, Tag]] = None,
    ) -> StarknetBlock:
        block_identifier = get_block_identifier(
            block_hash=block_hash, block_number=block_number
        )

        res = await self._client.call(
            method_name="getBlockWithTxs",
            params=block_identifier,
        )
        return cast(StarknetBlock, StarknetBlockSchema().load(res, unknown=EXCLUDE))

    async def get_block_with_txs(
        self,
        block_hash: Optional[Union[Hash, Tag]] = None,
        block_number: Optional[Union[int, Tag]] = None,
    ) -> StarknetBlock:
        return await self.get_block(block_hash=block_hash, block_number=block_number)

    async def get_block_with_tx_hashes(
        self,
        block_hash: Optional[Union[Hash, Tag]] = None,
        block_number: Optional[Union[int, Tag]] = None,
    ) -> StarknetBlockWithTxHashes:
        block_identifier = get_block_identifier(
            block_hash=block_hash, block_number=block_number
        )

        res = await self._client.call(
            method_name="getBlockWithTxHashes",
            params=block_identifier,
        )
        return cast(
            StarknetBlockWithTxHashes,
            StarknetBlockWithTxHashesSchema().load(res, unknown=EXCLUDE),
        )

    async def get_block_traces(
        self,
        block_hash: Optional[Union[Hash, Tag]] = None,
        block_number: Optional[Union[int, Tag]] = None,
    ) -> BlockTransactionTraces:
        raise NotImplementedError()

    # TODO (#809): add tests with multiple emitted keys
    async def get_events(
        self,
        address: Optional[Hash] = None,
        keys: Optional[List[List[Hash]]] = None,
        *,
        from_block_number: Optional[Union[int, Tag]] = None,
        from_block_hash: Optional[Union[Hash, Tag]] = None,
        to_block_number: Optional[Union[int, Tag]] = None,
        to_block_hash: Optional[Union[Hash, Tag]] = None,
        follow_continuation_token: bool = False,
        continuation_token: Optional[str] = None,
        chunk_size: int = 1,
    ) -> EventsChunk:
        # pylint: disable=too-many-arguments
        """
        :param address: The address of the contract that emitted the event.
        :param keys: List consisting lists of keys by which the events are filtered. They match the keys *by position*,
            e.g. given an event with 3 keys, [[1,2],[],[3]] which should return events that have either 1 or 2 in
            the first key, any value for their second key and 3 for their third key.
        :param from_block_number: Number of the block from which events searched for **starts**
            or literals `"pending"` or `"latest"`. Mutually exclusive with ``from_block_hash`` parameter.
            If not provided, query starts from block 0.
        :param from_block_hash: Hash of the block from which events searched for **starts**
            or literals `"pending"` or `"latest"`. Mutually exclusive with ``from_block_number`` parameter.
            If not provided, query starts from block 0.
        :param to_block_number: Number of the block to which events searched for **end**
            or literals `"pending"` or `"latest"`. Mutually exclusive with ``to_block_hash`` parameter.
            If not provided, query ends at block `"pending"`.
        :param to_block_hash: Hash of the block to which events searched for **end**
            or literals `"pending"` or `"latest"`. Mutually exclusive with ``to_block_number`` parameter.
            If not provided, query ends at block `"pending"`.
        :param follow_continuation_token: Flag deciding whether all events should be collected during one function call,
            defaults to False.
        :param continuation_token: Continuation token from which the returned events start.
        :param chunk_size: Size of chunk of events returned by one ``get_events`` call, defaults to 1 (minimum).

        :return: ``EventsResponse`` dataclass containing events and optional continuation token.
        """

        if chunk_size <= 0:
            raise ValueError("Argument chunk_size must be greater than 0.")

        if keys is None:
            keys = []
        if address is not None:
            address = _to_rpc_felt(address)
        if from_block_number is None and from_block_hash is None:
            from_block_number = 0

        from_block = _get_raw_block_identifier(from_block_hash, from_block_number)
        to_block = _get_raw_block_identifier(to_block_hash, to_block_number)
        keys = [[_to_rpc_felt(key) for key in inner_list] for inner_list in keys]

        events_list = []
        while True:
            events, continuation_token = await self._get_events_chunk(
                from_block=from_block,
                to_block=to_block,
                address=address,
                keys=keys,
                chunk_size=chunk_size,
                continuation_token=continuation_token,
            )
            events_list.extend(events)
            if not follow_continuation_token or continuation_token is None:
                break

        events_response = cast(
            EventsChunk,
            EventsChunkSchema().load(
                {"events": events_list, "continuation_token": continuation_token}
            ),
        )

        return events_response

    async def _get_events_chunk(
        self,
        from_block: Union[dict, Hash, Tag, None],
        to_block: Union[dict, Hash, Tag, None],
        keys: List[List[Hash]],
        chunk_size: int,
        address: Optional[Hash] = None,
        continuation_token: Optional[str] = None,
    ) -> Tuple[list, Optional[str]]:
        # pylint: disable=too-many-arguments
        params = {
            "chunk_size": chunk_size,
            "from_block": from_block,
            "to_block": to_block,
            "keys": keys,
        }
        if continuation_token is not None:
            params["continuation_token"] = continuation_token
        if address is not None:
            params["address"] = address

        res = await self._client.call(
            method_name="getEvents",
            params={"filter": params},
        )

        if "continuation_token" in res:
            return res["events"], res["continuation_token"]
        return res["events"], None

    async def get_state_update(
        self,
        block_hash: Optional[Union[Hash, Tag]] = None,
        block_number: Optional[Union[int, Tag]] = None,
    ) -> Union[BlockStateUpdate, PendingBlockStateUpdate]:
        block_identifier = get_block_identifier(
            block_hash=block_hash, block_number=block_number
        )

        res = await self._client.call(
            method_name="getStateUpdate",
            params=block_identifier,
        )

        if "new_root" in res:
            return cast(
                BlockStateUpdate, BlockStateUpdateSchema().load(res, unknown=EXCLUDE)
            )
        return cast(
            PendingBlockStateUpdate,
            PendingBlockStateUpdateSchema().load(res, unknown=EXCLUDE),
        )

    async def get_storage_at(
        self,
        contract_address: Hash,
        key: int,
        block_hash: Optional[Union[Hash, Tag]] = None,
        block_number: Optional[Union[int, Tag]] = None,
    ) -> int:
        block_identifier = get_block_identifier(
            block_hash=block_hash, block_number=block_number
        )

        res = await self._client.call(
            method_name="getStorageAt",
            params={
                "contract_address": _to_rpc_felt(contract_address),
                "key": _to_storage_key(key),
                **block_identifier,
            },
        )
        res = cast(str, res)
        return int(res, 16)

    async def get_transaction(
        self,
        tx_hash: Hash,
    ) -> Transaction:
        try:
            res = await self._client.call(
                method_name="getTransactionByHash",
                params={"transaction_hash": _to_rpc_felt(tx_hash)},
            )
        except ClientError as ex:
            raise TransactionNotReceivedError() from ex
        return cast(Transaction, TypesOfTransactionsSchema().load(res, unknown=EXCLUDE))

    async def get_transaction_receipt(self, tx_hash: Hash) -> TransactionReceipt:
        res = await self._client.call(
            method_name="getTransactionReceipt",
            params={"transaction_hash": _to_rpc_felt(tx_hash)},
        )
        return cast(
            TransactionReceipt, TransactionReceiptSchema().load(res, unknown=EXCLUDE)
        )

    async def estimate_fee(
        self,
        tx: Union[AccountTransaction, List[AccountTransaction]],
        block_hash: Optional[Union[Hash, Tag]] = None,
        block_number: Optional[Union[int, Tag]] = None,
    ) -> Union[EstimatedFee, List[EstimatedFee]]:
        block_identifier = get_block_identifier(
            block_hash=block_hash, block_number=block_number
        )

        if single_transaction := isinstance(tx, AccountTransaction):
            tx = [tx]

        res = await self._client.call(
            method_name="estimateFee",
            params={
                "request": [_create_broadcasted_txn(transaction=t) for t in tx],
                **block_identifier,
            },
        )

        if single_transaction:
            res = res[0]

        return cast(
            EstimatedFee,
            EstimatedFeeSchema().load(
                res, unknown=EXCLUDE, many=(not single_transaction)
            ),
        )

    async def get_block_number(self) -> int:
        """Get the most recent accepted block number"""
        return await self._client.call(method_name="blockNumber", params={})

    async def get_block_hash_and_number(self) -> BlockHashAndNumber:
        """Get the most recent accepted block hash and number"""
        res = await self._client.call(method_name="blockHashAndNumber", params={})
        return cast(BlockHashAndNumber, BlockHashAndNumberSchema().load(res))

    async def get_chain_id(self) -> int:
        """Return the currently configured Starknet chain id"""
        return await self._client.call(method_name="chainId", params={})

    async def get_syncing_status(self) -> Union[bool, SyncStatus]:
        """Returns an object about the sync status, or false if the node is not syncing"""
        sync_status = await self._client.call(method_name="syncing", params={})
        if isinstance(sync_status, bool):
            return sync_status
        return cast(SyncStatus, SyncStatusSchema().load(sync_status))

    async def call_contract(
        self,
        call: Call,
        block_hash: Optional[Union[Hash, Tag]] = None,
        block_number: Optional[Union[int, Tag]] = None,
    ) -> List[int]:
        block_identifier = get_block_identifier(
            block_hash=block_hash, block_number=block_number
        )
        res = await self._client.call(
            method_name="call",
            params={
                "request": {
                    "contract_address": _to_rpc_felt(call.to_addr),
                    "entry_point_selector": _to_rpc_felt(call.selector),
                    "calldata": [_to_rpc_felt(i1) for i1 in call.calldata],
                },
                **block_identifier,
            },
        )
        return [int(i, 16) for i in res]

    async def send_transaction(self, transaction: Invoke) -> SentTransactionResponse:
        params = _create_broadcasted_txn(transaction=transaction)

        res = await self._client.call(
            method_name="addInvokeTransaction",
            params={"invoke_transaction": params},
        )

        return cast(
            SentTransactionResponse, SentTransactionSchema().load(res, unknown=EXCLUDE)
        )

    async def deploy_account(
        self, transaction: DeployAccount
    ) -> DeployAccountTransactionResponse:
        params = _create_broadcasted_txn(transaction=transaction)

        res = await self._client.call(
            method_name="addDeployAccountTransaction",
            params={"deploy_account_transaction": params},
        )

        return cast(
            DeployAccountTransactionResponse,
            DeployAccountTransactionResponseSchema().load(res, unknown=EXCLUDE),
        )

    async def declare(
        self, transaction: Union[Declare, DeclareV2]
    ) -> DeclareTransactionResponse:
        params = _create_broadcasted_txn(transaction=transaction)

        res = await self._client.call(
            method_name="addDeclareTransaction",
            params={"declare_transaction": {**params}},
        )

        return cast(
            DeclareTransactionResponse,
            DeclareTransactionResponseSchema().load(res, unknown=EXCLUDE),
        )

    async def get_class_hash_at(
        self,
        contract_address: Hash,
        block_hash: Optional[Union[Hash, Tag]] = None,
        block_number: Optional[Union[int, Tag]] = None,
    ) -> int:
        block_identifier = get_block_identifier(
            block_hash=block_hash, block_number=block_number
        )
        res = await self._client.call(
            method_name="getClassHashAt",
            params={
                "contract_address": _to_rpc_felt(contract_address),
                **block_identifier,
            },
        )
        res = cast(str, res)
        return int(res, 16)

    async def get_class_by_hash(
        self,
        class_hash: Hash,
        block_hash: Optional[Union[Hash, Tag]] = None,
        block_number: Optional[Union[int, Tag]] = None,
    ) -> Union[SierraContractClass, ContractClass]:
        block_identifier = get_block_identifier(
            block_hash=block_hash, block_number=block_number
        )

        res = await self._client.call(
            method_name="getClass",
            params={
                "class_hash": _to_rpc_felt(class_hash),
                **block_identifier,
            },
        )

        if "sierra_program" in res:
            return cast(
                SierraContractClass,
                SierraContractClassSchema().load(res, unknown=EXCLUDE),
            )
        return cast(ContractClass, ContractClassSchema().load(res, unknown=EXCLUDE))

    # Only RPC methods

    async def get_transaction_by_block_id(
        self,
        index: int,
        block_hash: Optional[Union[Hash, Tag]] = None,
        block_number: Optional[Union[int, Tag]] = None,
    ) -> Transaction:
        """
        Get the details of transaction in block identified by block_hash and transaction index.

        :param index: Index of the transaction
        :param block_hash: Hash of the block
        :param block_number: Block's number or literals `"pending"` or `"latest"`
        :return: Transaction object
        """
        block_identifier = get_block_identifier(
            block_hash=block_hash, block_number=block_number
        )

        res = await self._client.call(
            method_name="getTransactionByBlockIdAndIndex",
            params={
                **block_identifier,
                "index": index,
            },
        )
        return cast(Transaction, TypesOfTransactionsSchema().load(res, unknown=EXCLUDE))

    async def get_block_transaction_count(
        self,
        block_hash: Optional[Union[Hash, Tag]] = None,
        block_number: Optional[Union[int, Tag]] = None,
    ) -> int:
        """
        Get the number of transactions in a block given a block id

        :param block_hash: Block's hash or literals `"pending"` or `"latest"`
        :param block_number: Block's number or literals `"pending"` or `"latest"`
        :return: Number of transactions in the designated block
        """
        block_identifier = get_block_identifier(
            block_hash=block_hash, block_number=block_number
        )

        res = await self._client.call(
            method_name="getBlockTransactionCount",
            params=block_identifier,
        )
        res = cast(int, res)
        return res

    async def get_class_at(
        self,
        contract_address: Hash,
        block_hash: Optional[Union[Hash, Tag]] = None,
        block_number: Optional[Union[int, Tag]] = None,
    ) -> Union[SierraContractClass, ContractClass]:
        """
        Get the contract class definition in the given block at the given address

        :param contract_address: The address of the contract whose class definition will be returned
        :param block_hash: Block's hash or literals `"pending"` or `"latest"`
        :param block_number: Block's number or literals `"pending"` or `"latest"`
        :return: Contract declared to Starknet
        """
        block_identifier = get_block_identifier(
            block_hash=block_hash, block_number=block_number
        )

        res = await self._client.call(
            method_name="getClassAt",
            params={
                **block_identifier,
                "contract_address": _to_rpc_felt(contract_address),
            },
        )

        if "sierra_program" in res:
            return cast(
                SierraContractClass,
                SierraContractClassSchema().load(res, unknown=EXCLUDE),
            )
        return cast(ContractClass, ContractClassSchema().load(res, unknown=EXCLUDE))

    async def get_pending_transactions(self) -> List[Transaction]:
        """
        Returns the transactions in the transaction pool, recognized by sequencer

        :returns: List of transactions
        """
        res = await self._client.call(method_name="pendingTransactions", params={})
        res = {"pending_transactions": res}

        return cast(
            List[Transaction], PendingTransactionsSchema().load(res, unknown=EXCLUDE)
        )

    async def get_contract_nonce(
        self,
        contract_address: Hash,
        block_hash: Optional[Union[Hash, Tag]] = None,
        block_number: Optional[Union[int, Tag]] = None,
    ) -> int:
        block_identifier = get_block_identifier(
            block_hash=block_hash, block_number=block_number
        )
        res = await self._client.call(
            method_name="getNonce",
            params={
                "contract_address": _to_rpc_felt(contract_address),
                **block_identifier,
            },
        )
        res = cast(str, res)
        return int(res, 16)


def get_block_identifier(
    block_hash: Optional[Union[Hash, Tag]] = None,
    block_number: Optional[Union[int, Tag]] = None,
) -> dict:
    return {"block_id": _get_raw_block_identifier(block_hash, block_number)}


def _get_raw_block_identifier(
    block_hash: Optional[Union[Hash, Tag]] = None,
    block_number: Optional[Union[int, Tag]] = None,
) -> Union[dict, Hash, Tag, None]:
    if block_hash is not None and block_number is not None:
        raise ValueError(
            "Arguments block_hash and block_number are mutually exclusive."
        )

    if block_hash in ("latest", "pending") or block_number in ("latest", "pending"):
        return block_hash or block_number

    if block_hash is not None:
        return {"block_hash": _to_rpc_felt(block_hash)}

    if block_number is not None:
        return {"block_number": block_number}

    return "pending"


def _create_broadcasted_txn(transaction: AccountTransaction) -> dict:
    txn_map = {
        TransactionType.DECLARE: _create_broadcasted_declare_properties,
        TransactionType.INVOKE: _create_broadcasted_invoke_properties,
        TransactionType.DEPLOY_ACCOUNT: _create_broadcasted_deploy_account_properties,
    }

    common_properties = _create_broadcasted_txn_common_properties(transaction)
    transaction_specific_properties = txn_map[transaction.type](transaction)

    return {
        **common_properties,
        **transaction_specific_properties,
    }


def _create_broadcasted_declare_properties(
    transaction: Union[Declare, DeclareV2]
) -> dict:
    if isinstance(transaction, DeclareV2):
        return _create_broadcasted_declare_v2_properties(transaction)

    contract_class = cast(Dict, DeclareSchema().dump(obj=transaction))["contract_class"]
    declare_properties = {
        "contract_class": {
            "entry_points_by_type": contract_class["entry_points_by_type"],
            "program": contract_class["program"],
        },
        "sender_address": _to_rpc_felt(transaction.sender_address),
    }
    if contract_class["abi"] is not None:
        declare_properties["contract_class"]["abi"] = contract_class["abi"]

    return declare_properties


def _create_broadcasted_declare_v2_properties(transaction: DeclareV2) -> dict:
    contract_class = cast(Dict, DeclareV2Schema().dump(obj=transaction))[
        "contract_class"
    ]
    declare_v2_properties = {
        "contract_class": {
            "entry_points_by_type": contract_class["entry_points_by_type"],
            "sierra_program": contract_class["sierra_program"],
            "contract_class_version": contract_class["contract_class_version"],
        },
        "sender_address": _to_rpc_felt(transaction.sender_address),
        "compiled_class_hash": _to_rpc_felt(transaction.compiled_class_hash),
    }
    if contract_class["abi"] is not None:
        declare_v2_properties["contract_class"]["abi"] = contract_class["abi"]

    return declare_v2_properties


def _create_broadcasted_invoke_properties(transaction: Invoke) -> dict:
    invoke_properties = {
        "sender_address": _to_rpc_felt(transaction.sender_address),
        "calldata": [_to_rpc_felt(data) for data in transaction.calldata],
    }
    return invoke_properties


def _create_broadcasted_deploy_account_properties(transaction: DeployAccount) -> dict:
    deploy_account_txn_properties = {
        "contract_address_salt": _to_rpc_felt(transaction.contract_address_salt),
        "constructor_calldata": [
            _to_rpc_felt(data) for data in transaction.constructor_calldata
        ],
        "class_hash": _to_rpc_felt(transaction.class_hash),
    }
    return deploy_account_txn_properties


def _create_broadcasted_txn_common_properties(transaction: AccountTransaction) -> dict:
    broadcasted_txn_common_properties = {
        "type": transaction.type.name,
        "max_fee": _to_rpc_felt(transaction.max_fee),
        "version": _to_rpc_felt(transaction.version),
        "signature": [_to_rpc_felt(sig) for sig in transaction.signature],
        "nonce": _to_rpc_felt(transaction.nonce),
    }
    return broadcasted_txn_common_properties


def _to_storage_key(key: int) -> str:
    """
    Convert a value to RPC storage key matching a ``^0x0[0-7]{1}[a-fA-F0-9]{0,62}$`` pattern.

    :param key: The key to convert.
    :return: RPC storage key representation of the key.
    """

    hashed_key = hex(key)[2:]

    if hashed_key[0] not in ("0", "1", "2", "3", "4", "5", "6", "7"):
        hashed_key = "0" + hashed_key

    hashed_key = "0x0" + hashed_key

    if not re.match(r"^0x0[0-7]{1}[a-fA-F0-9]{0,62}$", hashed_key):
        raise ValueError(f"Value {key} cannot be represented as RPC storage key.")

    return hashed_key


def _to_rpc_felt(value: Hash) -> str:
    """
    Convert the value to RPC felt matching a ``^0x(0|[a-fA-F1-9]{1}[a-fA-F0-9]{0,62})$`` pattern.

    :param value: The value to convert.
    :return: RPC felt representation of the value.
    """
    if isinstance(value, str):
        value = int(value, 16)

    rpc_felt = hex(value)
    assert re.match(r"^0x(0|[a-fA-F1-9]{1}[a-fA-F0-9]{0,62})$", rpc_felt)
    return rpc_felt<|MERGE_RESOLUTION|>--- conflicted
+++ resolved
@@ -22,11 +22,8 @@
     SentTransactionResponse,
     SierraContractClass,
     StarknetBlock,
-<<<<<<< HEAD
     SyncStatus,
-=======
     StarknetBlockWithTxHashes,
->>>>>>> 76f02e72
     Tag,
     Transaction,
     TransactionReceipt,
@@ -56,11 +53,8 @@
     SentTransactionSchema,
     SierraContractClassSchema,
     StarknetBlockSchema,
-<<<<<<< HEAD
     SyncStatusSchema,
-=======
     StarknetBlockWithTxHashesSchema,
->>>>>>> 76f02e72
     TransactionReceiptSchema,
     TypesOfTransactionsSchema,
 )
