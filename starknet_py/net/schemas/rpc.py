from marshmallow import EXCLUDE, Schema, fields, post_load
from marshmallow_oneofschema import OneOfSchema

from starknet_py.abi.schemas import ContractAbiEntrySchema
from starknet_py.net.client_models import (
    BlockHashAndNumber,
    BlockStateUpdate,
    ContractClass,
    ContractsNonce,
    DeclaredContractHash,
    DeclareTransaction,
    DeclareTransactionResponse,
    DeployAccountTransaction,
    DeployAccountTransactionResponse,
    DeployedContract,
    DeployTransaction,
    EntryPoint,
    EntryPointsByType,
    EstimatedFee,
    Event,
    EventsChunk,
    InvokeTransaction,
    L1HandlerTransaction,
    L1toL2Message,
    L2toL1Message,
    PendingBlockStateUpdate,
    ReplacedClass,
    SentTransactionResponse,
    SierraContractClass,
    SierraEntryPoint,
    SierraEntryPointsByType,
    StarknetBlock,
    StarknetBlockWithTxHashes,
    StateDiff,
    StorageDiffItem,
    SyncStatus,
    TransactionReceipt,
)
from starknet_py.net.schemas.common import (
    BlockStatusField,
    Felt,
    NonPrefixedHex,
    StatusField,
    StorageEntrySchema,
    TransactionTypeField,
)
from starknet_py.net.schemas.utils import (
    _replace_invoke_contract_address_with_sender_address,
)

# pylint: disable=unused-argument, no-self-use


class FunctionCallSchema(Schema):
    contract_address = fields.Integer(data_key="contract_address", required=True)
    entry_point_selector = fields.Integer(
        data_key="entry_point_selector", required=True
    )
    calldata = fields.List(fields.Integer(), data_key="calldata", required=True)


class EventSchema(Schema):
    from_address = Felt(data_key="from_address", required=True)
    keys = fields.List(Felt(), data_key="keys", required=True)
    data = fields.List(Felt(), data_key="data", required=True)

    @post_load
    def make_dataclass(self, data, **kwargs) -> Event:
        return Event(**data)


class EventsChunkSchema(Schema):
    events = fields.List(
        fields.Nested(EventSchema(unknown=EXCLUDE)),
        data_key="events",
        required=True,
    )
    continuation_token = fields.String(data_key="continuation_token", load_default=None)

    @post_load
    def make_dataclass(self, data, **kwargs):
        return EventsChunk(**data)


class L1toL2MessageSchema(Schema):
    l1_address = Felt(data_key="from_address", required=True)
    l2_address = Felt(load_default=None)
    payload = fields.List(Felt(), data_key="payload", required=True)

    @post_load
    def make_dataclass(self, data, **kwargs) -> L1toL2Message:
        return L1toL2Message(**data)


class L2toL1MessageSchema(Schema):
    l2_address = Felt(load_default=None)
    l1_address = Felt(data_key="to_address", required=True)
    payload = fields.List(Felt(), data_key="payload", required=True)

    @post_load
    def make_dataclass(self, data, **kwargs) -> L2toL1Message:
        return L2toL1Message(**data)


class TransactionReceiptSchema(Schema):
    hash = Felt(data_key="transaction_hash", required=True)
    status = StatusField(data_key="status", required=True)
    block_number = fields.Integer(data_key="block_number", load_default=None)
    block_hash = Felt(data_key="block_hash", load_default=None)
    actual_fee = Felt(data_key="actual_fee", required=True)
    type = TransactionTypeField(data_key="type", load_default=None)
    contract_address = Felt(data_key="contract_address", load_default=None)
    rejection_reason = fields.String(data_key="status_data", load_default=None)
    events = fields.List(
        fields.Nested(EventSchema()), data_key="events", load_default=[]
    )
    l1_to_l2_consumed_message = fields.Nested(
        L1toL2MessageSchema(), data_key="l1_origin_message", load_default=None
    )
    l2_to_l1_messages = fields.List(
        fields.Nested(L2toL1MessageSchema()), data_key="messages_sent", load_default=[]
    )

    @post_load
    def make_dataclass(self, data, **kwargs) -> TransactionReceipt:
        return TransactionReceipt(**data)


class EstimatedFeeSchema(Schema):
    overall_fee = Felt(data_key="overall_fee", required=True)
    gas_price = Felt(data_key="gas_price", required=True)
    gas_usage = Felt(data_key="gas_consumed", required=True)

    @post_load
    def make_dataclass(self, data, **kwargs):
        return EstimatedFee(**data)


class TransactionSchema(Schema):
    hash = Felt(data_key="transaction_hash", required=True)
    signature = fields.List(Felt(), data_key="signature", load_default=[])
    max_fee = Felt(data_key="max_fee", load_default=0)
    version = Felt(data_key="version", required=True)


class InvokeTransactionSchema(TransactionSchema):
    contract_address = Felt(data_key="contract_address", load_default=None)
    sender_address = Felt(data_key="sender_address", load_default=None)
    entry_point_selector = Felt(data_key="entry_point_selector", load_default=None)
    calldata = fields.List(Felt(), data_key="calldata", required=True)
    nonce = Felt(data_key="nonce", load_default=None)

    @post_load
    def make_transaction(self, data, **kwargs) -> InvokeTransaction:
        _replace_invoke_contract_address_with_sender_address(data)
        return InvokeTransaction(**data)


class DeclareTransactionSchema(TransactionSchema):
    class_hash = Felt(data_key="class_hash", required=True)
    sender_address = Felt(data_key="sender_address", required=True)
    nonce = Felt(data_key="nonce", load_default=None)
    compiled_class_hash = Felt(data_key="compiled_class_hash", load_default=None)

    @post_load
    def make_dataclass(self, data, **kwargs) -> DeclareTransaction:
        return DeclareTransaction(**data)


class DeployTransactionSchema(TransactionSchema):
    contract_address = Felt(data_key="contract_address", load_default=None)
    constructor_calldata = fields.List(
        Felt(), data_key="constructor_calldata", required=True
    )
    class_hash = Felt(data_key="class_hash", required=True)

    @post_load
    def make_dataclass(self, data, **kwargs) -> DeployTransaction:
        return DeployTransaction(**data)


class DeployAccountTransactionSchema(TransactionSchema):
    contract_address_salt = Felt(data_key="contract_address_salt", required=True)
    constructor_calldata = fields.List(
        Felt(), data_key="constructor_calldata", required=True
    )
    class_hash = Felt(data_key="class_hash", required=True)
    nonce = Felt(data_key="nonce", load_default=None)

    @post_load
    def make_dataclass(self, data, **kwargs) -> DeployAccountTransaction:
        return DeployAccountTransaction(**data)


class L1HandlerTransactionSchema(TransactionSchema):
    contract_address = Felt(data_key="contract_address", required=True)
    calldata = fields.List(Felt(), data_key="calldata", required=True)
    entry_point_selector = Felt(data_key="entry_point_selector", required=True)
    nonce = Felt(data_key="nonce", required=True)

    @post_load
    def make_dataclass(self, data, **kwargs) -> L1HandlerTransaction:
        return L1HandlerTransaction(**data)


class TypesOfTransactionsSchema(OneOfSchema):
    type_field = "type"
    type_schemas = {
        "INVOKE": InvokeTransactionSchema,
        "DECLARE": DeclareTransactionSchema,
        "DEPLOY": DeployTransactionSchema,
        "DEPLOY_ACCOUNT": DeployAccountTransactionSchema,
        "L1_HANDLER": L1HandlerTransactionSchema,
    }


class StarknetBlockSchema(Schema):
    block_hash = Felt(data_key="block_hash", required=True)
    parent_block_hash = Felt(data_key="parent_hash", required=True)
    block_number = fields.Integer(data_key="block_number", required=True)
    sequencer_address = Felt(data_key="sequencer_address", required=True)
    status = BlockStatusField(data_key="status", required=True)
    root = NonPrefixedHex(data_key="new_root", required=True)
    transactions = fields.List(
        fields.Nested(TypesOfTransactionsSchema(unknown=EXCLUDE)),
        data_key="transactions",
        required=True,
    )
    timestamp = fields.Integer(data_key="timestamp", required=True)

    @post_load
    def make_dataclass(self, data, **kwargs) -> StarknetBlock:
        return StarknetBlock(**data)


<<<<<<< HEAD
class BlockHashAndNumberSchema(Schema):
    block_hash = Felt(data_key="block_hash", required=True)
    block_number = fields.Integer(data_key="block_number", required=True)

    @post_load
    def make_dataclass(self, data, **kwargs) -> BlockHashAndNumber:
        return BlockHashAndNumber(**data)


class SyncStatusSchema(Schema):
    starting_block_hash = Felt(data_key="starting_block_hash", required=True)
    starting_block_num = Felt(data_key="starting_block_num", required=True)
    current_block_hash = Felt(data_key="current_block_hash", required=True)
    current_block_num = Felt(data_key="current_block_num", required=True)
    highest_block_hash = Felt(data_key="highest_block_hash", required=True)
    highest_block_num = Felt(data_key="highest_block_num", required=True)

    @post_load
    def make_dataclass(self, data, **kwargs) -> SyncStatus:
        return SyncStatus(**data)
=======
class StarknetBlockWithTxHashesSchema(Schema):
    block_hash = Felt(data_key="block_hash", required=True)
    parent_block_hash = Felt(data_key="parent_hash", required=True)
    block_number = fields.Integer(data_key="block_number", required=True)
    sequencer_address = Felt(data_key="sequencer_address", required=True)
    status = BlockStatusField(data_key="status", required=True)
    root = NonPrefixedHex(data_key="new_root", required=True)
    transactions = fields.List(Felt(), data_key="transactions", required=True)
    timestamp = fields.Integer(data_key="timestamp", required=True)

    @post_load
    def make_dataclass(self, data, **kwargs) -> StarknetBlockWithTxHashes:
        return StarknetBlockWithTxHashes(**data)
>>>>>>> 76f02e72


class StorageDiffSchema(Schema):
    address = Felt(data_key="address", required=True)
    storage_entries = fields.List(
        fields.Nested(StorageEntrySchema()),
        data_key="storage_entries",
        required=True,
    )

    @post_load
    def make_dataclass(self, data, **kwargs) -> StorageDiffItem:
        return StorageDiffItem(**data)


class ContractDiffSchema(Schema):
    address = Felt(data_key="address", required=True)
    contract_hash = Felt(data_key="contract_hash", required=True)

    @post_load
    def make_dataclass(self, data, **kwargs) -> DeployedContract:
        return DeployedContract(**data)


class DeclaredContractHashSchema(Schema):
    class_hash = Felt(data_key="class_hash", required=True)
    compiled_class_hash = Felt(data_key="compiled_class_hash", required=True)

    @post_load
    def make_dataclass(self, data, **kwargs) -> DeclaredContractHash:
        return DeclaredContractHash(**data)


class DeployedContractSchema(Schema):
    address = Felt(data_key="address", required=True)
    class_hash = NonPrefixedHex(data_key="class_hash", required=True)

    @post_load
    def make_dataclass(self, data, **kwargs):
        return DeployedContract(**data)


class ContractsNonceSchema(Schema):
    contract_address = Felt(data_key="contract_address", required=True)
    nonce = Felt(data_key="nonce", required=True)

    @post_load
    def make_dataclass(self, data, **kwargs):
        return ContractsNonce(**data)


class ReplacedClassSchema(Schema):
    contract_address = Felt(data_key="contract_address", required=True)
    class_hash = Felt(data_key="class_hash", required=True)

    @post_load
    def make_dataclass(self, data, **kwargs) -> ReplacedClass:
        return ReplacedClass(**data)


class StateDiffSchema(Schema):
    storage_diffs = fields.List(
        fields.Nested(StorageDiffSchema()),
        data_key="storage_diffs",
        required=True,
    )
    deprecated_declared_classes = fields.List(
        Felt(),
        data_key="deprecated_declared_classes",
        required=True,
    )
    declared_classes = fields.List(
        fields.Nested(DeclaredContractHashSchema()),
        data_key="declared_classes",
        required=True,
    )
    deployed_contracts = fields.List(
        fields.Nested(DeployedContractSchema()),
        data_key="deployed_contracts",
        required=True,
    )
    replaced_classes = fields.List(
        fields.Nested(ReplacedClassSchema()),
        data_key="replaced_classes",
        required=True,
    )
    nonces = fields.List(
        fields.Nested(ContractsNonceSchema()), data_key="nonces", required=True
    )

    @post_load
    def make_dataclass(self, data, **kwargs) -> StateDiff:
        return StateDiff(**data)


class BlockStateUpdateSchema(Schema):
    block_hash = Felt(data_key="block_hash", required=True)
    new_root = Felt(data_key="new_root", required=True)
    old_root = Felt(data_key="old_root", required=True)
    state_diff = fields.Nested(StateDiffSchema(), data_key="state_diff", required=True)

    @post_load
    def make_dataclass(self, data, **kwargs) -> BlockStateUpdate:
        return BlockStateUpdate(
            **data,
        )


class PendingBlockStateUpdateSchema(Schema):
    old_root = Felt(data_key="old_root", required=True)
    state_diff = fields.Nested(StateDiffSchema(), data_key="state_diff", required=True)

    @post_load
    def make_dataclass(self, data, **kwargs) -> PendingBlockStateUpdate:
        return PendingBlockStateUpdate(**data)


class SierraEntryPointSchema(Schema):
    selector = Felt(data_key="selector", required=True)
    function_idx = fields.Integer(data_key="function_idx", required=True)

    @post_load
    def make_dataclass(self, data, **kwargs) -> SierraEntryPoint:
        return SierraEntryPoint(**data)


class EntryPointSchema(Schema):
    offset = Felt(data_key="offset", required=True)
    selector = Felt(data_key="selector", required=True)

    @post_load
    def make_dataclass(self, data, **kwargs) -> EntryPoint:
        return EntryPoint(**data)


class SierraEntryPointsByTypeSchema(Schema):
    constructor = fields.List(
        fields.Nested(SierraEntryPointSchema()), data_key="CONSTRUCTOR", required=True
    )
    external = fields.List(
        fields.Nested(SierraEntryPointSchema()), data_key="EXTERNAL", required=True
    )
    l1_handler = fields.List(
        fields.Nested(SierraEntryPointSchema()), data_key="L1_HANDLER", required=True
    )

    @post_load
    def make_dataclass(self, data, **kwargs) -> SierraEntryPointsByType:
        return SierraEntryPointsByType(**data)


class EntryPointsByTypeSchema(Schema):
    constructor = fields.List(
        fields.Nested(EntryPointSchema()), data_key="CONSTRUCTOR", required=True
    )
    external = fields.List(
        fields.Nested(EntryPointSchema()), data_key="EXTERNAL", required=True
    )
    l1_handler = fields.List(
        fields.Nested(EntryPointSchema()), data_key="L1_HANDLER", required=True
    )

    @post_load
    def make_dataclass(self, data, **kwargs) -> EntryPointsByType:
        return EntryPointsByType(**data)


class SierraContractClassSchema(Schema):
    sierra_program = fields.List(Felt(), data_key="sierra_program", required=True)
    contract_class_version = fields.String(
        data_key="contract_class_version", required=True
    )
    entry_points_by_type = fields.Nested(
        SierraEntryPointsByTypeSchema(), data_key="entry_points_by_type", required=True
    )
    abi = fields.String(data_key="abi", required=False)

    @post_load
    def make_dataclass(self, data, **kwargs) -> SierraContractClass:
        return SierraContractClass(**data)


class ContractClassSchema(Schema):
    program = fields.String(data_key="program", required=True)
    entry_points_by_type = fields.Nested(
        EntryPointsByTypeSchema(), data_key="entry_points_by_type", required=True
    )
    abi = fields.List(
        fields.Nested(ContractAbiEntrySchema(unknown=EXCLUDE)), data_key="abi"
    )

    @post_load
    def make_dataclass(self, data, **kwargs) -> ContractClass:
        return ContractClass(**data)


class SentTransactionSchema(Schema):
    transaction_hash = Felt(data_key="transaction_hash", required=True)

    @post_load
    def make_dataclass(self, data, **kwargs):
        return SentTransactionResponse(**data)


class DeclareTransactionResponseSchema(SentTransactionSchema):
    class_hash = Felt(data_key="class_hash", required=True)

    @post_load
    def make_dataclass(self, data, **kwargs):
        return DeclareTransactionResponse(**data)


class DeployAccountTransactionResponseSchema(SentTransactionSchema):
    address = Felt(data_key="contract_address", required=True)

    @post_load
    def make_dataclass(self, data, **kwargs):
        return DeployAccountTransactionResponse(**data)


class PendingTransactionsSchema(Schema):
    pending_transactions = fields.List(
        fields.Nested(TypesOfTransactionsSchema(unknown=EXCLUDE)),
        required=True,
    )

    @post_load
    def make_dataclass(self, data, **kwargs):
        return data["pending_transactions"]<|MERGE_RESOLUTION|>--- conflicted
+++ resolved
@@ -233,7 +233,6 @@
         return StarknetBlock(**data)
 
 
-<<<<<<< HEAD
 class BlockHashAndNumberSchema(Schema):
     block_hash = Felt(data_key="block_hash", required=True)
     block_number = fields.Integer(data_key="block_number", required=True)
@@ -254,7 +253,8 @@
     @post_load
     def make_dataclass(self, data, **kwargs) -> SyncStatus:
         return SyncStatus(**data)
-=======
+      
+      
 class StarknetBlockWithTxHashesSchema(Schema):
     block_hash = Felt(data_key="block_hash", required=True)
     parent_block_hash = Felt(data_key="parent_hash", required=True)
@@ -268,7 +268,6 @@
     @post_load
     def make_dataclass(self, data, **kwargs) -> StarknetBlockWithTxHashes:
         return StarknetBlockWithTxHashes(**data)
->>>>>>> 76f02e72
 
 
 class StorageDiffSchema(Schema):
