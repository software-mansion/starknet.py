--- conflicted
+++ resolved
@@ -89,12 +89,8 @@
 
 
 class TransactionReceiptSchema(Schema):
-<<<<<<< HEAD
-    hash = Felt(data_key="transaction_hash", required=True)
+    transaction_hash = Felt(data_key="transaction_hash", required=True)
     # replaced by execution and finality status in RPC v0.4.0-rc1
-=======
-    transaction_hash = Felt(data_key="transaction_hash", required=True)
->>>>>>> 50437901
     status = StatusField(data_key="status", load_default=None)
     execution_status = ExecutionStatusField(
         data_key="execution_status", load_default=None
@@ -207,7 +203,21 @@
     }
 
 
-<<<<<<< HEAD
+class PendingStarknetBlockSchema(Schema):
+    parent_hash = Felt(data_key="parent_hash", load_default=None)
+    sequencer_address = Felt(data_key="sequencer_address", load_default=None)
+    transactions = fields.List(
+        fields.Nested(TypesOfTransactionsSchema(unknown=EXCLUDE)),
+        data_key="transactions",
+        required=True,
+    )
+    timestamp = fields.Integer(data_key="timestamp", load_default=None)
+
+    @post_load
+    def make_dataclass(self, data, **kwargs):
+        return PendingStarknetBlock(**data)
+
+
 class TransactionInBlockSchema(Schema):
     transaction = fields.Nested(
         TypesOfTransactionsSchema(unknown=EXCLUDE),
@@ -234,21 +244,6 @@
             # it could be any property from Transaction except for `transaction_hash` (it is also in the nested version)
             return "Transaction"
         return "TransactionInBlock"
-=======
-class PendingStarknetBlockSchema(Schema):
-    parent_hash = Felt(data_key="parent_hash", load_default=None)
-    sequencer_address = Felt(data_key="sequencer_address", load_default=None)
-    transactions = fields.List(
-        fields.Nested(TypesOfTransactionsSchema(unknown=EXCLUDE)),
-        data_key="transactions",
-        required=True,
-    )
-    timestamp = fields.Integer(data_key="timestamp", load_default=None)
-
-    @post_load
-    def make_dataclass(self, data, **kwargs):
-        return PendingStarknetBlock(**data)
->>>>>>> 50437901
 
 
 class StarknetBlockSchema(Schema):
