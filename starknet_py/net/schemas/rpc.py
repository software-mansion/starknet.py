from dataclasses import asdict

from marshmallow import Schema, fields, post_load, pre_load, EXCLUDE
from marshmallow_oneofschema import OneOfSchema

from starknet_py.net.client_models import (
    StarknetBlock,
    L1toL2Message,
    L2toL1Message,
    BlockStateUpdate,
    StorageDiff,
    DeployedContract,
    Event,
    EntryPoint,
    EntryPointsByType,
    DeclaredContract,
    InvokeTransaction,
    DeclareTransaction,
    DeployTransaction,
    TransactionReceipt,
    SentTransactionResponse,
    DeclareTransactionResponse,
    DeployTransactionResponse,
    EstimatedFee,
    StateDiff,
    L1HandlerTransaction,
<<<<<<< HEAD
    DeployAccountTransaction,
    DeployAccountTransactionResponse,
=======
    TypedParameter,
    StructMember,
    StructAbiEntry,
    EventAbiEntry,
    FunctionAbiEntry,
>>>>>>> 40f4ed4a
)
from starknet_py.net.schemas.common import (
    Felt,
    BlockStatusField,
    StatusField,
    NonPrefixedHex,
)

# pylint: disable=unused-argument
# pylint: disable=no-self-use


class FunctionCallSchema(Schema):
    contract_address = fields.Integer(data_key="contract_address", required=True)
    entry_point_selector = fields.Integer(
        data_key="entry_point_selector", required=True
    )
    calldata = fields.List(fields.Integer(), data_key="calldata", required=True)


class EventSchema(Schema):
    from_address = Felt(data_key="from_address", required=True)
    keys = fields.List(Felt(), data_key="keys", required=True)
    data = fields.List(Felt(), data_key="data", required=True)

    @post_load
    def make_dataclass(self, data, **kwargs) -> Event:
        return Event(**data)


class L1toL2MessageSchema(Schema):
    l1_address = Felt(data_key="from_address", required=True)
    l2_address = Felt(load_default=None)
    payload = fields.List(Felt(), data_key="payload", required=True)

    @post_load
    def make_dataclass(self, data, **kwargs) -> L1toL2Message:
        return L1toL2Message(**data)


class L2toL1MessageSchema(Schema):
    l2_address = Felt(load_default=None)
    l1_address = Felt(data_key="to_address", required=True)
    payload = fields.List(Felt(), data_key="payload", required=True)

    @post_load
    def make_dataclass(self, data, **kwargs) -> L2toL1Message:
        return L2toL1Message(**data)


class TransactionReceiptSchema(Schema):
    hash = Felt(data_key="transaction_hash", required=True)
    status = StatusField(data_key="status", required=True)
    block_number = fields.Integer(data_key="block_number", load_default=None)
    block_hash = Felt(data_key="block_hash", load_default=None)
    actual_fee = Felt(data_key="actual_fee", required=True)
    rejection_reason = fields.String(data_key="status_data", load_default=None)
    events = fields.List(
        fields.Nested(EventSchema()), data_key="events", load_default=[]
    )
    l1_to_l2_consumed_message = fields.Nested(
        L1toL2MessageSchema(), data_key="l1_origin_message", load_default=None
    )
    l2_to_l1_messages = fields.List(
        fields.Nested(L2toL1MessageSchema()), data_key="messages_sent", load_default=[]
    )

    @post_load
    def make_dataclass(self, data, **kwargs) -> TransactionReceipt:
        return TransactionReceipt(**data)


class EstimatedFeeSchema(Schema):
    overall_fee = Felt(data_key="overall_fee", required=True)
    gas_price = Felt(data_key="gas_price", required=True)
    gas_usage = Felt(data_key="gas_consumed", required=True)

    @post_load
    def make_dataclass(self, data, **kwargs):
        return EstimatedFee(**data)


class TransactionSchema(Schema):
    hash = Felt(data_key="transaction_hash", required=True)
    signature = fields.List(Felt(), data_key="signature", load_default=[])
    max_fee = Felt(data_key="max_fee", load_default=0)
    version = Felt(data_key="version", required=True)


class InvokeTransactionSchema(TransactionSchema):
    contract_address = Felt(data_key="contract_address", load_default=None)
    sender_address = Felt(data_key="sender_address", load_default=None)
    entry_point_selector = Felt(data_key="entry_point_selector", load_default=None)
    calldata = fields.List(Felt(), data_key="calldata", required=True)
    nonce = Felt(data_key="nonce", load_default=None)

    @post_load
    def make_transaction(self, data, **kwargs) -> InvokeTransaction:
        data["contract_address"] = data.get("contract_address") or data.get(
            "sender_address"
        )
        del data["sender_address"]

        return InvokeTransaction(**data)


class DeclareTransactionSchema(TransactionSchema):
    class_hash = Felt(data_key="class_hash", required=True)
    sender_address = Felt(data_key="sender_address", required=True)
    nonce = Felt(data_key="nonce", load_default=None)

    @post_load
    def make_dataclass(self, data, **kwargs) -> DeclareTransaction:
        return DeclareTransaction(**data)


class DeployTransactionSchema(TransactionSchema):
    contract_address = Felt(data_key="contract_address", required=True)
    constructor_calldata = fields.List(
        Felt(), data_key="constructor_calldata", required=True
    )
    class_hash = Felt(data_key="class_hash", required=True)

    @post_load
    def make_dataclass(self, data, **kwargs) -> DeployTransaction:
        return DeployTransaction(**data)


class DeployAccountTransactionSchema(TransactionSchema):
    contract_address_salt = Felt(data_key="contract_address_salt", required=True)
    constructor_calldata = fields.List(
        Felt(), data_key="constructor_calldata", required=True
    )
    class_hash = Felt(data_key="class_hash", required=True)
    nonce = Felt(data_key="nonce", load_default=None)

    @post_load
    def make_dataclass(self, data, **kwargs) -> DeployAccountTransaction:
        return DeployAccountTransaction(**data)


class L1HandlerTransactionSchema(TransactionSchema):
    contract_address = Felt(data_key="contract_address", required=True)
    calldata = fields.List(Felt(), data_key="calldata", required=True)
    entry_point_selector = Felt(data_key="entry_point_selector", required=True)
    nonce = Felt(data_key="nonce", required=True)

    @post_load
    def make_dataclass(self, data, **kwargs) -> L1HandlerTransaction:
        return L1HandlerTransaction(**data)


class TypesOfTransactionsSchema(OneOfSchema):
    type_field = "type"
    type_schemas = {
        "INVOKE": InvokeTransactionSchema,
        "DECLARE": DeclareTransactionSchema,
        "DEPLOY": DeployTransactionSchema,
        "DEPLOY_ACCOUNT": DeployAccountTransactionSchema,
        "L1_HANDLER": L1HandlerTransactionSchema,
    }


class StarknetBlockSchema(Schema):
    block_hash = Felt(data_key="block_hash", required=True)
    parent_block_hash = Felt(data_key="parent_hash", required=True)
    block_number = fields.Integer(data_key="block_number", required=True)
    status = BlockStatusField(data_key="status", required=True)
    root = NonPrefixedHex(data_key="new_root", required=True)
    transactions = fields.List(
        fields.Nested(TypesOfTransactionsSchema(unknown=EXCLUDE)),
        data_key="transactions",
        required=True,
    )
    timestamp = fields.Integer(data_key="timestamp", required=True)

    @post_load
    def make_dataclass(self, data, **kwargs) -> StarknetBlock:
        return StarknetBlock(**data)


class StorageDiffSchema(Schema):
    address = Felt(data_key="address", required=True)
    key = Felt(data_key="key", required=True)
    value = Felt(data_key="value", required=True)

    @post_load
    def make_dataclass(self, data, **kwargs) -> StorageDiff:
        return StorageDiff(**data)


class ContractDiffSchema(Schema):
    address = Felt(data_key="address", required=True)
    contract_hash = Felt(data_key="contract_hash", required=True)

    @post_load
    def make_dataclass(self, data, **kwargs) -> DeployedContract:
        return DeployedContract(**data)


class DeployedContractSchema(Schema):
    address = Felt(data_key="address", required=True)
    class_hash = NonPrefixedHex(data_key="class_hash", required=True)

    @post_load
    def make_dataclass(self, data, **kwargs):
        return DeployedContract(**data)


class StateDiffSchema(Schema):
    deployed_contracts = fields.List(
        fields.Nested(DeployedContractSchema()),
        data_key="deployed_contracts",
        required=True,
    )
    declared_contract_hashes = fields.List(
        Felt(),
        data_key="declared_contract_hashes",
        required=True,
    )
    storage_diffs = fields.List(
        fields.Nested(StorageDiffSchema()),
        data_key="storage_diffs",
        required=True,
    )

    @post_load
    def make_dataclass(self, data, **kwargs) -> StateDiff:
        return StateDiff(**data)


class BlockStateUpdateSchema(Schema):
    block_hash = Felt(data_key="block_hash", required=True)
    new_root = Felt(data_key="new_root", required=True)
    old_root = Felt(data_key="old_root", required=True)
    state_diff = fields.Nested(StateDiffSchema(), data_key="state_diff", required=True)

    @pre_load
    def preprocess(self, data, **kwargs):
        # Remove this when support for nonces is added
        del data["state_diff"]["nonces"]
        return data

    @post_load
    def make_dataclass(self, data, **kwargs) -> BlockStateUpdate:
        declared_contracts = data["state_diff"].declared_contract_hashes
        deployed_contracts = data["state_diff"].deployed_contracts
        storage_diffs = data["state_diff"].storage_diffs
        del data["state_diff"]

        return BlockStateUpdate(
            **data,
            declared_contracts=declared_contracts,
            deployed_contracts=deployed_contracts,
            storage_diffs=storage_diffs,
        )


class StructMemberSchema(Schema):
    name = fields.String(data_key="name", required=True)
    type = fields.String(data_key="type", required=True)
    offset = fields.Integer(data_key="offset", required=True)

    @post_load
    def make_dataclass(self, data, **kwargs) -> StructMember:
        return StructMember(**data)


class TypedParameterSchema(Schema):
    name = fields.String(data_key="name", required=True)
    type = fields.String(data_key="type", required=True)

    @post_load
    def make_dataclass(self, data, **kwargs) -> TypedParameter:
        return TypedParameter(**data)


class FunctionAbiEntrySchema(Schema):
    type = fields.String(data_key="type", required=True)
    name = fields.String(data_key="name", required=True)
    inputs = fields.List(
        fields.Nested(TypedParameterSchema()), data_key="inputs", required=True
    )
    outputs = fields.List(
        fields.Nested(TypedParameterSchema()), data_key="outputs", required=True
    )

    @post_load
    def make_dataclass(self, data, **kwargs) -> FunctionAbiEntry:
        return FunctionAbiEntry(**data)


class EventAbiEntrySchema(Schema):
    type = fields.String(data_key="type", required=True)
    name = fields.String(data_key="name", required=True)
    keys = fields.List(
        fields.Nested(TypedParameterSchema()), data_key="keys", required=True
    )
    data = fields.List(
        fields.Nested(TypedParameterSchema()), data_key="data", required=True
    )

    @post_load
    def make_dataclass(self, data, **kwargs) -> EventAbiEntry:
        return EventAbiEntry(**data)


class StructAbiEntrySchema(Schema):
    type = fields.String(data_key="type", required=True)
    name = fields.String(data_key="name", required=True)
    size = fields.Integer(data_key="size", required=True)
    members = fields.List(
        fields.Nested(StructMemberSchema()), data_key="members", required=True
    )

    @post_load
    def make_dataclass(self, data, **kwargs) -> StructAbiEntry:
        return StructAbiEntry(**data)


class ContractAbiEntrySchema(OneOfSchema):
    type_field_remove = False
    type_schemas = {
        "function": FunctionAbiEntrySchema,
        "l1_handler": FunctionAbiEntrySchema,
        "constructor": FunctionAbiEntrySchema,
        "event": EventAbiEntrySchema,
        "struct": StructAbiEntrySchema,
    }


class EntryPointSchema(Schema):
    offset = Felt(data_key="offset", required=True)
    selector = Felt(data_key="selector", required=True)

    @post_load
    def make_dataclass(self, data, **kwargs) -> EntryPoint:
        return EntryPoint(**data)


class EntryPointsByTypeSchema(Schema):
    constructor = fields.List(
        fields.Nested(EntryPointSchema()), data_key="CONSTRUCTOR", required=True
    )
    external = fields.List(
        fields.Nested(EntryPointSchema()), data_key="EXTERNAL", required=True
    )
    l1_handler = fields.List(
        fields.Nested(EntryPointSchema()), data_key="L1_HANDLER", required=True
    )

    @post_load
    def make_dataclass(self, data, **kwargs) -> EntryPointsByType:
        return EntryPointsByType(**data)


class DeclaredContractSchema(Schema):
    program = fields.String(data_key="program", required=True)
    entry_points_by_type = fields.Nested(
        EntryPointsByTypeSchema(), data_key="entry_points_by_type", required=True
    )
    abi = fields.List(fields.Nested(ContractAbiEntrySchema()), data_key="abi")

    @post_load
    def make_dataclass(self, data, **kwargs) -> DeclaredContract:
        # Gateway uses Abi defined vaguely as a list of dicts, hence need for casting in order to be compliant
        data["abi"] = [asdict(abi_entry) for abi_entry in data["abi"]]
        return DeclaredContract(**data)


class SentTransactionSchema(Schema):
    transaction_hash = Felt(data_key="transaction_hash", required=True)

    @post_load
    def make_dataclass(self, data, **kwargs):
        return SentTransactionResponse(**data)


class DeclareTransactionResponseSchema(SentTransactionSchema):
    class_hash = Felt(data_key="class_hash", required=True)

    @post_load
    def make_dataclass(self, data, **kwargs):
        return DeclareTransactionResponse(**data)


class DeployTransactionResponseSchema(SentTransactionSchema):
    contract_address = Felt(data_key="contract_address", required=True)

    @post_load
    def make_dataclass(self, data, **kwargs):
        return DeployTransactionResponse(**data)


class DeployAccountTransactionResponseSchema(SentTransactionSchema):
    address = Felt(data_key="contract_address", required=True)

    @post_load
    def make_dataclass(self, data, **kwargs):
        return DeployAccountTransactionResponse(**data)


class PendingTransactionsSchema(Schema):
    pending_transactions = fields.List(
        fields.Nested(TypesOfTransactionsSchema(unknown=EXCLUDE)),
        required=True,
    )

    @post_load
    def make_dataclass(self, data, **kwargs):
        return data["pending_transactions"]<|MERGE_RESOLUTION|>--- conflicted
+++ resolved
@@ -24,16 +24,13 @@
     EstimatedFee,
     StateDiff,
     L1HandlerTransaction,
-<<<<<<< HEAD
     DeployAccountTransaction,
     DeployAccountTransactionResponse,
-=======
     TypedParameter,
     StructMember,
     StructAbiEntry,
     EventAbiEntry,
     FunctionAbiEntry,
->>>>>>> 40f4ed4a
 )
 from starknet_py.net.schemas.common import (
     Felt,
