--- conflicted
+++ resolved
@@ -10,11 +10,7 @@
     CompiledContract,
     ContractClass,
     ContractCode,
-<<<<<<< HEAD
-=======
     ContractsNonce,
-    DeclaredContract,
->>>>>>> 4f391e04
     DeclareTransaction,
     DeclareTransactionResponse,
     DeployAccountTransaction,
