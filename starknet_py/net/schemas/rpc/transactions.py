--- conflicted
+++ resolved
@@ -32,7 +32,6 @@
     ExecutionStatusField,
     Felt,
     FinalityStatusField,
-    MessageFinalityStatusField,
     NumberAsHex,
     PriceUnitField,
     StatusField,
@@ -368,11 +367,7 @@
 
 class MessageStatusSchema(Schema):
     transaction_hash = NumberAsHex(data_key="transaction_hash", required=True)
-<<<<<<< HEAD
-    finality_status = MessageFinalityStatusField(
-=======
     finality_status = TransactionFinalityStatusField(
->>>>>>> de1f05a4
         data_key="finality_status", required=True
     )
     execution_status = ExecutionStatusField(data_key="execution_status", required=True)
