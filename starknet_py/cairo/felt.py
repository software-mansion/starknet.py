--- conflicted
+++ resolved
@@ -36,11 +36,7 @@
 
 def uint256_range_check(value: int):
     if not MIN_UINT256 <= value <= MAX_UINT256:
-<<<<<<< HEAD
-        raise ValueError(f"Uint256 is expected to be in range [0;2^256), got {value}")
-=======
         raise ValueError(f"Uint256 is expected to be in range [0;2^256), got: {value}.")
->>>>>>> 2eb2d4db
 
 
 MIN_FELT = -FIELD_PRIME // 2
