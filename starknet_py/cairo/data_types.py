--- conflicted
+++ resolved
@@ -121,7 +121,7 @@
 
     name: str
     types: OrderedDict[str, CairoType]
-<<<<<<< HEAD
+    keys: List[str]
 
 
 @dataclass
@@ -130,7 +130,4 @@
     Type representation of Cairo NonZero.
     """
 
-    type: CairoType
-=======
-    keys: List[str]
->>>>>>> 49229843
+    type: CairoType