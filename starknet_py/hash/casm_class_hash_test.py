--- conflicted
+++ resolved
@@ -17,14 +17,8 @@
     [
         "minimal_contract_compiled.casm",
         "hello_starknet_compiled.casm",
-<<<<<<< HEAD
-        "token_bridge_compiled.casm",
-        "erc20_compiled.casm",
-        "account_compiled.casm",
-=======
         "account_compiled.casm",
         "erc20_compiled.casm",
->>>>>>> 34dcd1d9
         "test_contract_compiled.casm",
     ],
 )
