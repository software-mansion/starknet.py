import json

import pytest

from starknet_py.common import create_sierra_compiled_contract
from starknet_py.hash.sierra_class_hash import compute_sierra_class_hash
from starknet_py.tests.e2e.fixtures.constants import CONTRACTS_COMPILED_V1_DIR
from starknet_py.tests.e2e.fixtures.misc import get_python_version, read_contract

if get_python_version()[:2] == (3, 9):
    from starkware.starknet.core.os.contract_class.class_hash import (
        compute_class_hash as sw_compute_class_hash,
    )
    from starkware.starknet.services.api.contract_class.contract_class import (
        ContractClass as SwContractClass,
    )


@pytest.mark.parametrize(
    "sierra_contract_class_source, expected_class_hash",
    # fmt: off
    [
<<<<<<< HEAD
        ("account_compiled.json", 0x2667df3ad273b0854eaa617ed48a7de7842520c46594d6f6739d67e81bf924f),
        ("erc20_compiled.json", 0x56733688e86f849a47311df4eeed8a8b4470cf932d73c27346091d5117c1369),
        ("hello_starknet_compiled.json", 0x3431184635c20edcdf0a60063e02ce285a809943ab194eaa7c0c2e4f7732f1c),
        ("minimal_contract_compiled.json", 0x25c69990757baf3bef190cd427b81c157e11b886ec2471a8fc22ad7a01ce50c),
        ("test_contract_compiled.json", 0x7a6b84c9d65c83bb26129c7e60216f31d947e9e980ee7ed59b806f95c2abbd2),
        ("token_bridge_compiled.json", 0x55b214df5c3529173c8f23e0813ea2cb54835d4b3a8a193db27b78e26469634),
=======
        ("account_compiled.json", 0x2667DF3AD273B0854EAA617ED48A7DE7842520C46594D6F6739D67E81BF924F),
        ("erc20_compiled.json", 0x56733688E86F849A47311DF4EEED8A8B4470CF932D73C27346091D5117C1369),
        ("hello_starknet_compiled.json", 0x3431184635C20EDCDF0A60063E02CE285A809943AB194EAA7C0C2E4F7732F1C),
        ("minimal_contract_compiled.json", 0x25C69990757BAF3BEF190CD427B81C157E11B886EC2471A8FC22AD7A01CE50C),
        ("test_contract_compiled.json", 0x7A6B84C9D65C83BB26129C7E60216F31D947E9E980EE7ED59B806F95C2ABBD2),
        ("token_bridge_compiled.json", 0x55B214DF5C3529173C8F23E0813EA2CB54835D4B3A8A193DB27B78E26469634),
>>>>>>> 2e1c71cb
    ],
    # fmt: on
)
def test_compute_sierra_class_hash(sierra_contract_class_source, expected_class_hash):
    sierra_contract_class_str = read_contract(
        sierra_contract_class_source, directory=CONTRACTS_COMPILED_V1_DIR
    )

    sierra_contract_class = create_sierra_compiled_contract(sierra_contract_class_str)
    class_hash = compute_sierra_class_hash(sierra_contract_class)

    if get_python_version()[:2] == (3, 9):
        sierra_contract_class_dict = json.loads(sierra_contract_class_str)
        sierra_contract_class_dict["abi"] = json.dumps(
            sierra_contract_class_dict["abi"]
        )
        del sierra_contract_class_dict["sierra_program_debug_info"]

        sw_contract_class = SwContractClass.load(sierra_contract_class_dict)
        expected_class_hash = sw_compute_class_hash(sw_contract_class)

    assert class_hash == expected_class_hash<|MERGE_RESOLUTION|>--- conflicted
+++ resolved
@@ -20,21 +20,12 @@
     "sierra_contract_class_source, expected_class_hash",
     # fmt: off
     [
-<<<<<<< HEAD
-        ("account_compiled.json", 0x2667df3ad273b0854eaa617ed48a7de7842520c46594d6f6739d67e81bf924f),
-        ("erc20_compiled.json", 0x56733688e86f849a47311df4eeed8a8b4470cf932d73c27346091d5117c1369),
-        ("hello_starknet_compiled.json", 0x3431184635c20edcdf0a60063e02ce285a809943ab194eaa7c0c2e4f7732f1c),
-        ("minimal_contract_compiled.json", 0x25c69990757baf3bef190cd427b81c157e11b886ec2471a8fc22ad7a01ce50c),
-        ("test_contract_compiled.json", 0x7a6b84c9d65c83bb26129c7e60216f31d947e9e980ee7ed59b806f95c2abbd2),
-        ("token_bridge_compiled.json", 0x55b214df5c3529173c8f23e0813ea2cb54835d4b3a8a193db27b78e26469634),
-=======
         ("account_compiled.json", 0x2667DF3AD273B0854EAA617ED48A7DE7842520C46594D6F6739D67E81BF924F),
         ("erc20_compiled.json", 0x56733688E86F849A47311DF4EEED8A8B4470CF932D73C27346091D5117C1369),
         ("hello_starknet_compiled.json", 0x3431184635C20EDCDF0A60063E02CE285A809943AB194EAA7C0C2E4F7732F1C),
         ("minimal_contract_compiled.json", 0x25C69990757BAF3BEF190CD427B81C157E11B886EC2471A8FC22AD7A01CE50C),
         ("test_contract_compiled.json", 0x7A6B84C9D65C83BB26129C7E60216F31D947E9E980EE7ED59B806F95C2ABBD2),
         ("token_bridge_compiled.json", 0x55B214DF5C3529173C8F23E0813EA2CB54835D4B3A8A193DB27B78E26469634),
->>>>>>> 2e1c71cb
     ],
     # fmt: on
 )
