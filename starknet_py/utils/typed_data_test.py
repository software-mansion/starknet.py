# pylint: disable=line-too-long
# fmt: off

import json
from enum import Enum
from pathlib import Path
from typing import Dict, List, Union

import pytest

from starknet_py.net.models.typed_data import Revision
from starknet_py.tests.e2e.fixtures.constants import TYPED_DATA_DIR
from starknet_py.utils.typed_data import (
    BasicType,
    Domain,
<<<<<<< HEAD
    EnumParameter,
    MerkleTreeParameter,
    PresetType,
=======
    Parameter,
>>>>>>> 7f5798f0
    StandardParameter,
    TypedData,
    encode_bool,
    encode_i128,
    encode_u128,
    parse_felt,
)


class CasesRev0(Enum):
    TD = "typed_data_rev_0_example.json"
    TD_STRING = "typed_data_rev_0_long_string_example.json"
    TD_FELT_ARR = "typed_data_rev_0_felt_array_example.json"
    TD_STRUCT_ARR = "typed_data_rev_0_struct_array_example.json"
    TD_STRUCT_MERKLE_TREE = "typed_data_rev_0_struct_merkletree_example.json"


class CasesRev1(Enum):
    TD = "typed_data_rev_1_example.json"
    TD_FELT_MERKLE_TREE = "typed_data_rev_1_felt_merkletree_example.json"
    TD_BASIC_TYPES = "typed_data_rev_1_basic_types_example.json"
    TD_PRESET_TYPES = "typed_data_rev_1_preset_types_example.json"
    TD_ENUM = "typed_data_rev_1_enum_example.json"


def load_typed_data(file_name: str) -> TypedData:
    """
    Load TypedData object from file
    """
    file_path = TYPED_DATA_DIR / file_name

    text = Path(file_path).read_text("utf-8")
    typed_data = json.loads(text)

    return TypedData.from_dict(typed_data)


@pytest.mark.parametrize(
    "value, result",
    [(123, "0x7b"), ("123", "0x7b"), ("0x7b", "0x7b"), ("short_string", "0x73686f72745f737472696e67")],
)
def test_parse_felt(value, result):
    assert parse_felt(value) == int(result, 16)


@pytest.mark.parametrize(
    "example, type_name, encoded_type",
    [
        (CasesRev0.TD, "Mail", "Mail(from:Person,to:Person,contents:felt)Person(name:felt,wallet:felt)"),
        (CasesRev0.TD_STRUCT_MERKLE_TREE, "Session", "Session(key:felt,expires:felt,root:merkletree)"),
        (CasesRev0.TD_FELT_ARR, "Mail",
         "Mail(from:Person,to:Person,felts_len:felt,felts:felt*)Person(name:felt,wallet:felt)"),
        (CasesRev0.TD_STRING, "Mail",
         "Mail(from:Person,to:Person,contents:String)Person(name:felt,wallet:felt)String(len:felt,data:felt*)"),
        (CasesRev0.TD_STRUCT_ARR, "Mail",
         "Mail(from:Person,to:Person,posts_len:felt,posts:Post*)Person(name:felt,wallet:felt)Post(title:felt,content:felt)"),
        (CasesRev1.TD, "Mail",
         """"Mail"("from":"Person","to":"Person","contents":"felt")"Person"("name":"felt","wallet":"felt")"""),
        (CasesRev1.TD_BASIC_TYPES, "Example",
         """"Example"("n0":"felt","n1":"bool","n2":"string","n3":"selector","n4":"u128","n5":"i128","n6":"ContractAddress","n7":"ClassHash","n8":"timestamp","n9":"shortstring")"""),
        (CasesRev1.TD_ENUM, "Example",
         """"Example"("someEnum":"MyEnum")"MyEnum"("Variant 1":(),"Variant 2":("u128","u128*"),"Variant 3":("u128"))"""),
        (CasesRev1.TD_FELT_MERKLE_TREE, "Example", """"Example"("value":"felt","root":"merkletree")""")
    ],
)
def test_encode_type(example, type_name, encoded_type):
    typed_data = load_typed_data(example.value)
    res = typed_data._encode_type(type_name)  # pylint: disable=protected-access
    assert res == encoded_type


# The expected hashes here and in tests below were calculated using starknet.js (https://github.com/0xs34n/starknet.js)
@pytest.mark.parametrize(
    "example, type_name, type_hash",
    [
        (CasesRev0.TD, "StarkNetDomain", "0x1bfc207425a47a5dfa1a50a4f5241203f50624ca5fdf5e18755765416b8e288"),
        (CasesRev0.TD, "Person", "0x2896dbe4b96a67110f454c01e5336edc5bbc3635537efd690f122f4809cc855"),
        (CasesRev0.TD, "Mail", "0x13d89452df9512bf750f539ba3001b945576243288137ddb6c788457d4b2f79"),
        (CasesRev0.TD_STRING, "String", "0x1933fe9de7e181d64298eecb44fc43b4cec344faa26968646761b7278df4ae2"),
        (CasesRev0.TD_STRING, "Mail", "0x1ac6f84a5d41cee97febb378ddabbe1390d4e8036df8f89dee194e613411b09"),
        (CasesRev0.TD_FELT_ARR, "Mail", "0x5b03497592c0d1fe2f3667b63099761714a895c7df96ec90a85d17bfc7a7a0"),
        (CasesRev0.TD_STRUCT_ARR, "Post", "0x1d71e69bf476486b43cdcfaf5a85c00bb2d954c042b281040e513080388356d"),
        (CasesRev0.TD_STRUCT_ARR, "Mail", "0x873b878e35e258fc99e3085d5aaad3a81a0c821f189c08b30def2cde55ff27"),
        (CasesRev0.TD_STRUCT_MERKLE_TREE, "Session",
         "0x1aa0e1c56b45cf06a54534fa1707c54e520b842feb21d03b7deddb6f1e340c"),
        (CasesRev0.TD_STRUCT_MERKLE_TREE, "Policy",
         "0x2f0026e78543f036f33e26a8f5891b88c58dc1e20cbbfaf0bb53274da6fa568"),
        (CasesRev1.TD, "StarknetDomain", "0x1ff2f602e42168014d405a94f75e8a93d640751d71d16311266e140d8b0a210"),
        (CasesRev1.TD, "Person", "0x30f7aa21b8d67cb04c30f962dd29b95ab320cb929c07d1605f5ace304dadf34"),
        (CasesRev1.TD, "Mail", "0x560430bf7a02939edd1a5c104e7b7a55bbab9f35928b1cf5c7c97de3a907bd"),
        (
                CasesRev1.TD_BASIC_TYPES, "Example",
                "0x1f94cd0be8b4097a41486170fdf09a4cd23aefbc74bb2344718562994c2c111"),
        (CasesRev1.TD_PRESET_TYPES, "Example", "0x1a25a8bb84b761090b1fadaebe762c4b679b0d8883d2bedda695ea340839a55"),
        (CasesRev1.TD_ENUM, "Example", "0x380a54d417fb58913b904675d94a8a62e2abc3467f4b5439de0fd65fafdd1a8"),
        (CasesRev1.TD_FELT_MERKLE_TREE, "Example",
         "0x160b9c0e8a7c561f9c5d9e3cc2990a1b4d26e94aa319e9eb53e163cd06c71be"),
    ],
)
def test_type_hash(example, type_name, type_hash):
    typed_data = load_typed_data(example.value)
    res = typed_data.type_hash(type_name)
    assert hex(res) == type_hash


@pytest.mark.parametrize(
    "example, type_name, attr_name, struct_hash",
    [
        (CasesRev0.TD, "StarkNetDomain", "domain",
         "0x54833b121883a3e3aebff48ec08a962f5742e5f7b973469c1f8f4f55d470b07"),
        (CasesRev0.TD, "Mail", "message", "0x4758f1ed5e7503120c228cbcaba626f61514559e9ef5ed653b0b885e0f38aec"),
        (CasesRev0.TD_STRING, "Mail", "message",
         "0x1d16b9b96f7cb7a55950b26cc8e01daa465f78938c47a09d5a066ca58f9936f"),
        (CasesRev0.TD_FELT_ARR, "Mail", "message",
         "0x26186b02dddb59bf12114f771971b818f48fad83c373534abebaaa39b63a7ce"),
        (CasesRev0.TD_STRUCT_ARR, "Mail", "message",
         "0x5650ec45a42c4776a182159b9d33118a46860a6e6639bb8166ff71f3c41eaef"),
        (CasesRev0.TD_STRUCT_MERKLE_TREE, "Session", "message",
         "0x73602062421caf6ad2e942253debfad4584bff58930981364dcd378021defe8"),
        (CasesRev1.TD, "StarknetDomain", "domain",
         "0x555f72e550b308e50c1a4f8611483a174026c982a9893a05c185eeb85399657"),
        (CasesRev1.TD_PRESET_TYPES, "Example", "message",
         "0x74fba3f77f8a6111a9315bac313bf75ecfa46d1234e0fda60312fb6a6517667"),
        (CasesRev1.TD_ENUM, "Example", "message",
         "0x3d4384ff5cec32b86462e89f5a803b55ff0048c4f5a10ba9d6cd381317d9c3"),
        (CasesRev1.TD_FELT_MERKLE_TREE, "Example", "message",
         "0x40ef40c56c0469799a916f0b7e3bc4f1bbf28bf659c53fb8c5ee4d8d1b4f5f0")
    ],
)
def test_struct_hash(example, type_name, attr_name, struct_hash):
    typed_data = load_typed_data(example.value)
    data = getattr(typed_data, attr_name)
    if isinstance(data, Domain):
        data = data.to_dict()
    res = typed_data.struct_hash(type_name, data)
    assert hex(res) == struct_hash


@pytest.mark.parametrize(
    "example, account_address, msg_hash",
    [
        (CasesRev0.TD, "0xcd2a3d9f938e13cd947ec05abc7fe734df8dd826",
         "0x6fcff244f63e38b9d88b9e3378d44757710d1b244282b435cb472053c8d78d0"),
        (CasesRev0.TD_STRING, "0xcd2a3d9f938e13cd947ec05abc7fe734df8dd826",
         "0x691b977ee0ee645647336f01d724274731f544ad0d626b078033d2541ee641d"),
        (CasesRev0.TD_FELT_ARR, "0xcd2a3d9f938e13cd947ec05abc7fe734df8dd826",
         "0x30ab43ef724b08c3b0a9bbe425e47c6173470be75d1d4c55fd5bf9309896bce"),
        (CasesRev0.TD_STRUCT_ARR, "0xcd2a3d9f938e13cd947ec05abc7fe734df8dd826",
         "0x5914ed2764eca2e6a41eb037feefd3d2e33d9af6225a9e7fe31ac943ff712c"),
        (CasesRev0.TD_STRUCT_MERKLE_TREE, "0xcd2a3d9f938e13cd947ec05abc7fe734df8dd826",
         "0x5d28fa1b31f92e63022f7d85271606e52bed89c046c925f16b09e644dc99794"),
        (CasesRev1.TD, "0xcd2a3d9f938e13cd947ec05abc7fe734df8dd826",
         "0x7f6e8c3d8965b5535f5cc68f837c04e3bbe568535b71aa6c621ddfb188932b8"),
        (CasesRev1.TD_BASIC_TYPES, "0xcd2a3d9f938e13cd947ec05abc7fe734df8dd826",
         "0x2d80b87b8bc32068247c779b2ef0f15f65c9c449325e44a9df480fb01eb43ec"),
        (CasesRev1.TD_PRESET_TYPES, "0xcd2a3d9f938e13cd947ec05abc7fe734df8dd826",
         "0x185b339d5c566a883561a88fb36da301051e2c0225deb325c91bb7aa2f3473a"),
        (CasesRev1.TD_ENUM, "0xcd2a3d9f938e13cd947ec05abc7fe734df8dd826",
         "0x3df10475ad5a8f49db4345a04a5b09164d2e24b09f6e1e236bc1ccd87627cc"),
        (CasesRev1.TD_FELT_MERKLE_TREE, "0xcd2a3d9f938e13cd947ec05abc7fe734df8dd826",
         "0x4f706783e0d7d0e61433d41343a248a213e9ab341d50ba978dfc055f26484c9")
    ],
)
def test_message_hash(example, account_address, msg_hash):
    typed_data = load_typed_data(example.value)
    res = typed_data.message_hash(int(account_address, 16))
    assert hex(res) == msg_hash


domain_type_v0 = {
    "StarkNetDomain": [
        StandardParameter(name="name", type="felt"),
        StandardParameter(name="version", type="felt"),
        StandardParameter(name="chainId", type="felt"),
    ]
}

domain_type_v1: Dict[str, List[Parameter]] = {
    "StarknetDomain": [
        StandardParameter(name="name", type="shortstring"),
        StandardParameter(name="version", type="shortstring"),
        StandardParameter(name="chainId", type="shortstring"),
        StandardParameter(name="revision", type="shortstring"),
    ]
}

domain_v0 = Domain(
    name="DomainV0",
    version="1",
    chain_id=1234,
)

domain_v1 = Domain(
    name="DomainV1",
    version="1",
    chain_id="1234",
    revision=Revision.V1,
)


def _make_typed_data(included_type: str, revision: Revision):
    domain_type, domain = (domain_type_v0, domain_v0) if revision == Revision.V0 else (
        domain_type_v1, domain_v1)

    types = {**domain_type, included_type: []}
    message = {included_type: 1}

    return TypedData(
        types=types,
        primary_type=included_type,
        domain=domain,
        message=message,
    )


@pytest.mark.parametrize(
    "included_type, revision",
    [
        ("", Revision.V1),
        ("myType*", Revision.V1),
        ("(myType)", Revision.V1),
        ("()", Revision.V1),
    ],
)
def test_invalid_type_names(included_type: str, revision: Revision):
    with pytest.raises(ValueError):
        _make_typed_data(included_type, revision)


@pytest.mark.parametrize(
    "included_type, revision",
    [
        (BasicType.FELT, Revision.V0),
        (BasicType.STRING, Revision.V0),
        (BasicType.SELECTOR, Revision.V0),
        (BasicType.MERKLE_TREE, Revision.V0),
        (BasicType.BOOL, Revision.V0),
        (BasicType.FELT, Revision.V1),
        (BasicType.STRING, Revision.V1),
        (BasicType.SELECTOR, Revision.V1),
        (BasicType.MERKLE_TREE, Revision.V1),
        (BasicType.BOOL, Revision.V1),
        (BasicType.SHORT_STRING, Revision.V1),
        (BasicType.U128, Revision.V1),
        (BasicType.I128, Revision.V1),
        (BasicType.TIMESTAMP, Revision.V1),
        (BasicType.CONTRACT_ADDRESS, Revision.V1),
        (BasicType.CLASS_HASH, Revision.V1),
        (BasicType.ENUM, Revision.V1)
    ],
)
def test_basic_types_redefinition(included_type: BasicType, revision: Revision):
    with pytest.raises(ValueError, match=fr"Types must not contain basic types. \[{included_type.value}\] was found."):
        _make_typed_data(included_type.value, revision)


@pytest.mark.parametrize(
    "included_type, revision",
    [
        (PresetType.U256, Revision.V1),
        (PresetType.TOKEN_AMOUNT, Revision.V1),
        (PresetType.NFT_ID, Revision.V1),
    ],
)
def test_preset_types_redefinition(included_type: PresetType, revision: Revision):
    with pytest.raises(ValueError, match=fr"Types must not contain preset types. \[{included_type.value}\] was found."):
        _make_typed_data(included_type.value, revision)


def test_custom_type_definition():
    _make_typed_data("myType", Revision.V0)


@pytest.mark.parametrize(
    "revision",
    list(Revision),
)
def test_missing_domain_type(revision: Revision):
    domain = domain_v0 if revision == Revision.V0 else domain_v1

    with pytest.raises(ValueError, match=f"Types must contain '{domain.separator_name}'."):
        TypedData(
            types={},
            primary_type="felt",
            domain=domain,
            message={},
        )


def test_dangling_type():
    with pytest.raises(ValueError, match=r"Dangling types are not allowed. Unreferenced type \[dangling\] was found."):
        TypedData(
            types={
                **domain_type_v1,
                "dangling": [],
                "mytype": []
            },
            primary_type="mytype",
            domain=domain_v1,
            message={"mytype": 1},
        )


def test_missing_dependency():
    typed_data = TypedData(
        types={
            **domain_type_v1,
            "house": [StandardParameter(name="fridge", type="ice cream")]
        },
        primary_type="house",
        domain=domain_v1,
        message={"fridge": 1},
    )

    with pytest.raises(ValueError, match=r"Type \[ice cream\] is not defined in types."):
        typed_data.struct_hash("house", {"fridge": 1})


@pytest.mark.parametrize(
    "value, expected",
    [
        (True, 1),
        (False, 0),
        ("true", 1),
        ("false", 0),
        ("0x1", 1),
        ("0x0", 0),
        ("1", 1),
        ("0", 0),
        (1, 1),
        (0, 0)

    ]
)
def test_encode_bool(value: Union[bool, str, int], expected: int):
    assert encode_bool(value) == expected


@pytest.mark.parametrize(
    "value",
    [
        -2,
        2,
        "-2",
        "2",
        "0x123",
        "anyvalue",
    ]
)
def test_encode_invalid_bool(value: Union[bool, str, int]):
    with pytest.raises(ValueError, match=fr"Expected boolean value, got \[{value}\]."):
        encode_bool(value)


@pytest.mark.parametrize(
    "value, expected",
    [
        (0, 0),
        (1, 1),
        (1000000, 1000000),
        ("0x0", 0),
        ("0x1", 1),
        ("0x64", 100),
        (2 ** 128 - 1, 2 ** 128 - 1),
    ]
)
def test_encode_u128(value: Union[str, int], expected: str):
    assert encode_u128(value) == expected


@pytest.mark.parametrize(
    "value",
    [
        -1,
        "-1",
        1.23,
        -1.23,
        "1.23",
        "-1.23",
        "example",
        "0xwrong",
        2 ** 128,
        hex(2 ** 128),
    ]
)
def test_encode_invalid_u128(value: Union[str, int]):
    with pytest.raises(ValueError):
        encode_u128(value)


@pytest.mark.parametrize(
    "value, expected",
    [
        (0, 0),
        (1, 1),
        (1000000, 1000000),
        ("0x0", 0),
        ("0x1", 1),
        ("0x64", 100),
        (2 ** 127 - 1, 2 ** 127 - 1),
        (-1, 3618502788666131213697322783095070105623107215331596699973092056135872020480),
        (-1000000, 3618502788666131213697322783095070105623107215331596699973092056135871020481),
        (-(2 ** 127), 3618502788666131213697322783095070105452966031871127468241404752419987914753),
    ]
)
def test_encode_i128(value: Union[str, int], expected: str):
    assert encode_i128(value) == expected


@pytest.mark.parametrize(
    "value",
    [
        "example",
        "0xwrong",
        1.23,
        -1.23,
        "1.23",
        "-1.23",
        -2 ** 127 - 1,
        2 ** 127,
        str(-2 ** 127 - 1),
        str(2 ** 127),

    ]
)
def test_encode_invalid_i128(value: Union[str, int]):
    with pytest.raises(ValueError):
        encode_i128(value)<|MERGE_RESOLUTION|>--- conflicted
+++ resolved
@@ -13,13 +13,10 @@
 from starknet_py.utils.typed_data import (
     BasicType,
     Domain,
-<<<<<<< HEAD
+    Parameter,
     EnumParameter,
     MerkleTreeParameter,
     PresetType,
-=======
-    Parameter,
->>>>>>> 7f5798f0
     StandardParameter,
     TypedData,
     encode_bool,
