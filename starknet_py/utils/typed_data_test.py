# pylint: disable=line-too-long
# fmt: off

import json
from enum import Enum
from pathlib import Path
from typing import Union

import pytest

from starknet_py.net.models.typed_data import Revision
from starknet_py.tests.e2e.fixtures.constants import TYPED_DATA_DIR
from starknet_py.utils.typed_data import (
    BasicType,
    Domain,
    Parameter,
    TypedData,
    encode_bool,
<<<<<<< HEAD
    encode_i128,
    encode_u128,
    get_hex,
=======
    parse_felt,
>>>>>>> 37f8ca87
)


class CasesRev0(Enum):
    TD = "typed_data_rev_0_example.json"
    TD_STRING = "typed_data_rev_0_long_string_example.json"
    TD_FELT_ARR = "typed_data_rev_0_felt_array_example.json"
    TD_STRUCT_ARR = "typed_data_rev_0_struct_array_example.json"
    TD_STRUCT_MERKLE_TREE = "typed_data_rev_0_struct_merkletree_example.json"


class CasesRev1(Enum):
    TD = "typed_data_rev_1_example.json"
    TD_FELT_MERKLE_TREE = "typed_data_rev_1_felt_merkletree_example.json"


def load_typed_data(file_name: str) -> TypedData:
    """
    Load TypedData object from file
    """
    file_path = TYPED_DATA_DIR / file_name

    text = Path(file_path).read_text("utf-8")
    typed_data = json.loads(text)

    return TypedData.from_dict(typed_data)


@pytest.mark.parametrize(
    "value, result",
    [(123, "0x7b"), ("123", "0x7b"), ("0x7b", "0x7b"), ("short_string", "0x73686f72745f737472696e67")],
)
def test_parse_felt(value, result):
    assert parse_felt(value) == int(result, 16)


@pytest.mark.parametrize(
    "example, type_name, encoded_type",
    [
        (CasesRev0.TD.value, "Mail", "Mail(from:Person,to:Person,contents:felt)Person(name:felt,wallet:felt)"),
        (CasesRev0.TD_STRUCT_MERKLE_TREE.value, "Session", "Session(key:felt,expires:felt,root:merkletree)"),
        (CasesRev0.TD_FELT_ARR.value, "Mail",
         "Mail(from:Person,to:Person,felts_len:felt,felts:felt*)Person(name:felt,wallet:felt)"),
        (CasesRev0.TD_STRING.value, "Mail",
         "Mail(from:Person,to:Person,contents:String)Person(name:felt,wallet:felt)String(len:felt,data:felt*)"),
        (CasesRev0.TD_STRUCT_ARR.value, "Mail",
         "Mail(from:Person,to:Person,posts_len:felt,posts:Post*)Person(name:felt,wallet:felt)Post(title:felt,content:felt)"),
        (CasesRev1.TD.value, "Mail",
         """"Mail"("from":"Person","to":"Person","contents":"felt")"Person"("name":"felt","wallet":"felt")"""),
        (CasesRev1.TD_FELT_MERKLE_TREE.value, "Example", """"Example"("value":"felt","root":"merkletree")""")
    ],
)
def test_encode_type(example, type_name, encoded_type):
    typed_data = load_typed_data(example)
    res = typed_data._encode_type(type_name)  # pylint: disable=protected-access
    assert res == encoded_type


# The expected hashes here and in tests below were calculated using starknet.js (https://github.com/0xs34n/starknet.js)
@pytest.mark.parametrize(
    "example, type_name, type_hash",
    [
        (CasesRev0.TD.value, "StarkNetDomain", "0x1bfc207425a47a5dfa1a50a4f5241203f50624ca5fdf5e18755765416b8e288"),
        (CasesRev0.TD.value, "Person", "0x2896dbe4b96a67110f454c01e5336edc5bbc3635537efd690f122f4809cc855"),
        (CasesRev0.TD.value, "Mail", "0x13d89452df9512bf750f539ba3001b945576243288137ddb6c788457d4b2f79"),
        (CasesRev0.TD_STRING.value, "String", "0x1933fe9de7e181d64298eecb44fc43b4cec344faa26968646761b7278df4ae2"),
        (CasesRev0.TD_STRING.value, "Mail", "0x1ac6f84a5d41cee97febb378ddabbe1390d4e8036df8f89dee194e613411b09"),
        (CasesRev0.TD_FELT_ARR.value, "Mail", "0x5b03497592c0d1fe2f3667b63099761714a895c7df96ec90a85d17bfc7a7a0"),
        (CasesRev0.TD_STRUCT_ARR.value, "Post", "0x1d71e69bf476486b43cdcfaf5a85c00bb2d954c042b281040e513080388356d"),
        (CasesRev0.TD_STRUCT_ARR.value, "Mail", "0x873b878e35e258fc99e3085d5aaad3a81a0c821f189c08b30def2cde55ff27"),
        (CasesRev0.TD_STRUCT_MERKLE_TREE.value, "Session",
         "0x1aa0e1c56b45cf06a54534fa1707c54e520b842feb21d03b7deddb6f1e340c"),
        (CasesRev0.TD_STRUCT_MERKLE_TREE.value, "Policy",
         "0x2f0026e78543f036f33e26a8f5891b88c58dc1e20cbbfaf0bb53274da6fa568"),
        (CasesRev1.TD.value, "StarknetDomain", "0x1ff2f602e42168014d405a94f75e8a93d640751d71d16311266e140d8b0a210"),
        (CasesRev1.TD.value, "Person", "0x30f7aa21b8d67cb04c30f962dd29b95ab320cb929c07d1605f5ace304dadf34"),
        (CasesRev1.TD.value, "Mail", "0x560430bf7a02939edd1a5c104e7b7a55bbab9f35928b1cf5c7c97de3a907bd"),
        (CasesRev1.TD_FELT_MERKLE_TREE.value, "Example",
         "0x160b9c0e8a7c561f9c5d9e3cc2990a1b4d26e94aa319e9eb53e163cd06c71be"),
    ],
)
def test_type_hash(example, type_name, type_hash):
    typed_data = load_typed_data(example)
    res = typed_data.type_hash(type_name)
    assert hex(res) == type_hash


@pytest.mark.parametrize(
    "example, type_name, attr_name, struct_hash",
    [
        (CasesRev0.TD.value, "StarkNetDomain", "domain",
         "0x54833b121883a3e3aebff48ec08a962f5742e5f7b973469c1f8f4f55d470b07"),
        (CasesRev0.TD.value, "Mail", "message", "0x4758f1ed5e7503120c228cbcaba626f61514559e9ef5ed653b0b885e0f38aec"),
        (CasesRev0.TD_STRING.value, "Mail", "message",
         "0x1d16b9b96f7cb7a55950b26cc8e01daa465f78938c47a09d5a066ca58f9936f"),
        (CasesRev0.TD_FELT_ARR.value, "Mail", "message",
         "0x26186b02dddb59bf12114f771971b818f48fad83c373534abebaaa39b63a7ce"),
        (CasesRev0.TD_STRUCT_ARR.value, "Mail", "message",
         "0x5650ec45a42c4776a182159b9d33118a46860a6e6639bb8166ff71f3c41eaef"),
        (CasesRev0.TD_STRUCT_MERKLE_TREE.value, "Session", "message",
         "0x73602062421caf6ad2e942253debfad4584bff58930981364dcd378021defe8"),
        (CasesRev1.TD.value, "StarknetDomain", "domain",
         "0x555f72e550b308e50c1a4f8611483a174026c982a9893a05c185eeb85399657"),
        (CasesRev1.TD_FELT_MERKLE_TREE.value, "Example", "message",
         "0x40ef40c56c0469799a916f0b7e3bc4f1bbf28bf659c53fb8c5ee4d8d1b4f5f0")
    ],
)
def test_struct_hash(example, type_name, attr_name, struct_hash):
    typed_data = load_typed_data(example)
    data = getattr(typed_data, attr_name)
    if isinstance(data, Domain):
        data = data.to_dict()
    res = typed_data.struct_hash(type_name, data)
    assert hex(res) == struct_hash


@pytest.mark.parametrize(
    "example, account_address, msg_hash",
    [
        (CasesRev0.TD.value, "0xcd2a3d9f938e13cd947ec05abc7fe734df8dd826",
         "0x6fcff244f63e38b9d88b9e3378d44757710d1b244282b435cb472053c8d78d0"),
        (CasesRev0.TD_STRING.value, "0xcd2a3d9f938e13cd947ec05abc7fe734df8dd826",
         "0x691b977ee0ee645647336f01d724274731f544ad0d626b078033d2541ee641d"),
        (CasesRev0.TD_FELT_ARR.value, "0xcd2a3d9f938e13cd947ec05abc7fe734df8dd826",
         "0x30ab43ef724b08c3b0a9bbe425e47c6173470be75d1d4c55fd5bf9309896bce"),
        (CasesRev0.TD_STRUCT_ARR.value, "0xcd2a3d9f938e13cd947ec05abc7fe734df8dd826",
         "0x5914ed2764eca2e6a41eb037feefd3d2e33d9af6225a9e7fe31ac943ff712c"),
        (CasesRev0.TD_STRUCT_MERKLE_TREE.value, "0xcd2a3d9f938e13cd947ec05abc7fe734df8dd826",
         "0x5d28fa1b31f92e63022f7d85271606e52bed89c046c925f16b09e644dc99794"),
        (CasesRev1.TD.value, "0xcd2a3d9f938e13cd947ec05abc7fe734df8dd826",
         "0x7f6e8c3d8965b5535f5cc68f837c04e3bbe568535b71aa6c621ddfb188932b8"),
        (CasesRev1.TD_FELT_MERKLE_TREE.value, "0xcd2a3d9f938e13cd947ec05abc7fe734df8dd826",
         "0x4f706783e0d7d0e61433d41343a248a213e9ab341d50ba978dfc055f26484c9")
    ],
)
def test_message_hash(example, account_address, msg_hash):
    typed_data = load_typed_data(example)
    res = typed_data.message_hash(int(account_address, 16))
    assert hex(res) == msg_hash


domain_type_v0 = {
    "StarkNetDomain": [
        Parameter(name="name", type="felt"),
        Parameter(name="version", type="felt"),
        Parameter(name="chainId", type="felt"),
    ]
}

domain_type_v1 = {
    "StarknetDomain": [
        Parameter(name="name", type="shortstring"),
        Parameter(name="version", type="shortstring"),
        Parameter(name="chainId", type="shortstring"),
        Parameter(name="revision", type="shortstring"),
    ]
}

domain_v0 = Domain(
    name="DomainV0",
    version="1",
    chain_id=1234,
)

domain_v1 = Domain(
    name="DomainV1",
    version="1",
    chain_id="1234",
    revision=Revision.V1,
)


def _make_typed_data(included_type: str, revision: Revision):
    domain_type, domain = (domain_type_v0, domain_v0) if revision == Revision.V0 else (
        domain_type_v1, domain_v1)

    types = {**domain_type, included_type: []}
    message = {included_type: 1}

    return TypedData(
        types=types,
        primary_type=included_type,
        domain=domain,
        message=message,
    )


@pytest.mark.parametrize(
    "included_type, revision",
    [
        ("", Revision.V1),
        ("myType*", Revision.V1)
    ],
)
def test_invalid_type_names(included_type: str, revision: Revision):
    with pytest.raises(ValueError):
        _make_typed_data(included_type, revision)


@pytest.mark.parametrize(
    "included_type, revision",
    [
        (BasicType.FELT.value, Revision.V0),
        (BasicType.STRING.value, Revision.V0),
        (BasicType.SELECTOR.value, Revision.V0),
        (BasicType.MERKLE_TREE.value, Revision.V0),
        (BasicType.BOOL.value, Revision.V0),
        (BasicType.FELT.value, Revision.V1),
        (BasicType.STRING.value, Revision.V1),
        (BasicType.SELECTOR.value, Revision.V1),
        (BasicType.MERKLE_TREE.value, Revision.V1),
        (BasicType.BOOL.value, Revision.V1),
        (BasicType.SHORT_STRING.value, Revision.V1),
    ],
)
def test_types_redefinition(included_type: str, revision: Revision):
    with pytest.raises(ValueError, match=f"Reserved type name: {included_type}"):
        _make_typed_data(included_type, revision)


def test_custom_type_definition():
    _make_typed_data("myType", Revision.V0)


@pytest.mark.parametrize(
    "revision",
    list(Revision),
)
def test_missing_domain_type(revision: Revision):
    domain = domain_v0 if revision == Revision.V0 else domain_v1

    with pytest.raises(ValueError, match=f"Types must contain '{domain.separator_name}'."):
        TypedData(
            types={},
            primary_type="felt",
            domain=domain,
            message={},
        )


def test_dangling_type():
    with pytest.raises(ValueError, match="Dangling types are not allowed. Unreferenced type dangling was found."):
        TypedData(
            types={
                **domain_type_v1,
                "dangling": [],
                "mytype": []
            },
            primary_type="mytype",
            domain=domain_v1,
            message={"mytype": 1},
        )


def test_missing_dependency():
    typed_data = TypedData(
        types={
            **domain_type_v1,
            "house": [Parameter(name="fridge", type="ice cream")]
        },
        primary_type="house",
        domain=domain_v1,
        message={"fridge": 1},
    )

    with pytest.raises(ValueError, match=r"Type \[ice cream\] is not defined in types."):
        typed_data.struct_hash("house", {"fridge": 1})


@pytest.mark.parametrize(
    "value, expected",
    [
        (True, 1),
        (False, 0),
        ("true", 1),
        ("false", 0),
        ("0x1", 1),
        ("0x0", 0),
        ("1", 1),
        ("0", 0),
        (1, 1),
        (0, 0)

    ]
)
def test_encode_bool(value: Union[bool, str, int], expected: int):
    assert encode_bool(value) == expected


@pytest.mark.parametrize(
    "value",
    [
        -2,
        2,
        "-2",
        "2",
        "0x123",
        "anyvalue",
    ]
)
def test_encode_invalid_bool(value: Union[bool, str, int]):
    with pytest.raises(ValueError, match=fr"Expected boolean value, got \[{value}\]."):
        encode_bool(value)


@pytest.mark.parametrize(
    "value, expected",
    [
        (0, 0),
        (1, 1),
        (1000000, 1000000),
        ("0x0", 0),
        ("0x1", 1),
        ("0x64", 100),
        (2 ** 128 - 1, 2 ** 128 - 1),
    ]
)
def test_encode_u128(value: Union[str, int], expected: str):
    assert encode_u128(value) == expected


@pytest.mark.parametrize(
    "value",
    [
        -1,
        "-1",
        1.23,
        -1.23,
        "1.23",
        "-1.23",
        "example",
        "0xwrong",
        2 ** 128,
        hex(2 ** 128),
    ]
)
def test_encode_invalid_u128(value: Union[str, int]):
    with pytest.raises(ValueError):
        encode_u128(value)


@pytest.mark.parametrize(
    "value, expected",
    [
        (0, 0),
        (1, 1),
        (1000000, 1000000),
        ("0x0", 0),
        ("0x1", 1),
        ("0x64", 100),
        (2 ** 127 - 1, 2 ** 127 - 1),
        (-1, 3618502788666131213697322783095070105623107215331596699973092056135872020480),
        (-1000000, 3618502788666131213697322783095070105623107215331596699973092056135871020481),
        (-(2 ** 127), 3618502788666131213697322783095070105452966031871127468241404752419987914753),
    ]
)
def test_encode_i128(value: Union[str, int], expected: str):
    assert encode_i128(value) == expected


@pytest.mark.parametrize(
    "value",
    [
        "example",
        "0xwrong",
        1.23,
        -1.23,
        "1.23",
        "-1.23",
        -2 ** 127 - 1,
        2 ** 127,
        str(-2 ** 127 - 1),
        str(2 ** 127),

    ]
)
def test_encode_invalid_i128(value: Union[str, int]):
    with pytest.raises(ValueError):
        encode_i128(value)<|MERGE_RESOLUTION|>--- conflicted
+++ resolved
@@ -16,13 +16,9 @@
     Parameter,
     TypedData,
     encode_bool,
-<<<<<<< HEAD
     encode_i128,
     encode_u128,
-    get_hex,
-=======
     parse_felt,
->>>>>>> 37f8ca87
 )
 
 
