--- conflicted
+++ resolved
@@ -4,11 +4,7 @@
 import json
 from enum import Enum
 from pathlib import Path
-<<<<<<< HEAD
 from typing import Dict, List, Union
-=======
-from typing import Union
->>>>>>> 85585b04
 
 import pytest
 
@@ -20,12 +16,9 @@
     Parameter,
     StandardParameter,
     TypedData,
-    encode_bool,
-<<<<<<< HEAD
     encode_i128,
     encode_u128,
-=======
->>>>>>> 85585b04
+    encode_bool,
     parse_felt,
 )
 
@@ -344,7 +337,6 @@
 )
 def test_encode_invalid_bool(value: Union[bool, str, int]):
     with pytest.raises(ValueError, match=fr"Expected boolean value, got \[{value}\]."):
-<<<<<<< HEAD
         encode_bool(value)
 
 
@@ -421,7 +413,4 @@
 )
 def test_encode_invalid_i128(value: Union[str, int]):
     with pytest.raises(ValueError):
-        encode_i128(value)
-=======
-        encode_bool(value)
->>>>>>> 85585b04
+        encode_i128(value)