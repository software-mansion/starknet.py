--- conflicted
+++ resolved
@@ -13,13 +13,9 @@
 from starknet_py.utils.typed_data import (
     BasicType,
     Domain,
-<<<<<<< HEAD
-    Parameter,
     PresetType,
-=======
     EnumParameter,
     MerkleTreeParameter,
->>>>>>> 00698810
     StandardParameter,
     TypedData,
     encode_bool,
@@ -111,18 +107,11 @@
         (CasesRev1.TD, "Person", "0x30f7aa21b8d67cb04c30f962dd29b95ab320cb929c07d1605f5ace304dadf34"),
         (CasesRev1.TD, "Mail", "0x560430bf7a02939edd1a5c104e7b7a55bbab9f35928b1cf5c7c97de3a907bd"),
         (
-<<<<<<< HEAD
                 CasesRev1.TD_BASIC_TYPES, "Example",
                 "0x1f94cd0be8b4097a41486170fdf09a4cd23aefbc74bb2344718562994c2c111"),
         (CasesRev1.TD_PRESET_TYPES, "Example", "0x1a25a8bb84b761090b1fadaebe762c4b679b0d8883d2bedda695ea340839a55"),
         (CasesRev1.TD_ENUM, "Example", "0x380a54d417fb58913b904675d94a8a62e2abc3467f4b5439de0fd65fafdd1a8"),
         (CasesRev1.TD_FELT_MERKLE_TREE, "Example",
-=======
-                CasesRev1.TD_BASIC_TYPES.value, "Example",
-                "0x1f94cd0be8b4097a41486170fdf09a4cd23aefbc74bb2344718562994c2c111"),
-        (CasesRev1.TD_ENUM.value, "Example", "0x380a54d417fb58913b904675d94a8a62e2abc3467f4b5439de0fd65fafdd1a8"),
-        (CasesRev1.TD_FELT_MERKLE_TREE.value, "Example",
->>>>>>> 00698810
          "0x160b9c0e8a7c561f9c5d9e3cc2990a1b4d26e94aa319e9eb53e163cd06c71be"),
     ],
 )
@@ -148,17 +137,11 @@
          "0x73602062421caf6ad2e942253debfad4584bff58930981364dcd378021defe8"),
         (CasesRev1.TD, "StarknetDomain", "domain",
          "0x555f72e550b308e50c1a4f8611483a174026c982a9893a05c185eeb85399657"),
-<<<<<<< HEAD
         (CasesRev1.TD_PRESET_TYPES, "Example", "message",
          "0x74fba3f77f8a6111a9315bac313bf75ecfa46d1234e0fda60312fb6a6517667"),
         (CasesRev1.TD_ENUM, "Example", "message",
          "0x3d4384ff5cec32b86462e89f5a803b55ff0048c4f5a10ba9d6cd381317d9c3"),
         (CasesRev1.TD_FELT_MERKLE_TREE, "Example", "message",
-=======
-        (CasesRev1.TD_ENUM.value, "Example", "message",
-         "0x3d4384ff5cec32b86462e89f5a803b55ff0048c4f5a10ba9d6cd381317d9c3"),
-        (CasesRev1.TD_FELT_MERKLE_TREE.value, "Example", "message",
->>>>>>> 00698810
          "0x40ef40c56c0469799a916f0b7e3bc4f1bbf28bf659c53fb8c5ee4d8d1b4f5f0")
     ],
 )
@@ -188,17 +171,11 @@
          "0x7f6e8c3d8965b5535f5cc68f837c04e3bbe568535b71aa6c621ddfb188932b8"),
         (CasesRev1.TD_BASIC_TYPES, "0xcd2a3d9f938e13cd947ec05abc7fe734df8dd826",
          "0x2d80b87b8bc32068247c779b2ef0f15f65c9c449325e44a9df480fb01eb43ec"),
-<<<<<<< HEAD
         (CasesRev1.TD_PRESET_TYPES, "0xcd2a3d9f938e13cd947ec05abc7fe734df8dd826",
          "0x185b339d5c566a883561a88fb36da301051e2c0225deb325c91bb7aa2f3473a"),
         (CasesRev1.TD_ENUM, "0xcd2a3d9f938e13cd947ec05abc7fe734df8dd826",
          "0x3df10475ad5a8f49db4345a04a5b09164d2e24b09f6e1e236bc1ccd87627cc"),
         (CasesRev1.TD_FELT_MERKLE_TREE, "0xcd2a3d9f938e13cd947ec05abc7fe734df8dd826",
-=======
-        (CasesRev1.TD_ENUM.value, "0xcd2a3d9f938e13cd947ec05abc7fe734df8dd826",
-         "0x3df10475ad5a8f49db4345a04a5b09164d2e24b09f6e1e236bc1ccd87627cc"),
-        (CasesRev1.TD_FELT_MERKLE_TREE.value, "0xcd2a3d9f938e13cd947ec05abc7fe734df8dd826",
->>>>>>> 00698810
          "0x4f706783e0d7d0e61433d41343a248a213e9ab341d50ba978dfc055f26484c9")
     ],
 )
