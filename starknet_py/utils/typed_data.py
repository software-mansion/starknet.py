--- conflicted
+++ resolved
@@ -340,13 +340,8 @@
 
         while to_visit:
             current_type = to_visit.pop(0)
-<<<<<<< HEAD
-            params = (
-                self._all_types[current_type] if current_type in self._all_types else []
-            )
-=======
-            params = self.types.get(current_type, [])
->>>>>>> 00698810
+            params = self._all_types.get(current_type, [])
+
 
             for param in params:
                 if isinstance(param, EnumParameter):
@@ -510,13 +505,9 @@
         self, context: TypeContext
     ) -> List[Union[StandardParameter, EnumParameter, MerkleTreeParameter]]:
         enum_type = self._resolve_type(context)
-<<<<<<< HEAD
-        if enum_type.contains not in self._all_types:
-=======
         if not isinstance(enum_type, EnumParameter):
             raise ValueError(f"Type [{context.key}] is not an enum.")
-        if enum_type.contains not in self.types:
->>>>>>> 00698810
+        if enum_type.contains not in self._all_types:
             raise ValueError(f"Type [{enum_type.contains}] is not defined in types")
 
         return self._all_types[enum_type.contains]
