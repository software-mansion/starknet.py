--- conflicted
+++ resolved
@@ -92,43 +92,6 @@
     TIMESTAMP = "timestamp"
 
 
-<<<<<<< HEAD
-=======
-def _encode_value_v1(basic_type: BasicType, value: Union[int, str]) -> Optional[int]:
-    if basic_type in (
-        BasicType.FELT,
-        BasicType.SHORT_STRING,
-        BasicType.CONTRACT_ADDRESS,
-        BasicType.CLASS_HASH,
-    ) and isinstance(value, (int, str)):
-        return parse_felt(value)
-
-    if basic_type in (
-        BasicType.U128,
-        BasicType.TIMESTAMP,
-    ) and isinstance(value, (int, str)):
-        return encode_u128(value)
-
-    if basic_type == BasicType.I128 and isinstance(value, (int, str)):
-        return encode_i128(value)
-
-    return None
-
-
-def _encode_value_v0(
-    basic_type: BasicType,
-    value: Union[int, str],
-) -> Optional[int]:
-    if basic_type in (
-        BasicType.FELT,
-        BasicType.STRING,
-    ) and isinstance(value, (int, str)):
-        return parse_felt(value)
-
-    return None
-
-
->>>>>>> 2fe33ed9
 @dataclass(frozen=True)
 class TypedData:
     """
@@ -229,22 +192,15 @@
 
         basic_type = BasicType(type_name)
 
-<<<<<<< HEAD
-        if self.domain.resolved_revision == Revision.V0:
-            encoded_value = self._encode_value_v0(basic_type, value)
-        else:
-            encoded_value = self._encode_value_v1(basic_type, value)
-=======
         encoded_value = None
         if self.domain.resolved_revision == Revision.V0 and isinstance(
             value, (str, int)
         ):
-            encoded_value = _encode_value_v0(basic_type, value)
+            encoded_value = self._encode_value_v0(basic_type, value)
         elif self.domain.resolved_revision == Revision.V1 and isinstance(
             value, (str, int)
         ):
-            encoded_value = _encode_value_v1(basic_type, value)
->>>>>>> 2fe33ed9
+            encoded_value = self._encode_value_v1(basic_type, value)
 
         if encoded_value is not None:
             return encoded_value
