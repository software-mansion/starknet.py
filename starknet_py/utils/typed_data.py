--- conflicted
+++ resolved
@@ -7,14 +7,8 @@
 from starknet_py.hash.hash_method import HashMethod
 from starknet_py.hash.selector import get_selector_from_name
 from starknet_py.hash.utils import compute_hash_on_elements
-<<<<<<< HEAD
-from starknet_py.net.models.typed_data import Domain as DomainDict
-from starknet_py.net.models.typed_data import Revision
-from starknet_py.net.models.typed_data import TypedData as TypedDataDict
+from starknet_py.net.models.typed_data import DomainDict, Revision, TypedDataDict
 from starknet_py.net.schemas.common import ChainIdField, RevisionField
-=======
-from starknet_py.net.models.typed_data import StarkNetDomainDict, TypedDataDict
->>>>>>> 56c60c1b
 
 
 @dataclass(frozen=True)
@@ -76,11 +70,7 @@
 
     types: Dict[str, List[Parameter]]
     primary_type: str
-<<<<<<< HEAD
     domain: Domain
-=======
-    domain: StarkNetDomainDict
->>>>>>> 56c60c1b
     message: dict
 
     def __post_init__(self):
