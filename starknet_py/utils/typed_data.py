--- conflicted
+++ resolved
@@ -92,47 +92,8 @@
     TIMESTAMP = "timestamp"
 
 
-<<<<<<< HEAD
+@dataclass(frozen=True)
 @dataclass
-=======
-def _encode_value_v1(
-    basic_type: BasicType, value: Union[int, str, dict, list]
-) -> Optional[int]:
-    if basic_type in (
-        BasicType.FELT,
-        BasicType.SHORT_STRING,
-        BasicType.CONTRACT_ADDRESS,
-        BasicType.CLASS_HASH,
-    ) and isinstance(value, (int, str)):
-        return parse_felt(value)
-
-    if basic_type in (
-        BasicType.U128,
-        BasicType.TIMESTAMP,
-    ) and isinstance(value, (int, str)):
-        return encode_u128(value)
-
-    if basic_type == BasicType.I128 and isinstance(value, (int, str)):
-        return encode_i128(value)
-
-    return None
-
-
-def _encode_value_v0(
-    basic_type: BasicType,
-    value: Union[int, str, dict, list],
-) -> Optional[int]:
-    if basic_type in (
-        BasicType.FELT,
-        BasicType.STRING,
-    ) and isinstance(value, (int, str)):
-        return parse_felt(value)
-
-    return None
-
-
-@dataclass(frozen=True)
->>>>>>> 8320fc4e
 class TypedData:
     """
     Dataclass representing a TypedData object
@@ -145,7 +106,6 @@
 
     def __post_init__(self):
         self._verify_types()
-        self._byte_array_serializer = ByteArraySerializer()
 
     @property
     def _hash_method(self) -> HashMethod:
@@ -175,10 +135,45 @@
     def _is_struct(self, type_name: str) -> bool:
         return type_name in self.types
 
-<<<<<<< HEAD
-    # pylint: disable=too-many-return-statements,too-many-branches
-=======
->>>>>>> 8320fc4e
+    def _encode_value_v1(
+        self, basic_type: BasicType, value: Union[int, str, dict, list]
+    ) -> Optional[int]:
+        if basic_type in (
+            BasicType.FELT,
+            BasicType.SHORT_STRING,
+            BasicType.CONTRACT_ADDRESS,
+            BasicType.CLASS_HASH,
+        ) and isinstance(value, (int, str)):
+            return parse_felt(value)
+
+        if basic_type in (
+            BasicType.U128,
+            BasicType.TIMESTAMP,
+        ) and isinstance(value, (int, str)):
+            return encode_u128(value)
+
+        if basic_type == BasicType.I128 and isinstance(value, (int, str)):
+            return encode_i128(value)
+
+        if basic_type == BasicType.STRING and isinstance(value, str):
+            return self._prepare_long_string(value)
+
+        return None
+
+    # pylint: disable=no-self-use
+    def _encode_value_v0(
+        self,
+        basic_type: BasicType,
+        value: Union[int, str, dict, list],
+    ) -> Optional[int]:
+        if basic_type in (
+            BasicType.FELT,
+            BasicType.STRING,
+        ) and isinstance(value, (int, str)):
+            return parse_felt(value)
+
+        return None
+
     def _encode_value(
         self,
         type_name: str,
@@ -199,21 +194,15 @@
         basic_type = BasicType(type_name)
 
         if self.domain.resolved_revision == Revision.V0:
-            encoded_value = _encode_value_v0(basic_type, value)
+            encoded_value = self._encode_value_v0(basic_type, value)
         else:
-            encoded_value = _encode_value_v1(basic_type, value)
+            encoded_value = self._encode_value_v1(basic_type, value)
 
         if encoded_value is not None:
             return encoded_value
 
         if basic_type == BasicType.BOOL and isinstance(value, (bool, str, int)):
             return encode_bool(value)
-
-        if (basic_type, self.domain.resolved_revision) == (
-            BasicType.STRING,
-            Revision.V1,
-        ) and isinstance(value, str):
-            return self._prepare_long_string(value)
 
         if basic_type == BasicType.SELECTOR and isinstance(value, str):
             return prepare_selector(value)
@@ -367,7 +356,8 @@
         return target_type.contains
 
     def _prepare_long_string(self, value: str) -> int:
-        serialized_values = self._byte_array_serializer.serialize(value)
+        byte_array_serializer = ByteArraySerializer()
+        serialized_values = byte_array_serializer.serialize(value)
         return self._hash_method.hash_many(serialized_values)
 
 
