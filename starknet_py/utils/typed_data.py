from dataclasses import dataclass
from enum import Enum
from typing import Dict, List, Optional, Union, cast

from marshmallow import Schema, fields, post_load

from starknet_py.cairo.felt import encode_shortstring
from starknet_py.hash.hash_method import HashMethod
from starknet_py.hash.selector import get_selector_from_name
from starknet_py.hash.utils import compute_hash_on_elements
from starknet_py.net.client_utils import _to_rpc_felt
from starknet_py.net.models.typed_data import DomainDict, Revision, TypedDataDict
from starknet_py.net.schemas.common import RevisionField
from starknet_py.utils.merkle_tree import MerkleTree


@dataclass(frozen=True)
class Parameter:
    """
    Dataclass representing a Parameter object
    """

    name: str
    type: str
    contains: Optional[str] = None


@dataclass
class Domain:
    """
    Dataclass representing a domain object (StarkNetDomain, StarknetDomain)
    """

    name: str
    version: str
    chain_id: Union[str, int]
    revision: Optional[Revision] = None

    def __post_init__(self):
        self.resolved_revision = (
            Revision(self.revision) if self.revision else Revision.V0
        )
        self.separator_name = self._resolve_separator_name()

    def _resolve_separator_name(self):
        if self.resolved_revision == Revision.V0:
            return "StarkNetDomain"
        return "StarknetDomain"

    @staticmethod
    def from_dict(data: DomainDict) -> "Domain":
        """
        Create Domain dataclass from dictionary.

        :param data: Domain dictionary.
        :return: Domain dataclass instance.
        """
        return cast(Domain, DomainSchema().load(data))

    def to_dict(self) -> dict:
        """
        Create Domain dictionary from dataclass.

        :return: Domain dictionary.
        """
        return cast(Dict, DomainSchema().dump(obj=self))


@dataclass(frozen=True)
class TypeContext:
    """
    Dataclass representing a Context object
    """

    parent: str
    key: str


@dataclass(frozen=True)
class TypedData:
    """
    Dataclass representing a TypedData object
    """

    types: Dict[str, List[Parameter]]
    primary_type: str
    domain: Domain
    message: dict

    def __post_init__(self):
        self._verify_types()

    @property
    def _hash_method(self) -> HashMethod:
        if self.domain.resolved_revision == Revision.V0:
            return HashMethod.PEDERSEN
        return HashMethod.POSEIDON

    @staticmethod
    def from_dict(data: TypedDataDict) -> "TypedData":
        """
        Create TypedData dataclass from dictionary.

        :param data: TypedData dictionary.
        :return: TypedData dataclass instance.
        """
        return cast(TypedData, TypedDataSchema().load(data))

    def to_dict(self) -> dict:
        """
        Create TypedData dictionary from dataclass.

        :return: TypedData dictionary.
        """

        return cast(Dict, TypedDataSchema().dump(obj=self))

    def _is_struct(self, type_name: str) -> bool:
        return type_name in self.types

    def _encode_value(
        self,
        type_name: str,
        value: Union[int, str, dict, list],
        context: Optional[TypeContext] = None,
    ) -> int:
        if type_name in self.types and isinstance(value, dict):
            return self.struct_hash(type_name, value)

        if is_pointer(type_name) and isinstance(value, list):
            type_name = strip_pointer(type_name)
            hashes = [self._encode_value(type_name, val) for val in value]
            return compute_hash_on_elements(hashes)

<<<<<<< HEAD
        basic_types = [bt.value for bt in BasicType]
        if type_name not in basic_types:
            raise ValueError(f"Type [{type_name}] is not defined in types.")

        basic_type = BasicType(type_name)

=======
        basic_type = BasicType(type_name)

>>>>>>> 2e17b16f
        if basic_type == BasicType.MERKLE_TREE and isinstance(value, list):
            if context is None:
                raise ValueError(f"Context is not provided for '{type_name}' type.")
            return self._prepare_merkle_tree_root(value, context)
<<<<<<< HEAD

        if basic_type in (BasicType.FELT, BasicType.SHORT_STRING) and isinstance(
            value, (int, str, Revision)
        ):
            return int(get_hex(value), 16)

=======

        if basic_type in (BasicType.FELT, BasicType.SHORT_STRING) and isinstance(
            value, (int, str, Revision)
        ):
            return int(get_hex(value), 16)

>>>>>>> 2e17b16f
        if basic_type == BasicType.SELECTOR and isinstance(value, str):
            return prepare_selector(value)

        raise ValueError(
            f"Error occurred while encoding value with type name {type_name}."
        )

    def _encode_data(self, type_name: str, data: dict) -> List[int]:
        values = []
        for param in self.types[type_name]:
            encoded_value = self._encode_value(
                param.type,
                data[param.name],
                TypeContext(parent=type_name, key=param.name),
            )
            values.append(encoded_value)

        return values

    def _verify_types(self):
<<<<<<< HEAD
        if self.domain.separator_name not in self.types:
            raise ValueError(f"Types must contain '{self.domain.separator_name}'.")

        reserved_type_names = ["felt", "string", "selector", "merkletree"]
=======
        reserved_type_names = ["felt", "felt*", "string", "selector", "merkletree"]
>>>>>>> 2e17b16f

        for type_name in reserved_type_names:
            if type_name in self.types:
                raise ValueError(f"Reserved type name: {type_name}")

        referenced_types = [
            parameter for type_name in self.types for parameter in self.types[type_name]
        ]
        referenced_types = [
            ref_type.contains
            if ref_type.contains is not None
            else strip_pointer(ref_type.type)
            for ref_type in referenced_types
        ] + [self.domain.separator_name, self.primary_type]

        for type_name in self.types:
            if not type_name:
                raise ValueError("Type names cannot be empty.")
            if is_pointer(type_name):
                raise ValueError(f"Type names cannot end in *. {type_name} was found.")
            if type_name not in referenced_types:
                raise ValueError(
                    f"Dangling types are not allowed. Unreferenced type {type_name} was found."
                )

    def _get_dependencies(self, type_name: str) -> List[str]:
        if type_name not in self.types:
            # type_name is a primitive type, has no dependencies
            return []

        dependencies = set()

        def collect_deps(type_name: str) -> None:
            for param in self.types[type_name]:
                fixed_type = strip_pointer(param.type)
                if fixed_type in self.types and fixed_type not in dependencies:
                    dependencies.add(fixed_type)
                    # recursive call
                    collect_deps(fixed_type)

        # collect dependencies into a set
        collect_deps(type_name)
        return [type_name, *list(dependencies)]

    def _encode_type(self, type_name: str) -> str:
        primary, *dependencies = self._get_dependencies(type_name)
        types = [primary, *sorted(dependencies)]

        def make_dependency_str(dependency):
            lst = [
                f"{escape(t.name, self.domain.resolved_revision)}:{escape(t.type, self.domain.resolved_revision)}"
                for t in self.types[dependency]
            ]
            return (
                f"{escape(dependency, self.domain.resolved_revision)}({','.join(lst)})"
            )

        return "".join([make_dependency_str(x) for x in types])

    def type_hash(self, type_name: str) -> int:
        """
        Calculate the hash of a type name.

        :param type_name: Name of the type.
        :return: Hash of the type name.
        """
        return get_selector_from_name(self._encode_type(type_name))

    def struct_hash(self, type_name: str, data: dict) -> int:
        """
        Calculate the hash of a struct.

        :param type_name: Name of the type.
        :param data: Data defining the struct.
        :return: Hash of the struct.
        """
        return self._hash_method.hash_many(
            [self.type_hash(type_name), *self._encode_data(type_name, data)]
        )

    def message_hash(self, account_address: int) -> int:
        """
        Calculate the hash of the message.

        :param account_address: Address of an account.
        :return: Hash of the message.
        """
        message = [
            encode_shortstring("StarkNet Message"),
            self.struct_hash(self.domain.separator_name, self.domain.to_dict()),
            account_address,
            self.struct_hash(self.primary_type, self.message),
        ]

        return self._hash_method.hash_many(message)

    def _prepare_merkle_tree_root(self, value: List, context: TypeContext) -> int:
        merkle_tree_type = self._get_merkle_tree_leaves_type(context)
<<<<<<< HEAD
        struct_hashes = [self._encode_value(merkle_tree_type, struct) for struct in value]
=======
        struct_hashes = [
            self._encode_value(merkle_tree_type, struct) for struct in value
        ]
>>>>>>> 2e17b16f

        return MerkleTree(struct_hashes, self._hash_method).root_hash

    def _get_merkle_tree_leaves_type(self, context: TypeContext) -> str:
        parent, key = context.parent, context.key

        if parent not in self.types:
            raise ValueError(f"Parent {parent} is not defined in types.")

        parent_type = self.types[parent]

        target_type = next((item for item in parent_type if item.name == key), None)
        if target_type is None:
            raise ValueError(
                f"Key {key} is not defined in type {parent} or multiple definitions are present."
            )

        if target_type.contains is None:
            raise ValueError("Missing 'contains' field in target type.")

        return target_type.contains


def get_hex(value: Union[int, str]) -> str:
    if isinstance(value, int):
        return hex(value)
    if value[:2] == "0x":
        return value
    if value.isnumeric():
        return hex(int(value))
    return hex(encode_shortstring(value))


def is_pointer(value: str) -> bool:
    return value.endswith("*")


def strip_pointer(value: str) -> str:
    if is_pointer(value):
        return value[:-1]
    return value


def escape(s: str, revision: Revision) -> str:
    if revision == Revision.V0:
        return s
    return f'"{s}"'


def prepare_selector(name: str) -> int:
    try:
        return int(_to_rpc_felt(name), 16)
    except ValueError:
        return get_selector_from_name(name)


class BasicType(Enum):
    FELT = "felt"
    SELECTOR = "selector"
    MERKLE_TREE = "merkletree"
    SHORT_STRING = "shortstring"


# pylint: disable=unused-argument
# pylint: disable=no-self-use


class ParameterSchema(Schema):
    name = fields.String(data_key="name", required=True)
    type = fields.String(data_key="type", required=True)
    contains = fields.String(data_key="contains", required=False)

    @post_load
    def make_dataclass(self, data, **kwargs) -> Parameter:
        return Parameter(**data)


class DomainSchema(Schema):
    name = fields.String(data_key="name", required=True)
    version = fields.String(data_key="version", required=True)
    chain_id = fields.String(attribute="chain_id", data_key="chainId", required=True)
    revision = RevisionField(data_key="revision", required=False)

    @post_load
    def make_dataclass(self, data, **kwargs) -> Domain:
        return Domain(
            name=data["name"],
            version=data["version"],
            chain_id=data["chain_id"],
            revision=data.get("revision"),
        )


class TypedDataSchema(Schema):
    types = fields.Dict(
        data_key="types",
        keys=fields.Str(),
        values=fields.List(fields.Nested(ParameterSchema())),
    )
    primary_type = fields.String(data_key="primaryType", required=True)
    domain = fields.Nested(DomainSchema, required=True)
    message = fields.Dict(data_key="message", required=True)

    @post_load
    def make_dataclass(self, data, **kwargs) -> TypedData:
        return TypedData(
            types=data["types"],
            primary_type=data["primary_type"],
            domain=data["domain"],
            message=data["message"],
        )<|MERGE_RESOLUTION|>--- conflicted
+++ resolved
@@ -132,36 +132,22 @@
             hashes = [self._encode_value(type_name, val) for val in value]
             return compute_hash_on_elements(hashes)
 
-<<<<<<< HEAD
         basic_types = [bt.value for bt in BasicType]
         if type_name not in basic_types:
             raise ValueError(f"Type [{type_name}] is not defined in types.")
 
         basic_type = BasicType(type_name)
 
-=======
-        basic_type = BasicType(type_name)
-
->>>>>>> 2e17b16f
         if basic_type == BasicType.MERKLE_TREE and isinstance(value, list):
             if context is None:
                 raise ValueError(f"Context is not provided for '{type_name}' type.")
             return self._prepare_merkle_tree_root(value, context)
-<<<<<<< HEAD
 
         if basic_type in (BasicType.FELT, BasicType.SHORT_STRING) and isinstance(
             value, (int, str, Revision)
         ):
             return int(get_hex(value), 16)
 
-=======
-
-        if basic_type in (BasicType.FELT, BasicType.SHORT_STRING) and isinstance(
-            value, (int, str, Revision)
-        ):
-            return int(get_hex(value), 16)
-
->>>>>>> 2e17b16f
         if basic_type == BasicType.SELECTOR and isinstance(value, str):
             return prepare_selector(value)
 
@@ -182,14 +168,10 @@
         return values
 
     def _verify_types(self):
-<<<<<<< HEAD
         if self.domain.separator_name not in self.types:
             raise ValueError(f"Types must contain '{self.domain.separator_name}'.")
 
         reserved_type_names = ["felt", "string", "selector", "merkletree"]
-=======
-        reserved_type_names = ["felt", "felt*", "string", "selector", "merkletree"]
->>>>>>> 2e17b16f
 
         for type_name in reserved_type_names:
             if type_name in self.types:
@@ -288,13 +270,9 @@
 
     def _prepare_merkle_tree_root(self, value: List, context: TypeContext) -> int:
         merkle_tree_type = self._get_merkle_tree_leaves_type(context)
-<<<<<<< HEAD
-        struct_hashes = [self._encode_value(merkle_tree_type, struct) for struct in value]
-=======
         struct_hashes = [
             self._encode_value(merkle_tree_type, struct) for struct in value
         ]
->>>>>>> 2e17b16f
 
         return MerkleTree(struct_hashes, self._hash_method).root_hash
 
